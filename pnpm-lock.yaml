--- conflicted
+++ resolved
@@ -108,11 +108,7 @@
         version: 0.50.8(postcss@8.4.21)(rollup@3.20.2)(vite@4.2.1)
       vite:
         specifier: ^4.2.1
-<<<<<<< HEAD
-        version: 4.2.1(@types/node@18.15.11)(sass@1.60.0)
-=======
         version: 4.2.1(@types/node@18.15.11)(sass@1.62.0)
->>>>>>> 73b26a14
       vite-plugin-solid:
         specifier: ^2.7.0
         version: 2.7.0(solid-js@1.7.3)(vite@4.2.1)
@@ -399,13 +395,8 @@
         version: 1.7.3
     devDependencies:
       '@graphql-codegen/cli':
-<<<<<<< HEAD
-        specifier: ^3.2.2
-        version: 3.2.2(@babel/core@7.21.3)(@types/node@18.15.11)(graphql@16.6.0)
-=======
         specifier: ^3.3.0
         version: 3.3.0(@babel/core@7.21.4)(@types/node@18.15.11)(graphql@16.6.0)
->>>>>>> 73b26a14
       '@graphql-codegen/typed-document-node':
         specifier: ^3.0.2
         version: 3.0.2(graphql@16.6.0)
@@ -534,7 +525,7 @@
         version: link:../utils
       solid-js:
         specifier: ^1.6.12
-        version: 1.7.2
+        version: 1.7.3
     devDependencies:
       '@solid-primitives/media':
         specifier: workspace:^2.1.6
@@ -547,7 +538,7 @@
         version: link:../resize-observer
       solid-transition-group:
         specifier: ^0.2.2
-        version: 0.2.2(solid-js@1.7.2)
+        version: 0.2.2(solid-js@1.7.3)
 
   packages/media:
     dependencies:
@@ -2800,13 +2791,8 @@
       purgecss: 2.3.0
     dev: true
 
-<<<<<<< HEAD
-  /@graphql-codegen/cli@3.2.2(@babel/core@7.21.3)(@types/node@18.15.11)(graphql@16.6.0):
-    resolution: {integrity: sha512-u+dm/SW1heLnUL4Tyf5Uv0AxOFhTCmUPHKwRLq2yE8MPhv7+Ti4vxxUP/XGoaMNRuHlN37wLI7tpFLV1Hhm22Q==}
-=======
   /@graphql-codegen/cli@3.3.0(@babel/core@7.21.4)(@types/node@18.15.11)(graphql@16.6.0):
     resolution: {integrity: sha512-KRQoAG0stor/ztMsBxHqxnwQzcM1DEZigwzah1LFej8bh6TT1WpUt37zt6PH0EdlMpelmeN3keY4Pq6GMd4ADw==}
->>>>>>> 73b26a14
     hasBin: true
     peerDependencies:
       graphql: ^0.8.0 || ^0.9.0 || ^0.10.0 || ^0.11.0 || ^0.12.0 || ^0.13.0 || ^14.0.0 || ^15.0.0 || ^16.0.0
@@ -2817,16 +2803,6 @@
       '@graphql-codegen/core': 3.1.0(graphql@16.6.0)
       '@graphql-codegen/plugin-helpers': 4.2.0(graphql@16.6.0)
       '@graphql-tools/apollo-engine-loader': 7.3.26(graphql@16.6.0)
-<<<<<<< HEAD
-      '@graphql-tools/code-file-loader': 7.3.21(@babel/core@7.21.3)(graphql@16.6.0)
-      '@graphql-tools/git-loader': 7.2.20(@babel/core@7.21.3)(graphql@16.6.0)
-      '@graphql-tools/github-loader': 7.3.27(@babel/core@7.21.3)(graphql@16.6.0)
-      '@graphql-tools/graphql-file-loader': 7.5.16(graphql@16.6.0)
-      '@graphql-tools/json-file-loader': 7.4.17(graphql@16.6.0)
-      '@graphql-tools/load': 7.8.13(graphql@16.6.0)
-      '@graphql-tools/prisma-loader': 7.2.66(@types/node@18.15.11)(graphql@16.6.0)
-      '@graphql-tools/url-loader': 7.17.14(@types/node@18.15.11)(graphql@16.6.0)
-=======
       '@graphql-tools/code-file-loader': 7.3.22(@babel/core@7.21.4)(graphql@16.6.0)
       '@graphql-tools/git-loader': 7.2.21(@babel/core@7.21.4)(graphql@16.6.0)
       '@graphql-tools/github-loader': 7.3.28(@babel/core@7.21.4)(@types/node@18.15.11)(graphql@16.6.0)
@@ -2835,7 +2811,6 @@
       '@graphql-tools/load': 7.8.14(graphql@16.6.0)
       '@graphql-tools/prisma-loader': 7.2.70(@types/node@18.15.11)(graphql@16.6.0)
       '@graphql-tools/url-loader': 7.17.18(@types/node@18.15.11)(graphql@16.6.0)
->>>>>>> 73b26a14
       '@graphql-tools/utils': 9.2.1(graphql@16.6.0)
       '@parcel/watcher': 2.1.0
       '@whatwg-node/fetch': 0.8.4
@@ -3239,21 +3214,12 @@
       tslib: 2.5.0
     dev: true
 
-<<<<<<< HEAD
-  /@graphql-tools/prisma-loader@7.2.66(@types/node@18.15.11)(graphql@16.6.0):
-    resolution: {integrity: sha512-20YuvZbVMD3ZFjE4fkmLIiNy4Py7L5NALRB2LNl6lAfX6+2tTfItbVrs4kRzxDviT+3e4FfexLCZIBPD3Sp9kg==}
-    peerDependencies:
-      graphql: ^14.0.0 || ^15.0.0 || ^16.0.0 || ^17.0.0
-    dependencies:
-      '@graphql-tools/url-loader': 7.17.14(@types/node@18.15.11)(graphql@16.6.0)
-=======
   /@graphql-tools/prisma-loader@7.2.70(@types/node@18.15.11)(graphql@16.6.0):
     resolution: {integrity: sha512-YcV1pScllv2uP+OSNsLOac7yccexa/AY6BoLIsCfrVmFQoo7KUlz3oPiyZ6eIbGYmU5fp3MWt3Wf0cL4WgAnlw==}
     peerDependencies:
       graphql: ^14.0.0 || ^15.0.0 || ^16.0.0 || ^17.0.0
     dependencies:
       '@graphql-tools/url-loader': 7.17.18(@types/node@18.15.11)(graphql@16.6.0)
->>>>>>> 73b26a14
       '@graphql-tools/utils': 9.2.1(graphql@16.6.0)
       '@types/js-yaml': 4.0.5
       '@types/json-stable-stringify': 1.0.34
@@ -3306,28 +3272,16 @@
       value-or-promise: 1.0.12
     dev: true
 
-<<<<<<< HEAD
-  /@graphql-tools/url-loader@7.17.14(@types/node@18.15.11)(graphql@16.6.0):
-    resolution: {integrity: sha512-7boEmrZlbViqQSSvu2VFCGi9YAY7E0BCVObiv1sLYbFR+62mo825As0haU5l7wlx1zCDyUlOleNz+X2jVvBbSQ==}
-=======
   /@graphql-tools/url-loader@7.17.18(@types/node@18.15.11)(graphql@16.6.0):
     resolution: {integrity: sha512-ear0CiyTj04jCVAxi7TvgbnGDIN2HgqzXzwsfcqiVg9cvjT40NcMlZ2P1lZDgqMkZ9oyLTV8Bw6j+SyG6A+xPw==}
->>>>>>> 73b26a14
     peerDependencies:
       graphql: ^14.0.0 || ^15.0.0 || ^16.0.0 || ^17.0.0
     dependencies:
       '@ardatan/sync-fetch': 0.0.1
-<<<<<<< HEAD
-      '@graphql-tools/delegate': 9.0.28(graphql@16.6.0)
-      '@graphql-tools/executor-graphql-ws': 0.0.12(graphql@16.6.0)
-      '@graphql-tools/executor-http': 0.1.9(@types/node@18.15.11)(graphql@16.6.0)
-      '@graphql-tools/executor-legacy-ws': 0.0.9(graphql@16.6.0)
-=======
       '@graphql-tools/delegate': 9.0.31(graphql@16.6.0)
       '@graphql-tools/executor-graphql-ws': 0.0.14(graphql@16.6.0)
       '@graphql-tools/executor-http': 0.1.9(@types/node@18.15.11)(graphql@16.6.0)
       '@graphql-tools/executor-legacy-ws': 0.0.11(graphql@16.6.0)
->>>>>>> 73b26a14
       '@graphql-tools/utils': 9.2.1(graphql@16.6.0)
       '@graphql-tools/wrap': 9.4.2(graphql@16.6.0)
       '@types/ws': 8.5.4
@@ -3832,19 +3786,6 @@
     peerDependencies:
       solid-js: ^1.6.9
     dependencies:
-<<<<<<< HEAD
-      '@solid-devtools/shared': 0.11.0(solid-js@1.7.2)
-      '@solid-primitives/bounds': 0.0.107(solid-js@1.7.2)
-      '@solid-primitives/cursor': 0.0.105(solid-js@1.7.2)
-      '@solid-primitives/event-bus': 1.0.3(solid-js@1.7.2)
-      '@solid-primitives/event-listener': 2.2.10(solid-js@1.7.2)
-      '@solid-primitives/keyboard': 1.1.0(solid-js@1.7.2)
-      '@solid-primitives/platform': 0.0.103(solid-js@1.7.2)
-      '@solid-primitives/scheduled': 1.3.2(solid-js@1.7.2)
-      '@solid-primitives/utils': 5.5.2(solid-js@1.7.2)
-      solid-js: 1.7.2
-      type-fest: 3.7.2
-=======
       '@solid-devtools/shared': 0.11.0(solid-js@1.7.3)
       '@solid-primitives/bounds': 0.0.107(solid-js@1.7.3)
       '@solid-primitives/cursor': 0.0.105(solid-js@1.7.3)
@@ -3856,7 +3797,6 @@
       '@solid-primitives/utils': 5.5.2(solid-js@1.7.3)
       solid-js: 1.7.3
       type-fest: 3.8.0
->>>>>>> 73b26a14
     dev: true
 
   /@solid-devtools/shared@0.11.0(solid-js@1.7.3):
@@ -3942,11 +3882,7 @@
       solid-js: 1.7.3
     dev: true
 
-<<<<<<< HEAD
-  /@solid-primitives/keyboard@1.1.0(solid-js@1.7.2):
-=======
   /@solid-primitives/keyboard@1.1.0(solid-js@1.7.3):
->>>>>>> 73b26a14
     resolution: {integrity: sha512-1DLX2bfkxqlBjzyhtAtuXoWfySTrmop0v3xZYpBNhDF7XlZLLqnwZJWip4SkPOMOmNEhvXaBM5OAe86Nh3T52g==}
     peerDependencies:
       solid-js: ^1.6.12
@@ -3997,22 +3933,8 @@
       solid-js: 1.7.3
     dev: true
 
-<<<<<<< HEAD
-  /@solid-primitives/refs@1.0.1(solid-js@1.7.2):
-    resolution: {integrity: sha512-1DYJCbAYVr1qGtKhexxYt0IA4VKgQFmgO6pSqW98p6XwNO2kqJwKb6wVMBSCggLdresE0mqBSTyYPPIE1sxMJQ==}
-    peerDependencies:
-      solid-js: ^1.6.12
-    dependencies:
-      '@solid-primitives/utils': 5.5.2(solid-js@1.7.2)
-      solid-js: 1.7.2
-    dev: true
-
-  /@solid-primitives/resize-observer@2.0.13(solid-js@1.7.2):
-    resolution: {integrity: sha512-Fy2HI/nYUdAImYm8KhADGVNWoRnk5d0PZ4XAYFagoNTjzF00+VUG9Azpspjuq/V3Al9ONphLxG3O9g1U1nlLHQ==}
-=======
   /@solid-primitives/resize-observer@2.0.15(solid-js@1.7.3):
     resolution: {integrity: sha512-Wu2KygKhe4wVeZYCvBrD/yUr9oMs7Jtm+cCctroPlTIKOviLhtiNKzi56Jh0FR2G+adeD5662qHpAS/obnM5gQ==}
->>>>>>> 73b26a14
     peerDependencies:
       solid-js: ^1.6.12
     dependencies:
@@ -4072,27 +3994,7 @@
     peerDependencies:
       solid-js: ^1.6.12
     dependencies:
-<<<<<<< HEAD
-      solid-js: 1.7.0
-    dev: true
-
-  /@solid-primitives/transition-group@1.0.1(solid-js@1.7.2):
-    resolution: {integrity: sha512-StVQs7BVGQa1uo6dD19wqOgfGMxu3gL/bvPHUV/NBJaiNX5R5e7dPb6lz6zR1RdTho3M+3Mv8jUHKd/aKuhL4w==}
-    peerDependencies:
-      solid-js: ^1.6.12
-    dependencies:
-      solid-js: 1.7.2
-    dev: true
-
-  /@solid-primitives/utils@5.5.2(solid-js@1.7.0):
-    resolution: {integrity: sha512-L52ig3eHKU6CqbPCKJIb4lweBuINHBOERcE1duApyKozEN8+zCqEKwD1Qo9ljKeEzJTBGWClxNpwEiNTUWTGvg==}
-    peerDependencies:
-      solid-js: ^1.6.12
-    dependencies:
-      solid-js: 1.7.0
-=======
       solid-js: 1.7.3
->>>>>>> 73b26a14
     dev: true
 
   /@solid-primitives/utils@5.5.2(solid-js@1.7.3):
@@ -4689,11 +4591,7 @@
       chokidar: 3.5.3
       fast-glob: 3.2.12
       magic-string: 0.30.0
-<<<<<<< HEAD
-      vite: 4.2.1(@types/node@18.15.11)(sass@1.60.0)
-=======
       vite: 4.2.1(@types/node@18.15.11)(sass@1.62.0)
->>>>>>> 73b26a14
     transitivePeerDependencies:
       - rollup
     dev: true
@@ -6826,19 +6724,11 @@
       cosmiconfig-toml-loader:
         optional: true
     dependencies:
-<<<<<<< HEAD
-      '@graphql-tools/graphql-file-loader': 7.5.16(graphql@16.6.0)
-      '@graphql-tools/json-file-loader': 7.4.17(graphql@16.6.0)
-      '@graphql-tools/load': 7.8.13(graphql@16.6.0)
-      '@graphql-tools/merge': 8.4.0(graphql@16.6.0)
-      '@graphql-tools/url-loader': 7.17.14(@types/node@18.15.11)(graphql@16.6.0)
-=======
       '@graphql-tools/graphql-file-loader': 7.5.17(graphql@16.6.0)
       '@graphql-tools/json-file-loader': 7.4.18(graphql@16.6.0)
       '@graphql-tools/load': 7.8.14(graphql@16.6.0)
       '@graphql-tools/merge': 8.4.1(graphql@16.6.0)
       '@graphql-tools/url-loader': 7.17.18(@types/node@18.15.11)(graphql@16.6.0)
->>>>>>> 73b26a14
       '@graphql-tools/utils': 9.2.1(graphql@16.6.0)
       cosmiconfig: 8.0.0
       graphql: 16.6.0
@@ -10150,20 +10040,6 @@
       solid-js: ^1.6.9
       vite: ^2.2.3 || ^3.0.0 || ^4.0.0
     dependencies:
-<<<<<<< HEAD
-      '@babel/core': 7.21.3
-      '@babel/plugin-syntax-typescript': 7.20.0(@babel/core@7.21.3)
-      '@babel/types': 7.21.3
-      '@solid-devtools/debugger': 0.21.0(solid-js@1.7.2)
-      '@solid-devtools/shared': 0.11.0(solid-js@1.7.2)
-      '@solid-primitives/event-bus': 1.0.3(solid-js@1.7.2)
-      '@solid-primitives/utils': 5.5.2(solid-js@1.7.2)
-      solid-js: 1.7.2
-      type-fest: 3.7.2
-      vite: 4.2.1(@types/node@18.15.11)(sass@1.60.0)
-    optionalDependencies:
-      solid-start: 0.2.24(@solidjs/meta@0.28.2)(@solidjs/router@0.8.2)(solid-js@1.7.2)(solid-start-static@0.2.24)(vite@4.2.1)
-=======
       '@babel/core': 7.21.4
       '@babel/plugin-syntax-typescript': 7.21.4(@babel/core@7.21.4)
       '@babel/types': 7.21.4
@@ -10176,7 +10052,6 @@
       vite: 4.2.1(@types/node@18.15.11)(sass@1.62.0)
     optionalDependencies:
       solid-start: 0.2.26(@solidjs/meta@0.28.4)(@solidjs/router@0.8.2)(solid-js@1.7.3)(solid-start-static@0.2.26)(vite@4.2.1)
->>>>>>> 73b26a14
     transitivePeerDependencies:
       - '@solidjs/meta'
       - '@solidjs/router'
@@ -10258,15 +10133,9 @@
       rollup: 3.20.2
       sirv-cli: 2.0.2
       solid-ssr: 1.7.0
-<<<<<<< HEAD
-      solid-start: 0.2.24(@solidjs/meta@0.28.2)(@solidjs/router@0.8.2)(solid-js@1.7.2)(solid-start-static@0.2.24)(vite@4.2.1)
-      undici: 5.21.0
-      vite: 4.2.1(@types/node@18.15.11)(sass@1.60.0)
-=======
       solid-start: 0.2.26(@solidjs/meta@0.28.4)(@solidjs/router@0.8.2)(solid-js@1.7.3)(solid-start-static@0.2.26)(vite@4.2.1)
       undici: 5.21.2
       vite: 4.2.1(@types/node@18.15.11)(sass@1.62.0)
->>>>>>> 73b26a14
     dev: true
 
   /solid-start@0.2.26(@solidjs/meta@0.28.4)(@solidjs/router@0.8.2)(solid-js@1.7.3)(solid-start-static@0.2.26)(vite@4.2.1):
@@ -10331,15 +10200,6 @@
       sade: 1.8.1
       set-cookie-parser: 2.6.0
       sirv: 2.0.2
-<<<<<<< HEAD
-      solid-js: 1.7.2
-      solid-start-static: 0.2.24(solid-start@0.2.24)(undici@5.21.0)(vite@4.2.1)
-      terser: 5.16.8
-      undici: 5.21.0
-      vite: 4.2.1(@types/node@18.15.11)(sass@1.60.0)
-      vite-plugin-inspect: 0.7.18(rollup@3.20.2)(vite@4.2.1)
-      vite-plugin-solid: 2.6.1(solid-js@1.7.2)(vite@4.2.1)
-=======
       solid-js: 1.7.3
       solid-start-static: 0.2.26(solid-start@0.2.26)(undici@5.21.2)(vite@4.2.1)
       terser: 5.16.9
@@ -10347,17 +10207,12 @@
       vite: 4.2.1(@types/node@18.15.11)(sass@1.62.0)
       vite-plugin-inspect: 0.7.21(rollup@3.20.2)(vite@4.2.1)
       vite-plugin-solid: 2.7.0(solid-js@1.7.3)(vite@4.2.1)
->>>>>>> 73b26a14
       wait-on: 6.0.1(debug@4.3.4)
     transitivePeerDependencies:
       - supports-color
     dev: true
 
-<<<<<<< HEAD
-  /solid-tippy@0.2.1(solid-js@1.7.2)(tippy.js@6.3.7):
-=======
   /solid-tippy@0.2.1(solid-js@1.7.3)(tippy.js@6.3.7):
->>>>>>> 73b26a14
     resolution: {integrity: sha512-8qB6X1iMn7nBd5BX+x7tS+5mDVragw5vCaXLOxEQFWUsyRRGKAY8JmbmmyVFIMIvF+pgkIIVIArhNfAGGtYVLA==}
     engines: {node: '>=10'}
     peerDependencies:
@@ -10376,16 +10231,6 @@
       '@solid-primitives/refs': 1.0.2(solid-js@1.7.3)
       '@solid-primitives/transition-group': 1.0.1(solid-js@1.7.3)
       solid-js: 1.7.3
-    dev: true
-
-  /solid-transition-group@0.2.2(solid-js@1.7.2):
-    resolution: {integrity: sha512-6nB90UM2PB6VsIo/UCkmZmlIJb9mnmP7QPGrePqQJWtpUiRs5PbhkB8fvdyv9g/RPHWYpdJhQgxL6n++WmTt5A==}
-    peerDependencies:
-      solid-js: ^1.6.12
-    dependencies:
-      '@solid-primitives/refs': 1.0.1(solid-js@1.7.2)
-      '@solid-primitives/transition-group': 1.0.1(solid-js@1.7.2)
-      solid-js: 1.7.2
     dev: true
 
   /source-map-js@1.0.2:
@@ -11390,11 +11235,7 @@
       mlly: 1.2.0
       pathe: 1.1.0
       picocolors: 1.0.0
-<<<<<<< HEAD
-      vite: 4.2.1(@types/node@18.15.11)(sass@1.60.0)
-=======
       vite: 4.2.1(@types/node@18.15.11)(sass@1.62.0)
->>>>>>> 73b26a14
     transitivePeerDependencies:
       - '@types/node'
       - less
@@ -11417,12 +11258,7 @@
       fs-extra: 11.1.1
       picocolors: 1.0.0
       sirv: 2.0.2
-<<<<<<< HEAD
-      ufo: 1.1.1
-      vite: 4.2.1(@types/node@18.15.11)(sass@1.60.0)
-=======
       vite: 4.2.1(@types/node@18.15.11)(sass@1.62.0)
->>>>>>> 73b26a14
     transitivePeerDependencies:
       - rollup
       - supports-color
@@ -11438,40 +11274,13 @@
       axios: 1.3.5(debug@4.3.4)
       debug: 4.3.4
       picocolors: 1.0.0
-<<<<<<< HEAD
-      vite: 4.2.1(@types/node@18.15.11)(sass@1.60.0)
-=======
       vite: 4.2.1(@types/node@18.15.11)(sass@1.62.0)
->>>>>>> 73b26a14
     transitivePeerDependencies:
       - encoding
       - supports-color
     dev: true
 
-<<<<<<< HEAD
-  /vite-plugin-solid@2.6.1(solid-js@1.7.2)(vite@4.2.1):
-    resolution: {integrity: sha512-/khM/ha3B5/pTWQWVJd/0n6ODPIrOcajwhbrD8Gnv37XmJJssu+KA8ssN73raMIicf2eiQKiTAV39w7dSl4Irg==}
-    peerDependencies:
-      solid-js: ^1.3.17 || ^1.4.0 || ^1.5.0 || ^1.6.0
-      vite: ^3.0.0 || ^4.0.0
-    dependencies:
-      '@babel/core': 7.21.3
-      '@babel/preset-typescript': 7.21.0(@babel/core@7.21.3)
-      '@types/babel__core': 7.20.0
-      babel-preset-solid: 1.7.2(@babel/core@7.21.3)
-      merge-anything: 5.1.4
-      solid-js: 1.7.2
-      solid-refresh: 0.5.2(solid-js@1.7.2)
-      vite: 4.2.1(@types/node@18.15.11)(sass@1.60.0)
-      vitefu: 0.2.4(vite@4.2.1)
-    transitivePeerDependencies:
-      - supports-color
-    dev: true
-
-  /vite-plugin-solid@2.7.0(solid-js@1.7.2)(vite@4.2.1):
-=======
   /vite-plugin-solid@2.7.0(solid-js@1.7.3)(vite@4.2.1):
->>>>>>> 73b26a14
     resolution: {integrity: sha512-avp/Jl5zOp/Itfo67xtDB2O61U7idviaIp4mLsjhCa13PjKNasz+IID0jYTyqUp9SFx6/PmBr6v4KgDppqompg==}
     peerDependencies:
       solid-js: ^1.7.2
@@ -11482,25 +11291,15 @@
       '@types/babel__core': 7.20.0
       babel-preset-solid: 1.7.3(@babel/core@7.21.4)
       merge-anything: 5.1.4
-<<<<<<< HEAD
-      solid-js: 1.7.2
-      solid-refresh: 0.5.2(solid-js@1.7.2)
-      vite: 4.2.1(@types/node@18.15.11)(sass@1.60.0)
-=======
       solid-js: 1.7.3
       solid-refresh: 0.5.2(solid-js@1.7.3)
       vite: 4.2.1(@types/node@18.15.11)(sass@1.62.0)
->>>>>>> 73b26a14
       vitefu: 0.2.4(vite@4.2.1)
     transitivePeerDependencies:
       - supports-color
     dev: true
 
-<<<<<<< HEAD
-  /vite@4.2.1(@types/node@18.15.11)(sass@1.60.0):
-=======
   /vite@4.2.1(@types/node@18.15.11)(sass@1.62.0):
->>>>>>> 73b26a14
     resolution: {integrity: sha512-7MKhqdy0ISo4wnvwtqZkjke6XN4taqQ2TBaTccLIpOKv7Vp2h4Y+NpmWCnGDeSvvn45KxvWgGyb0MkHvY1vgbg==}
     engines: {node: ^14.18.0 || >=16.0.0}
     hasBin: true
@@ -11526,19 +11325,11 @@
         optional: true
     dependencies:
       '@types/node': 18.15.11
-<<<<<<< HEAD
-      esbuild: 0.17.14
-      postcss: 8.4.21
-      resolve: 1.22.1
-      rollup: 3.20.2
-      sass: 1.60.0
-=======
       esbuild: 0.17.16
       postcss: 8.4.21
       resolve: 1.22.2
       rollup: 3.20.2
       sass: 1.62.0
->>>>>>> 73b26a14
     optionalDependencies:
       fsevents: 2.3.2
     dev: true
@@ -11551,11 +11342,7 @@
       vite:
         optional: true
     dependencies:
-<<<<<<< HEAD
-      vite: 4.2.1(@types/node@18.15.11)(sass@1.60.0)
-=======
       vite: 4.2.1(@types/node@18.15.11)(sass@1.62.0)
->>>>>>> 73b26a14
     dev: true
 
   /vitest@0.29.8(jsdom@21.1.1):
@@ -11611,11 +11398,7 @@
       tinybench: 2.4.0
       tinypool: 0.4.0
       tinyspy: 1.1.1
-<<<<<<< HEAD
-      vite: 4.2.1(@types/node@18.15.11)(sass@1.60.0)
-=======
       vite: 4.2.1(@types/node@18.15.11)(sass@1.62.0)
->>>>>>> 73b26a14
       vite-node: 0.29.8(@types/node@18.15.11)
       why-is-node-running: 2.2.2
     transitivePeerDependencies:

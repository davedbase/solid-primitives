--- conflicted
+++ resolved
@@ -20,12 +20,8 @@
       jsdom: ^21.1.0
       json-to-markdown-table: ^1.0.0
       prettier: ^2.8.4
-<<<<<<< HEAD
+      solid-devtools: ^0.26.0
       solid-js: 1.7.0-beta.0
-=======
-      solid-devtools: ^0.26.0
-      solid-js: ^1.6.11
->>>>>>> f71c416f
       tsup: ^6.6.3
       tsup-preset-solid: ^0.1.8
       turbo: ^1.7.4
@@ -52,28 +48,16 @@
       jsdom: 21.1.0
       json-to-markdown-table: 1.0.0
       prettier: 2.8.4
-<<<<<<< HEAD
+      solid-devtools: 0.26.0_bjklxa5njfc5sftgko5vi2msdi
       solid-js: 1.7.0-beta.0
       tsup: 6.6.3_typescript@4.9.5
-      tsup-preset-solid: 0.1.5_3f24hjohtl3cxa6jbefj75mana
-      turbo: 1.7.4
-      type-fest: 3.6.0
-      typescript: 4.9.5
-      unocss: 0.49.6_vite@4.1.1
-      vite: 4.1.1_@types+node@18.13.0
-      vite-plugin-solid: 2.5.0_tohlq7tztxhn6khz3krdgkvmgi
-=======
-      solid-devtools: 0.26.0_juyfzio7agobqr6l64ql2e3ejy
-      solid-js: 1.6.11
-      tsup: 6.6.3_typescript@4.9.5
-      tsup-preset-solid: 0.1.8_33jyajmuvhjnhxb7klks6dlycu
+      tsup-preset-solid: 0.1.8_ctqyl3xgbvh3eurwk4csaopfdi
       turbo: 1.8.3
       type-fest: 3.6.1
       typescript: 4.9.5
       unocss: 0.49.8_rollup@3.18.0+vite@4.1.4
       vite: 4.1.4_@types+node@18.14.4
-      vite-plugin-solid: 2.6.1_solid-js@1.6.11+vite@4.1.4
->>>>>>> f71c416f
+      vite-plugin-solid: 2.5.0_lftrdzh34ziqvjaxnpg2ik7rx4
       vitest: 0.28.5_jsdom@21.1.0
 
   packages/active-element:
@@ -275,7 +259,7 @@
       '@types/leaflet': 1.9.1
       leaflet: 1.9.3
       mapbox-gl: 2.13.0
-      solid-map-gl: 1.6.6_mapbox-gl@2.13.0
+      solid-map-gl: 1.6.4_mapbox-gl@2.13.0
       vite-plugin-mkcert: 1.13.3_vite@4.1.4
 
   packages/gestures:
@@ -3572,59 +3556,59 @@
     dev: true
     optional: true
 
-  /@solid-devtools/debugger/0.21.0_solid-js@1.6.11:
+  /@solid-devtools/debugger/0.21.0_solid-js@1.7.0-beta.0:
     resolution: {integrity: sha512-5m7JLkh4WgFm0DZrs9JSzTDdZ68rXMv4ixkz4e529aETfhM/Bmek/6jpWSlxsxAn6EwbKHThYWqOyLDAKVQw5w==}
     peerDependencies:
       solid-js: ^1.6.9
     dependencies:
-      '@solid-devtools/shared': 0.11.0_solid-js@1.6.11
-      '@solid-primitives/bounds': 0.0.107_solid-js@1.6.11
-      '@solid-primitives/cursor': 0.0.105_solid-js@1.6.11
-      '@solid-primitives/event-bus': 1.0.1_solid-js@1.6.11
-      '@solid-primitives/event-listener': 2.2.7_solid-js@1.6.11
-      '@solid-primitives/keyboard': 1.0.8_solid-js@1.6.11
-      '@solid-primitives/platform': 0.0.103_solid-js@1.6.11
-      '@solid-primitives/scheduled': 1.3.1_solid-js@1.6.11
-      '@solid-primitives/utils': 5.3.0_solid-js@1.6.11
-      solid-js: 1.6.11
+      '@solid-devtools/shared': 0.11.0_solid-js@1.7.0-beta.0
+      '@solid-primitives/bounds': 0.0.107_solid-js@1.7.0-beta.0
+      '@solid-primitives/cursor': 0.0.105_solid-js@1.7.0-beta.0
+      '@solid-primitives/event-bus': 1.0.1_solid-js@1.7.0-beta.0
+      '@solid-primitives/event-listener': 2.2.8_solid-js@1.7.0-beta.0
+      '@solid-primitives/keyboard': 1.0.8_solid-js@1.7.0-beta.0
+      '@solid-primitives/platform': 0.0.103_solid-js@1.7.0-beta.0
+      '@solid-primitives/scheduled': 1.3.1_solid-js@1.7.0-beta.0
+      '@solid-primitives/utils': 5.4.0_solid-js@1.7.0-beta.0
+      solid-js: 1.7.0-beta.0
       type-fest: 3.6.1
     dev: true
 
-  /@solid-devtools/shared/0.11.0_solid-js@1.6.11:
+  /@solid-devtools/shared/0.11.0_solid-js@1.7.0-beta.0:
     resolution: {integrity: sha512-iAIIgpGUucb+2pVlCEvv44C24Fd7J+stOO1a/Mww9OpfQqgZhCOnozAIdHurcMGyILyYgkI+ZJFBGsH+6tiaCA==}
     peerDependencies:
       solid-js: ^1.6.9
     dependencies:
-      '@solid-primitives/event-bus': 1.0.1_solid-js@1.6.11
-      '@solid-primitives/event-listener': 2.2.7_solid-js@1.6.11
-      '@solid-primitives/media': 2.1.2_solid-js@1.6.11
-      '@solid-primitives/refs': 0.3.7_solid-js@1.6.11
-      '@solid-primitives/rootless': 1.2.5_solid-js@1.6.11
-      '@solid-primitives/scheduled': 1.3.1_solid-js@1.6.11
-      '@solid-primitives/styles': 0.0.101_solid-js@1.6.11
-      '@solid-primitives/utils': 5.3.0_solid-js@1.6.11
-      solid-js: 1.6.11
+      '@solid-primitives/event-bus': 1.0.1_solid-js@1.7.0-beta.0
+      '@solid-primitives/event-listener': 2.2.8_solid-js@1.7.0-beta.0
+      '@solid-primitives/media': 2.1.2_solid-js@1.7.0-beta.0
+      '@solid-primitives/refs': 0.3.7_solid-js@1.7.0-beta.0
+      '@solid-primitives/rootless': 1.2.6_solid-js@1.7.0-beta.0
+      '@solid-primitives/scheduled': 1.3.1_solid-js@1.7.0-beta.0
+      '@solid-primitives/styles': 0.0.101_solid-js@1.7.0-beta.0
+      '@solid-primitives/utils': 5.4.0_solid-js@1.7.0-beta.0
+      solid-js: 1.7.0-beta.0
       type-fest: 3.6.1
     dev: true
 
-  /@solid-primitives/bounds/0.0.107_solid-js@1.6.11:
+  /@solid-primitives/bounds/0.0.107_solid-js@1.7.0-beta.0:
     resolution: {integrity: sha512-pkW2zpOBsc+TaW0QcXbARLUC/GP0HYsyk6nIZxtITfPct9Ixulx54au09mQBC3egjrakmrUdT1siWWhPrT0JpQ==}
     peerDependencies:
       solid-js: ^1.6.0
     dependencies:
-      '@solid-primitives/event-listener': 2.2.7_solid-js@1.6.11
-      '@solid-primitives/resize-observer': 2.0.10_solid-js@1.6.11
-      '@solid-primitives/utils': 5.3.0_solid-js@1.6.11
-      solid-js: 1.6.11
-    dev: true
-
-  /@solid-primitives/cursor/0.0.105_solid-js@1.6.11:
+      '@solid-primitives/event-listener': 2.2.8_solid-js@1.7.0-beta.0
+      '@solid-primitives/resize-observer': 2.0.10_solid-js@1.7.0-beta.0
+      '@solid-primitives/utils': 5.4.0_solid-js@1.7.0-beta.0
+      solid-js: 1.7.0-beta.0
+    dev: true
+
+  /@solid-primitives/cursor/0.0.105_solid-js@1.7.0-beta.0:
     resolution: {integrity: sha512-/DdttvMytHWvGOTr6e2BesOFg85I1+zPz3ffGw6uwSFrUcBcxSiG3i5Rn9rKgWXyEZ+Sl1Ov8HoYJBo6NAgqrQ==}
     peerDependencies:
       solid-js: ^1.6.0
     dependencies:
-      '@solid-primitives/utils': 5.3.0_solid-js@1.6.11
-      solid-js: 1.6.11
+      '@solid-primitives/utils': 5.4.0_solid-js@1.7.0-beta.0
+      solid-js: 1.7.0-beta.0
     dev: true
 
   /@solid-primitives/debounce/1.3.0_solid-js@1.6.11:
@@ -3636,110 +3620,110 @@
       solid-js: 1.6.11
     dev: false
 
-  /@solid-primitives/event-bus/1.0.1_solid-js@1.6.11:
+  /@solid-primitives/event-bus/1.0.1_solid-js@1.7.0-beta.0:
     resolution: {integrity: sha512-eBZolEPUshrGJuEZL4TgWjJ1bQkr4PxrIwH3IP/RhtJFQOvQfGzsf577XaOZfAkisdMGcF9Qw7wp4MeMMc7erg==}
     peerDependencies:
       solid-js: ^1.6.0
     dependencies:
-      '@solid-primitives/immutable': 0.1.7_solid-js@1.6.11
-      '@solid-primitives/utils': 5.3.0_solid-js@1.6.11
-      solid-js: 1.6.11
-    dev: true
-
-  /@solid-primitives/event-listener/2.2.7_solid-js@1.6.11:
-    resolution: {integrity: sha512-rvu4ZbeM3Z9ncYc+nVI7y1KY/XqN2uDkhc0wvXzmVempSr5WfbsFEieuah8SAUd0ypi/qvy7aaFXh5fYKOgnOw==}
+      '@solid-primitives/immutable': 0.1.8_solid-js@1.7.0-beta.0
+      '@solid-primitives/utils': 5.4.0_solid-js@1.7.0-beta.0
+      solid-js: 1.7.0-beta.0
+    dev: true
+
+  /@solid-primitives/event-listener/2.2.8_solid-js@1.7.0-beta.0:
+    resolution: {integrity: sha512-I3Fw6+1g1YrXBWHwnNi6UaYuRVeaRBN2pvfGvKgnHH4OtfN6mgkGXi7s+/QOJjS29sEdwRDR9tQgxckaIxKZ7A==}
     peerDependencies:
       solid-js: ^1.6.0
     dependencies:
-      '@solid-primitives/utils': 5.3.0_solid-js@1.6.11
-      solid-js: 1.6.11
-    dev: true
-
-  /@solid-primitives/immutable/0.1.7_solid-js@1.6.11:
-    resolution: {integrity: sha512-V824C1PDHfnFQJxrBfc7zRRCqa1tFY+L/JpKTCr1OKk1kc3MaGCPghI5GNqwsCwKJZvvXHxBsiRsBMX1OPSI8Q==}
+      '@solid-primitives/utils': 5.4.0_solid-js@1.7.0-beta.0
+      solid-js: 1.7.0-beta.0
+    dev: true
+
+  /@solid-primitives/immutable/0.1.8_solid-js@1.7.0-beta.0:
+    resolution: {integrity: sha512-qT+FfgweyVa5bjeEhOOd5mJrmOgzUbIbB7SCIT+MMR87K72s7+SuqLpWtQwNE4hac4rMg25mElwVHaM1HRtqHQ==}
     peerDependencies:
       solid-js: ^1.6.0
     dependencies:
-      '@solid-primitives/utils': 5.3.0_solid-js@1.6.11
-      solid-js: 1.6.11
-    dev: true
-
-  /@solid-primitives/keyboard/1.0.8_solid-js@1.6.11:
+      '@solid-primitives/utils': 5.4.0_solid-js@1.7.0-beta.0
+      solid-js: 1.7.0-beta.0
+    dev: true
+
+  /@solid-primitives/keyboard/1.0.8_solid-js@1.7.0-beta.0:
     resolution: {integrity: sha512-R6hD84/tU+GC0QuEKm80npFv5Uu1K6R0kka0MGlItLxm/TSEv2Mof4l3xboU1mZoz6M3tuGDwBO7ECNPkxx58g==}
     peerDependencies:
       solid-js: ^1.6.0
     dependencies:
-      '@solid-primitives/event-listener': 2.2.7_solid-js@1.6.11
-      '@solid-primitives/rootless': 1.2.5_solid-js@1.6.11
-      '@solid-primitives/utils': 5.3.0_solid-js@1.6.11
-      solid-js: 1.6.11
-    dev: true
-
-  /@solid-primitives/media/2.1.2_solid-js@1.6.11:
+      '@solid-primitives/event-listener': 2.2.8_solid-js@1.7.0-beta.0
+      '@solid-primitives/rootless': 1.2.6_solid-js@1.7.0-beta.0
+      '@solid-primitives/utils': 5.4.0_solid-js@1.7.0-beta.0
+      solid-js: 1.7.0-beta.0
+    dev: true
+
+  /@solid-primitives/media/2.1.2_solid-js@1.7.0-beta.0:
     resolution: {integrity: sha512-FcvUJaNc1qd7sYq8GaL3NM/FbUS5VfpvZ4rql9iTF47BxKH7uAMvl0Vw+qNnQTMxNrZw0HRXEOl+PJUau/PQaw==}
     peerDependencies:
       solid-js: ^1.6.0
     dependencies:
-      '@solid-primitives/event-listener': 2.2.7_solid-js@1.6.11
-      '@solid-primitives/rootless': 1.2.5_solid-js@1.6.11
-      '@solid-primitives/utils': 5.3.0_solid-js@1.6.11
-      solid-js: 1.6.11
-    dev: true
-
-  /@solid-primitives/platform/0.0.103_solid-js@1.6.11:
+      '@solid-primitives/event-listener': 2.2.8_solid-js@1.7.0-beta.0
+      '@solid-primitives/rootless': 1.2.6_solid-js@1.7.0-beta.0
+      '@solid-primitives/utils': 5.4.0_solid-js@1.7.0-beta.0
+      solid-js: 1.7.0-beta.0
+    dev: true
+
+  /@solid-primitives/platform/0.0.103_solid-js@1.7.0-beta.0:
     resolution: {integrity: sha512-C/S4STL0cHb3+AOa3uljdph0UVWovDJOF9D/BvNKhin+QGTeHYV5N5Ypsmx8SDG4zgp9ZyuIuV6OOnxSsUzTIg==}
     peerDependencies:
       solid-js: ^1.6.0
     dependencies:
-      solid-js: 1.6.11
-    dev: true
-
-  /@solid-primitives/refs/0.3.7_solid-js@1.6.11:
+      solid-js: 1.7.0-beta.0
+    dev: true
+
+  /@solid-primitives/refs/0.3.7_solid-js@1.7.0-beta.0:
     resolution: {integrity: sha512-aqidj/Sw5b2FvXgvNP8zH5HC2jEzDbFju+xRUCxZguaBmDJJyzec12fpZ9JV6SiWCyk08nZ/N4rfPNQnt1af1Q==}
     peerDependencies:
       solid-js: ^1.6.0
     dependencies:
-      '@solid-primitives/immutable': 0.1.7_solid-js@1.6.11
-      '@solid-primitives/rootless': 1.2.5_solid-js@1.6.11
-      '@solid-primitives/utils': 5.3.0_solid-js@1.6.11
-      solid-js: 1.6.11
-    dev: true
-
-  /@solid-primitives/resize-observer/2.0.10_solid-js@1.6.11:
+      '@solid-primitives/immutable': 0.1.8_solid-js@1.7.0-beta.0
+      '@solid-primitives/rootless': 1.2.6_solid-js@1.7.0-beta.0
+      '@solid-primitives/utils': 5.4.0_solid-js@1.7.0-beta.0
+      solid-js: 1.7.0-beta.0
+    dev: true
+
+  /@solid-primitives/resize-observer/2.0.10_solid-js@1.7.0-beta.0:
     resolution: {integrity: sha512-qOYWOaJEyj3gD0N9UF0/XSdUNd3uVjzQRbH8Rr+MILA5j9w3aLGvTS3w21AdgsgIVybs+zjZMVLH0RgMf0iQFg==}
     peerDependencies:
       solid-js: ^1.6.0
     dependencies:
-      '@solid-primitives/event-listener': 2.2.7_solid-js@1.6.11
-      '@solid-primitives/rootless': 1.2.5_solid-js@1.6.11
-      '@solid-primitives/utils': 5.3.0_solid-js@1.6.11
-      solid-js: 1.6.11
-    dev: true
-
-  /@solid-primitives/rootless/1.2.5_solid-js@1.6.11:
-    resolution: {integrity: sha512-HLtF965ptJ0IYXPWluzpCVyTwWeiYNTpjiINlZeaSoAY8Ba6NnbSAV587emdvbt4bbrgi2Y8Gmav+/00AQJ6Hw==}
+      '@solid-primitives/event-listener': 2.2.8_solid-js@1.7.0-beta.0
+      '@solid-primitives/rootless': 1.2.6_solid-js@1.7.0-beta.0
+      '@solid-primitives/utils': 5.4.0_solid-js@1.7.0-beta.0
+      solid-js: 1.7.0-beta.0
+    dev: true
+
+  /@solid-primitives/rootless/1.2.6_solid-js@1.7.0-beta.0:
+    resolution: {integrity: sha512-gcEF2JqdLDyKsfA7FWRZok1JkbKKjQesaRAj4odfkHTakEzU95YfBQxH9NHZ/ezP5WSR7m/xEh5eQjHs+7XPPA==}
     peerDependencies:
       solid-js: ^1.6.11
     dependencies:
-      '@solid-primitives/utils': 5.3.0_solid-js@1.6.11
-      solid-js: 1.6.11
-    dev: true
-
-  /@solid-primitives/scheduled/1.3.1_solid-js@1.6.11:
+      '@solid-primitives/utils': 5.4.0_solid-js@1.7.0-beta.0
+      solid-js: 1.7.0-beta.0
+    dev: true
+
+  /@solid-primitives/scheduled/1.3.1_solid-js@1.7.0-beta.0:
     resolution: {integrity: sha512-3tEyYAoGteeSMjXh1HfX1MteU9PpEP8cq0w26ffa3xScaN/EklonZZiy1ajJJuen/WQ5f2zZ3WmHCMnLMbURow==}
     peerDependencies:
       solid-js: ^1.6.0
     dependencies:
-      solid-js: 1.6.11
-    dev: true
-
-  /@solid-primitives/styles/0.0.101_solid-js@1.6.11:
+      solid-js: 1.7.0-beta.0
+    dev: true
+
+  /@solid-primitives/styles/0.0.101_solid-js@1.7.0-beta.0:
     resolution: {integrity: sha512-tHkeUMntlS/w+/zDzXJv82hhMy3J3q7tVV3ZTbahRo0hZienAM8ZJrCYZNK/fu2px8NHVSZFRufxv9qhIclPTw==}
     peerDependencies:
       solid-js: ^1.5.0
     dependencies:
-      '@solid-primitives/rootless': 1.2.5_solid-js@1.6.11
-      solid-js: 1.6.11
+      '@solid-primitives/rootless': 1.2.6_solid-js@1.7.0-beta.0
+      solid-js: 1.7.0-beta.0
     dev: true
 
   /@solid-primitives/throttle/1.2.0_solid-js@1.6.11:
@@ -3751,23 +3735,20 @@
       solid-js: 1.6.11
     dev: false
 
-<<<<<<< HEAD
-  /@solidjs/testing-library/0.6.1_solid-js@1.7.0-beta.0:
-=======
-  /@solid-primitives/utils/5.3.0_solid-js@1.6.11:
-    resolution: {integrity: sha512-YlMvXtJxm5zWQC+EW24qO9kMoUdfR5I4bi6zsL9RlETyfJEPrmTY2ztU0T9lPq5hC3Qwn3q+ifd4tz4js3fTUA==}
+  /@solid-primitives/utils/5.4.0_solid-js@1.7.0-beta.0:
+    resolution: {integrity: sha512-cSya9Tnh8KW6OYtJbZYs3//CVWWQAOXhMckH9paSzMQcoM09P+R1lLUN9BhQOws4c6PMA0apPNrbWsQzqZzIEw==}
     peerDependencies:
       solid-js: ^1.6.0
     dependencies:
-      solid-js: 1.6.11
-    dev: true
-
-  /@solidjs/meta/0.28.2_solid-js@1.6.11:
+      solid-js: 1.7.0-beta.0
+    dev: true
+
+  /@solidjs/meta/0.28.2_solid-js@1.7.0-beta.0:
     resolution: {integrity: sha512-avlLgBPdk4KVxzRGFlYp/MIJo8B5jVgXPgk6OUnUP8km21Z+ovO+DUd7ZPA7ejv8PBdWi9GE3zCzw8RU2YuV2Q==}
     peerDependencies:
       solid-js: '>=1.4.0'
     dependencies:
-      solid-js: 1.6.11
+      solid-js: 1.7.0-beta.0
     dev: true
     optional: true
 
@@ -3779,8 +3760,16 @@
       solid-js: 1.6.11
     dev: true
 
-  /@solidjs/testing-library/0.6.1_solid-js@1.6.11:
->>>>>>> f71c416f
+  /@solidjs/router/0.7.0_solid-js@1.7.0-beta.0:
+    resolution: {integrity: sha512-8HI84twe5FjYRebSLMAhtkL9bRuTDIlxJK56kjfjU9WKGoUCTaWpCnkuj8Hqde1bWZ0X+GOZxKDfNkn1CjtjxA==}
+    peerDependencies:
+      solid-js: ^1.5.3
+    dependencies:
+      solid-js: 1.7.0-beta.0
+    dev: true
+    optional: true
+
+  /@solidjs/testing-library/0.6.1_solid-js@1.7.0-beta.0:
     resolution: {integrity: sha512-cS91EDopZhpVa+F55vLxbT+xrQEtc6jIYhXEleu7aCtPRKuBAhKGYQoiOAWrxRd2cXu678dhR8kuwp7ZS2gkNQ==}
     engines: {node: '>= 14'}
     peerDependencies:
@@ -3827,35 +3816,6 @@
 
   /@types/aria-query/5.0.1:
     resolution: {integrity: sha512-XTIieEY+gvJ39ChLcB4If5zHtPxt3Syj5rgZR+e1ctpmK8NjPf0zFqsz4JpLJT0xla9GFDKjy8Cpu331nrmE1Q==}
-    dev: true
-
-  /@types/babel__core/7.20.0:
-    resolution: {integrity: sha512-+n8dL/9GWblDO0iU6eZAwEIJVr5DWigtle+Q6HLOrh/pdbXOhOtqzq8VPPE2zvNJzSKY4vH/z3iT3tn0A3ypiQ==}
-    dependencies:
-      '@babel/parser': 7.21.2
-      '@babel/types': 7.21.2
-      '@types/babel__generator': 7.6.4
-      '@types/babel__template': 7.4.1
-      '@types/babel__traverse': 7.18.3
-    dev: true
-
-  /@types/babel__generator/7.6.4:
-    resolution: {integrity: sha512-tFkciB9j2K755yrTALxD44McOrk+gfpIpvC3sxHjRawj6PfnQxrse4Clq5y/Rq+G3mrBurMax/lG8Qn2t9mSsg==}
-    dependencies:
-      '@babel/types': 7.21.2
-    dev: true
-
-  /@types/babel__template/7.4.1:
-    resolution: {integrity: sha512-azBFKemX6kMg5Io+/rdGT0dkGreboUVR0Cdm3fz9QJWpaQGJRQXl7C+6hOTCZcMll7KFyEQpgbYI2lHdsS4U7g==}
-    dependencies:
-      '@babel/parser': 7.21.2
-      '@babel/types': 7.21.2
-    dev: true
-
-  /@types/babel__traverse/7.18.3:
-    resolution: {integrity: sha512-1kbcJ40lLB7MHsj39U4Sh1uTd2E7rLEa79kmDpI6cy+XiXsteB3POdQomoq4FxszMrO3ZYchkhYJw7A2862b3w==}
-    dependencies:
-      '@babel/types': 7.21.2
     dev: true
 
   /@types/chai-subset/1.3.3:
@@ -5531,9 +5491,6 @@
       is-symbol: 1.0.4
     dev: true
 
-<<<<<<< HEAD
-  /esbuild-plugin-solid/0.4.2_k6vgn4gnbydp3x5aazic7wuh3y:
-=======
   /esbuild-android-64/0.14.54:
     resolution: {integrity: sha512-Tz2++Aqqz0rJ7kYBfz+iqyE3QMycD4vk7LBRyWaAVFgFtQ/O8EJOnVmTOiDWYZ/uYzB4kvP+bqejYdVKzE5lAQ==}
     engines: {node: '>=12'}
@@ -5678,31 +5635,23 @@
     dev: true
     optional: true
 
-  /esbuild-plugin-solid/0.4.2_bve56rijdtklnf27lceyb3zzei:
->>>>>>> f71c416f
+  /esbuild-plugin-solid/0.4.2_yvzvmwu67xqrmyopqvwyoikvgi:
     resolution: {integrity: sha512-T5GphLoud3RumjeNYO3K9WVjWDzVKG5evlS7hUEUI0n9tiCL+CnbvJh3SSwFi3xeeXpZRrnZc1gd6FWQsVobTg==}
     peerDependencies:
       esbuild: '>=0.12'
       solid-js: '>= 1.0'
     dependencies:
-<<<<<<< HEAD
-      '@babel/core': 7.20.12
-      '@babel/preset-typescript': 7.18.6_@babel+core@7.20.12
-      babel-preset-solid: 1.6.10_@babel+core@7.20.12
-      esbuild: 0.17.8
-      solid-js: 1.7.0-beta.0
-=======
       '@babel/core': 7.21.0
       '@babel/preset-typescript': 7.21.0_@babel+core@7.21.0
       babel-preset-solid: 1.6.10_@babel+core@7.21.0
       esbuild: 0.14.54
-      solid-js: 1.6.11
+      solid-js: 1.7.0-beta.0
     transitivePeerDependencies:
       - supports-color
     dev: true
     optional: true
 
-  /esbuild-plugin-solid/0.5.0_nthmvwso2kmvm2vudl5hl5hku4:
+  /esbuild-plugin-solid/0.5.0_k5ql5gay4xxyia3xqpqez5ktfy:
     resolution: {integrity: sha512-ITK6n+0ayGFeDVUZWNMxX+vLsasEN1ILrg4pISsNOQ+mq4ljlJJiuXotInd+HE0MzwTcA9wExT1yzDE2hsqPsg==}
     peerDependencies:
       esbuild: '>=0.12'
@@ -5712,8 +5661,7 @@
       '@babel/preset-typescript': 7.21.0_@babel+core@7.21.0
       babel-preset-solid: 1.6.10_@babel+core@7.21.0
       esbuild: 0.17.10
-      solid-js: 1.6.11
->>>>>>> f71c416f
+      solid-js: 1.7.0-beta.0
     transitivePeerDependencies:
       - supports-color
     dev: true
@@ -8702,7 +8650,7 @@
       solid-js: 1.6.11
     dev: true
 
-  /solid-devtools/0.26.0_juyfzio7agobqr6l64ql2e3ejy:
+  /solid-devtools/0.26.0_bjklxa5njfc5sftgko5vi2msdi:
     resolution: {integrity: sha512-YNvdOj2SsAzArmclh5cdCPQNZlDaYp8TsYQWftCGEA7eQ0UJ2dfz+IDEw7KkW6d44tyfd5iUgjDeoht0+B5klA==}
     peerDependencies:
       solid-js: ^1.6.9
@@ -8711,15 +8659,15 @@
       '@babel/core': 7.21.0
       '@babel/plugin-syntax-typescript': 7.20.0_@babel+core@7.21.0
       '@babel/types': 7.21.2
-      '@solid-devtools/debugger': 0.21.0_solid-js@1.6.11
-      '@solid-devtools/shared': 0.11.0_solid-js@1.6.11
-      '@solid-primitives/event-bus': 1.0.1_solid-js@1.6.11
-      '@solid-primitives/utils': 5.3.0_solid-js@1.6.11
-      solid-js: 1.6.11
+      '@solid-devtools/debugger': 0.21.0_solid-js@1.7.0-beta.0
+      '@solid-devtools/shared': 0.11.0_solid-js@1.7.0-beta.0
+      '@solid-primitives/event-bus': 1.0.1_solid-js@1.7.0-beta.0
+      '@solid-primitives/utils': 5.4.0_solid-js@1.7.0-beta.0
+      solid-js: 1.7.0-beta.0
       type-fest: 3.6.1
       vite: 4.1.4_@types+node@18.14.4
     optionalDependencies:
-      solid-start: 0.2.22_juyfzio7agobqr6l64ql2e3ejy
+      solid-start: 0.2.22_bjklxa5njfc5sftgko5vi2msdi
     transitivePeerDependencies:
       - '@solidjs/meta'
       - '@solidjs/router'
@@ -8746,13 +8694,6 @@
     resolution: {integrity: sha512-JquQQHPArGq+i2PLURxJ99Pcz2/1docpbycSio/cKSA0SeI3z5zRjy0TNcH4NRYvbOLrcini+iovXwnexKabyw==}
     dependencies:
       csstype: 3.1.1
-    dev: false
-
-<<<<<<< HEAD
-  /solid-js/1.6.9:
-    resolution: {integrity: sha512-kV3fMmm+1C2J95c8eDOPKGfZHnuAkHUBLG4hX1Xu08bXeAIPqmxuz/QdH3B8SIdTp3EatBVIyA6RCes3hrGzpg==}
-    dependencies:
-      csstype: 3.1.1
 
   /solid-js/1.7.0-beta.0:
     resolution: {integrity: sha512-05DDkqco3abuAApqXcD2UEdhZ/ehzrEsWY06nVyL/u3F1ZKIDOq2v8ULFhgvjYm5m9QyU9FOcvXfFO1wEkGKUw==}
@@ -8760,39 +8701,26 @@
       csstype: 3.1.1
     dev: true
 
-  /solid-map-gl/1.6.4_mapbox-gl@2.12.1:
+  /solid-map-gl/1.6.4_mapbox-gl@2.13.0:
     resolution: {integrity: sha512-47E059nA7GTfvDCBTGSqGfmXYDQ50AOgvpurY/RB0krT8iErR7rV4LSYehbiI9DloNOHSTr87keWVR2UzxF6rw==}
-=======
-  /solid-map-gl/1.6.6_mapbox-gl@2.13.0:
-    resolution: {integrity: sha512-/qW6xBATK/yG05lgq8VDwgh+QajLCf2j2FGDy5XKB/0wf87LLUIrWPo1DHbe4gFGYy+YsMf9koLYW1612YSoQw==}
->>>>>>> f71c416f
     peerDependencies:
       mapbox-gl: ^0.x || ^1.x || ^2.x
     dependencies:
       mapbox-gl: 2.13.0
     dev: true
 
-<<<<<<< HEAD
   /solid-refresh/0.4.2_solid-js@1.7.0-beta.0:
     resolution: {integrity: sha512-6g1HsgQkY0X0ZmsaydNgHwRaQIhH3bAbagZiYwWnGO7mqli50ehlwQUN18RZ2MH3fTIs9Y1bankZapVhMVuijg==}
-=======
-  /solid-refresh/0.5.0_solid-js@1.6.11:
-    resolution: {integrity: sha512-kBsHSjqBUMXD2I7cU/batNE5WlXGiB5Otob9JDx4Zl5+Vt+a5naGxjPf81fg/c4lh++IdX2GF5CORxEcVzyTgg==}
->>>>>>> f71c416f
     peerDependencies:
       solid-js: ^1.3
     dependencies:
       '@babel/generator': 7.21.1
       '@babel/helper-module-imports': 7.18.6
-<<<<<<< HEAD
-      '@babel/types': 7.20.7
+      '@babel/types': 7.21.2
       solid-js: 1.7.0-beta.0
-=======
-      '@babel/types': 7.21.2
-      solid-js: 1.6.11
-    dev: true
-
-  /solid-start/0.2.22_juyfzio7agobqr6l64ql2e3ejy:
+    dev: true
+
+  /solid-start/0.2.22_bjklxa5njfc5sftgko5vi2msdi:
     resolution: {integrity: sha512-9SfYRNyXUMzNVBx13nzuOqAGGJdsSG1E6gIM3CRDl0x85Nt+1zQTm74rRsBVMecI2EgI0gFOUEKFVM/dP4x8yA==}
     hasBin: true
     requiresBuild: true
@@ -8833,8 +8761,8 @@
       '@babel/preset-env': 7.20.2_@babel+core@7.21.0
       '@babel/preset-typescript': 7.21.0_@babel+core@7.21.0
       '@babel/template': 7.20.7
-      '@solidjs/meta': 0.28.2_solid-js@1.6.11
-      '@solidjs/router': 0.7.0_solid-js@1.6.11
+      '@solidjs/meta': 0.28.2_solid-js@1.7.0-beta.0
+      '@solidjs/router': 0.7.0_solid-js@1.7.0-beta.0
       '@types/cookie': 0.5.1
       chokidar: 3.5.3
       compression: 1.7.4
@@ -8844,7 +8772,7 @@
       dotenv: 16.0.3
       es-module-lexer: 1.2.0
       esbuild: 0.14.54
-      esbuild-plugin-solid: 0.4.2_bve56rijdtklnf27lceyb3zzei
+      esbuild-plugin-solid: 0.4.2_yvzvmwu67xqrmyopqvwyoikvgi
       fast-glob: 3.2.12
       get-port: 6.1.2
       parse-multipart-data: 1.5.0
@@ -8855,16 +8783,15 @@
       sade: 1.8.1
       set-cookie-parser: 2.5.1
       sirv: 2.0.2
-      solid-js: 1.6.11
+      solid-js: 1.7.0-beta.0
       terser: 5.16.5
       undici: 5.20.0
       vite: 4.1.4_@types+node@18.14.4
       vite-plugin-inspect: 0.7.15_rollup@3.18.0+vite@4.1.4
-      vite-plugin-solid: 2.6.1_solid-js@1.6.11+vite@4.1.4
+      vite-plugin-solid: 2.5.0_lftrdzh34ziqvjaxnpg2ik7rx4
       wait-on: 6.0.1_debug@4.3.4
     transitivePeerDependencies:
       - supports-color
->>>>>>> f71c416f
     dev: true
     optional: true
 
@@ -9287,21 +9214,12 @@
     resolution: {integrity: sha512-336iVw3rtn2BUK7ORdIAHTyxHGRIHVReokCR3XjbckJMK7ms8FysBfhLR8IXnAgy7T0PTPNBWKiH514FOW/WSg==}
     dev: true
 
-<<<<<<< HEAD
-  /tsup-preset-solid/0.1.5_3f24hjohtl3cxa6jbefj75mana:
-    resolution: {integrity: sha512-lmXr0/0uv4reN6XFG1l79I1w7Z+yOEfVRxmPfaB+qdPmshYledIgDMEOsezsGEf///JJJzL0n3f0bKd8cmqScQ==}
+  /tsup-preset-solid/0.1.8_ctqyl3xgbvh3eurwk4csaopfdi:
+    resolution: {integrity: sha512-V5TZFEZY9emACO3AZvKyCRzdoyjUcuMEEbTGcJnCma7OVvGnSNVoewFff9g0CaveJ8cZcC3u2tW9gMaxmPZ71A==}
     peerDependencies:
       tsup: ^6.5.0
     dependencies:
-      esbuild-plugin-solid: 0.4.2_k6vgn4gnbydp3x5aazic7wuh3y
-=======
-  /tsup-preset-solid/0.1.8_33jyajmuvhjnhxb7klks6dlycu:
-    resolution: {integrity: sha512-V5TZFEZY9emACO3AZvKyCRzdoyjUcuMEEbTGcJnCma7OVvGnSNVoewFff9g0CaveJ8cZcC3u2tW9gMaxmPZ71A==}
-    peerDependencies:
-      tsup: ^6.5.0
-    dependencies:
-      esbuild-plugin-solid: 0.5.0_nthmvwso2kmvm2vudl5hl5hku4
->>>>>>> f71c416f
+      esbuild-plugin-solid: 0.5.0_k5ql5gay4xxyia3xqpqez5ktfy
       tsup: 6.6.3_typescript@4.9.5
       type-fest: 3.6.1
     transitivePeerDependencies:
@@ -9760,33 +9678,20 @@
       - supports-color
     dev: true
 
-<<<<<<< HEAD
-  /vite-plugin-solid/2.5.0_tohlq7tztxhn6khz3krdgkvmgi:
+  /vite-plugin-solid/2.5.0_lftrdzh34ziqvjaxnpg2ik7rx4:
     resolution: {integrity: sha512-VneGd3RyFJvwaiffsqgymeMaofn0IzQLPwDzafTV2f1agoWeeJlk5VrI5WqT9BTtLe69vNNbCJWqLhHr9fOdDw==}
-=======
-  /vite-plugin-solid/2.6.1_solid-js@1.6.11+vite@4.1.4:
-    resolution: {integrity: sha512-/khM/ha3B5/pTWQWVJd/0n6ODPIrOcajwhbrD8Gnv37XmJJssu+KA8ssN73raMIicf2eiQKiTAV39w7dSl4Irg==}
->>>>>>> f71c416f
     peerDependencies:
       solid-js: ^1.3.17 || ^1.4.0 || ^1.5.0 || ^1.6.0
       vite: ^3.0.0 || ^4.0.0
     dependencies:
       '@babel/core': 7.21.0
       '@babel/preset-typescript': 7.21.0_@babel+core@7.21.0
-      '@types/babel__core': 7.20.0
       babel-preset-solid: 1.6.10_@babel+core@7.21.0
       merge-anything: 5.1.4
-<<<<<<< HEAD
       solid-js: 1.7.0-beta.0
       solid-refresh: 0.4.2_solid-js@1.7.0-beta.0
-      vite: 4.1.1_@types+node@18.13.0
-      vitefu: 0.2.4_vite@4.1.1
-=======
-      solid-js: 1.6.11
-      solid-refresh: 0.5.0_solid-js@1.6.11
       vite: 4.1.4_@types+node@18.14.4
       vitefu: 0.2.4_vite@4.1.4
->>>>>>> f71c416f
     transitivePeerDependencies:
       - supports-color
     dev: true

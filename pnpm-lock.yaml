--- conflicted
+++ resolved
@@ -256,11 +256,7 @@
       node-fetch: '>=3.2.10'
       solid-js: ^1.6.0
     dependencies:
-<<<<<<< HEAD
-      node-fetch: 3.3.0
-=======
       node-fetch: 3.3.1
->>>>>>> 91810612
       solid-js: 1.6.12
 
   packages/flux-store:

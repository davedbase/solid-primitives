lockfileVersion: '9.0'

settings:
  autoInstallPeers: true
  excludeLinksFromLockfile: false

importers:

  .:
    devDependencies:
      '@changesets/cli':
        specifier: ^2.27.8
        version: 2.27.8
      '@solidjs/start':
        specifier: ^1.0.6
        version: 1.0.6(rollup@4.20.0)(solid-js@1.8.22)(vinxi@0.4.2(@types/node@22.5.4)(ioredis@5.4.1)(sass@1.77.8)(terser@5.31.5))(vite@5.4.4(@types/node@22.5.4)(sass@1.77.8)(terser@5.31.5))
      '@types/jsdom':
        specifier: ^21.1.7
        version: 21.1.7
      '@types/node':
        specifier: ^22.5.4
        version: 22.5.4
      '@typescript-eslint/eslint-plugin':
        specifier: ^8.5.0
        version: 8.5.0(@typescript-eslint/parser@8.5.0(eslint@9.10.0(jiti@1.21.6))(typescript@5.6.2))(eslint@9.10.0(jiti@1.21.6))(typescript@5.6.2)
      '@typescript-eslint/parser':
        specifier: ^8.5.0
        version: 8.5.0(eslint@9.10.0(jiti@1.21.6))(typescript@5.6.2)
      esbuild:
        specifier: ^0.19.11
        version: 0.19.12
      esbuild-plugin-solid:
        specifier: ^0.6.0
        version: 0.6.0(esbuild@0.19.12)(solid-js@1.8.22)
      eslint:
        specifier: ^9.10.0
        version: 9.10.0(jiti@1.21.6)
      eslint-plugin-eslint-comments:
        specifier: ^3.2.0
        version: 3.2.0(eslint@9.10.0(jiti@1.21.6))
      eslint-plugin-no-only-tests:
        specifier: ^3.3.0
        version: 3.3.0
      jsdom:
        specifier: ^25.0.0
        version: 25.0.0
      json-to-markdown-table:
        specifier: ^1.0.0
        version: 1.0.0
      prettier:
        specifier: ^3.3.3
        version: 3.3.3
      prettier-plugin-tailwindcss:
        specifier: ^0.6.6
        version: 0.6.6(prettier@3.3.3)
      rehype-autolink-headings:
        specifier: ^7.1.0
        version: 7.1.0
      rehype-highlight:
        specifier: ^7.0.0
        version: 7.0.0
      rehype-slug:
        specifier: ^6.0.0
        version: 6.0.0
      remark-gfm:
        specifier: ^4.0.0
        version: 4.0.0
      solid-js:
        specifier: ^1.8.22
        version: 1.8.22
      tsx:
        specifier: ^4.19.1
        version: 4.19.1
      typescript:
        specifier: ~5.6.2
        version: 5.6.2
      valibot:
        specifier: ^0.20.1
        version: 0.20.1
      vinxi:
        specifier: ^0.4.2
        version: 0.4.2(@types/node@22.5.4)(ioredis@5.4.1)(sass@1.77.8)(terser@5.31.5)
      vite:
        specifier: 5.4.4
        version: 5.4.4(@types/node@22.5.4)(sass@1.77.8)(terser@5.31.5)
      vite-plugin-solid:
        specifier: ^2.10.2
        version: 2.10.2(solid-js@1.8.22)(vite@5.4.4(@types/node@22.5.4)(sass@1.77.8)(terser@5.31.5))
      vitest:
        specifier: ^2.1.0
        version: 2.1.1(@types/node@22.5.4)(jsdom@25.0.0)(sass@1.77.8)(terser@5.31.5)

  packages/active-element:
    dependencies:
      '@solid-primitives/event-listener':
        specifier: workspace:^
        version: link:../event-listener
      '@solid-primitives/utils':
        specifier: workspace:^
        version: link:../utils
    devDependencies:
      solid-js:
        specifier: ^1.8.7
        version: 1.8.20

  packages/analytics:
    devDependencies:
      solid-js:
        specifier: ^1.8.7
        version: 1.8.20

  packages/audio:
    dependencies:
      '@solid-primitives/static-store':
        specifier: workspace:^
        version: link:../static-store
      '@solid-primitives/utils':
        specifier: workspace:^
        version: link:../utils
    devDependencies:
      solid-js:
        specifier: ^1.8.7
        version: 1.8.20

  packages/autofocus:
    dependencies:
      '@solid-primitives/utils':
        specifier: workspace:^
        version: link:../utils
    devDependencies:
      solid-js:
        specifier: ^1.8.7
        version: 1.8.20

  packages/bounds:
    dependencies:
      '@solid-primitives/event-listener':
        specifier: workspace:^
        version: link:../event-listener
      '@solid-primitives/resize-observer':
        specifier: workspace:^
        version: link:../resize-observer
      '@solid-primitives/static-store':
        specifier: workspace:^
        version: link:../static-store
      '@solid-primitives/utils':
        specifier: workspace:^
        version: link:../utils
    devDependencies:
      '@solid-primitives/scheduled':
        specifier: workspace:^
        version: link:../scheduled
      solid-js:
        specifier: ^1.8.7
        version: 1.8.20

  packages/broadcast-channel:
    devDependencies:
      solid-js:
        specifier: ^1.8.7
        version: 1.8.20

  packages/clipboard:
    dependencies:
      '@solid-primitives/utils':
        specifier: workspace:^
        version: link:../utils
    devDependencies:
      solid-js:
        specifier: ^1.8.7
        version: 1.8.20

  packages/connectivity:
    dependencies:
      '@solid-primitives/event-listener':
        specifier: workspace:^
        version: link:../event-listener
      '@solid-primitives/rootless':
        specifier: workspace:^
        version: link:../rootless
      '@solid-primitives/utils':
        specifier: workspace:^
        version: link:../utils
    devDependencies:
      solid-js:
        specifier: ^1.8.7
        version: 1.8.20

  packages/context:
    devDependencies:
      solid-js:
        specifier: ^1.8.7
        version: 1.8.20

  packages/controlled-props:
    dependencies:
      '@solid-primitives/utils':
        specifier: workspace:^
        version: link:../utils
    devDependencies:
      solid-js:
        specifier: ^1.8.7
        version: 1.8.20

  packages/cookies:
    devDependencies:
      solid-js:
        specifier: ^1.8.18
        version: 1.8.22

  packages/cursor:
    dependencies:
      '@solid-primitives/utils':
        specifier: workspace:^
        version: link:../utils
    devDependencies:
      solid-js:
        specifier: ^1.8.7
        version: 1.8.20

  packages/date:
    dependencies:
      '@solid-primitives/memo':
        specifier: workspace:^
        version: link:../memo
      '@solid-primitives/timer':
        specifier: workspace:^
        version: link:../timer
      '@solid-primitives/utils':
        specifier: workspace:^
        version: link:../utils
    devDependencies:
      '@solid-primitives/event-listener':
        specifier: workspace:^
        version: link:../event-listener
      date-fns:
        specifier: ^2.30.0
        version: 2.30.0
      solid-js:
        specifier: ^1.8.7
        version: 1.8.20

  packages/deep:
    dependencies:
      '@solid-primitives/memo':
        specifier: workspace:^
        version: link:../memo
    devDependencies:
      solid-js:
        specifier: ^1.8.7
        version: 1.8.20

  packages/destructure:
    dependencies:
      '@solid-primitives/utils':
        specifier: workspace:^
        version: link:../utils
    devDependencies:
      solid-js:
        specifier: ^1.8.7
        version: 1.8.20

  packages/devices:
    devDependencies:
      solid-js:
        specifier: ^1.8.7
        version: 1.8.20

  packages/event-bus:
    dependencies:
      '@solid-primitives/utils':
        specifier: workspace:^
        version: link:../utils
    devDependencies:
      solid-js:
        specifier: ^1.8.7
        version: 1.8.20

  packages/event-dispatcher:
    devDependencies:
      solid-js:
        specifier: ^1.8.7
        version: 1.8.20

  packages/event-listener:
    dependencies:
      '@solid-primitives/utils':
        specifier: workspace:^
        version: link:../utils
    devDependencies:
      solid-js:
        specifier: ^1.8.7
        version: 1.8.20

  packages/event-props:
    devDependencies:
      solid-js:
        specifier: ^1.8.7
        version: 1.8.20

  packages/fetch:
    dependencies:
      node-fetch:
        specifier: ^3.3.2
        version: 3.3.2
    devDependencies:
      solid-js:
        specifier: ^1.8.7
        version: 1.8.20

  packages/filesystem:
    devDependencies:
      '@tauri-apps/api':
        specifier: ^1.5.3
        version: 1.6.0
      '@types/wicg-file-system-access':
        specifier: 2023.10.2
        version: 2023.10.2
      chokidar:
        specifier: ^3.5.3
        version: 3.6.0
      solid-js:
        specifier: ^1.8.7
        version: 1.8.20

  packages/flux-store:
    devDependencies:
      solid-js:
        specifier: ^1.8.7
        version: 1.8.20

  packages/fullscreen:
    dependencies:
      '@solid-primitives/utils':
        specifier: workspace:^
        version: link:../utils
    devDependencies:
      solid-js:
        specifier: ^1.8.7
        version: 1.8.20

  packages/geolocation:
    dependencies:
      '@solid-primitives/static-store':
        specifier: workspace:^
        version: link:../static-store
      '@solid-primitives/utils':
        specifier: workspace:^
        version: link:../utils
    devDependencies:
      '@types/leaflet':
        specifier: ^1.9.8
        version: 1.9.12
      leaflet:
        specifier: ^1.9.4
        version: 1.9.4
      solid-js:
        specifier: ^1.8.7
        version: 1.8.20

  packages/gestures:
    devDependencies:
      solid-js:
        specifier: ^1.8.7
        version: 1.8.20

  packages/graphql:
    dependencies:
      '@solid-primitives/utils':
        specifier: workspace:^
        version: link:../utils
    devDependencies:
      '@graphql-codegen/cli':
        specifier: ^5.0.0
        version: 5.0.2(@parcel/watcher@2.4.1)(@types/node@22.5.4)(enquirer@2.4.1)(graphql@16.9.0)(typescript@5.6.2)
      '@graphql-codegen/typed-document-node':
        specifier: ^5.0.1
        version: 5.0.9(graphql@16.9.0)
      '@graphql-codegen/typescript':
        specifier: ^4.0.1
        version: 4.0.9(graphql@16.9.0)
      '@graphql-codegen/typescript-operations':
        specifier: ^4.0.1
        version: 4.2.3(graphql@16.9.0)
      '@graphql-typed-document-node/core':
        specifier: ^3.2.0
        version: 3.2.0(graphql@16.9.0)
      graphql:
        specifier: ^16.8.1
        version: 16.9.0
      solid-js:
        specifier: ^1.8.7
        version: 1.8.20

  packages/history:
    dependencies:
      '@solid-primitives/utils':
        specifier: workspace:^
        version: link:../utils
    devDependencies:
      '@solid-primitives/deep':
        specifier: workspace:^
        version: link:../deep
      solid-js:
        specifier: ^1.8.7
        version: 1.8.20

  packages/i18n:
    devDependencies:
      solid-js:
        specifier: ^1.8.7
        version: 1.8.20

  packages/idle:
    devDependencies:
      solid-js:
        specifier: ^1.8.7
        version: 1.8.20

  packages/immutable:
    dependencies:
      '@solid-primitives/keyed':
        specifier: workspace:^
        version: link:../keyed
      '@solid-primitives/utils':
        specifier: workspace:^
        version: link:../utils
    devDependencies:
      '@reduxjs/toolkit':
        specifier: ^1.9.7
        version: 1.9.7
      redux:
        specifier: ^4.2.1
        version: 4.2.1
      solid-js:
        specifier: ^1.8.7
        version: 1.8.20
      solid-transition-group:
        specifier: ^0.2.3
        version: 0.2.3(solid-js@1.8.20)

  packages/input-mask:
    devDependencies:
      solid-js:
        specifier: ^1.8.7
        version: 1.8.20

  packages/intersection-observer:
    dependencies:
      '@solid-primitives/utils':
        specifier: workspace:^
        version: link:../utils
    devDependencies:
      '@solid-primitives/range':
        specifier: workspace:^
        version: link:../range
      solid-js:
        specifier: ^1.8.7
        version: 1.8.20

  packages/jsx-tokenizer:
    dependencies:
      '@solid-primitives/utils':
        specifier: workspace:^
        version: link:../utils
    devDependencies:
      solid-js:
        specifier: ^1.8.7
        version: 1.8.20

  packages/keyboard:
    dependencies:
      '@solid-primitives/event-listener':
        specifier: workspace:^
        version: link:../event-listener
      '@solid-primitives/rootless':
        specifier: workspace:^
        version: link:../rootless
      '@solid-primitives/utils':
        specifier: workspace:^
        version: link:../utils
    devDependencies:
      solid-js:
        specifier: ^1.8.7
        version: 1.8.20

  packages/keyed:
    devDependencies:
      '@solid-primitives/refs':
        specifier: workspace:^
        version: link:../refs
      '@solid-primitives/utils':
        specifier: workspace:^
        version: link:../utils
      solid-js:
        specifier: ^1.8.7
        version: 1.8.20
      solid-transition-group:
        specifier: ^0.2.3
        version: 0.2.3(solid-js@1.8.20)

  packages/lifecycle:
    devDependencies:
      solid-js:
        specifier: ^1.8.7
        version: 1.8.20

  packages/list:
    dependencies:
      solid-js:
        specifier: ^1.6.12
        version: 1.8.20

  packages/map:
    dependencies:
      '@solid-primitives/trigger':
        specifier: workspace:^
        version: link:../trigger
    devDependencies:
      solid-js:
        specifier: ^1.8.7
        version: 1.8.20

  packages/marker:
    devDependencies:
      solid-js:
        specifier: ^1.8.7
        version: 1.8.20

  packages/masonry:
    dependencies:
      '@solid-primitives/utils':
        specifier: workspace:^
        version: link:../utils
    devDependencies:
      '@solid-primitives/media':
        specifier: workspace:^
        version: link:../media
      solid-js:
        specifier: ^1.8.7
        version: 1.8.20

  packages/media:
    dependencies:
      '@solid-primitives/event-listener':
        specifier: workspace:^
        version: link:../event-listener
      '@solid-primitives/rootless':
        specifier: workspace:^
        version: link:../rootless
      '@solid-primitives/static-store':
        specifier: workspace:^
        version: link:../static-store
      '@solid-primitives/utils':
        specifier: workspace:^
        version: link:../utils
    devDependencies:
      solid-js:
        specifier: ^1.8.7
        version: 1.8.20

  packages/memo:
    dependencies:
      '@solid-primitives/scheduled':
        specifier: workspace:^
        version: link:../scheduled
      '@solid-primitives/utils':
        specifier: workspace:^
        version: link:../utils
    devDependencies:
      '@solid-primitives/mouse':
        specifier: workspace:^
        version: link:../mouse
      '@solidjs/router':
        specifier: ^0.8.4
        version: 0.8.4(solid-js@1.8.20)
      solid-js:
        specifier: ^1.8.7
        version: 1.8.20

  packages/mouse:
    dependencies:
      '@solid-primitives/event-listener':
        specifier: workspace:^
        version: link:../event-listener
      '@solid-primitives/rootless':
        specifier: workspace:^
        version: link:../rootless
      '@solid-primitives/static-store':
        specifier: workspace:^
        version: link:../static-store
      '@solid-primitives/utils':
        specifier: workspace:^
        version: link:../utils
    devDependencies:
      '@solid-primitives/raf':
        specifier: workspace:^
        version: link:../raf
      solid-js:
        specifier: ^1.8.7
        version: 1.8.20

  packages/mutable:
    dependencies:
      solid-js:
        specifier: ^1.6.12
        version: 1.8.20

  packages/mutation-observer:
    dependencies:
      '@solid-primitives/utils':
        specifier: workspace:^
        version: link:../utils
    devDependencies:
      '@solid-primitives/composites':
        specifier: ^1.1.1
        version: 1.1.1(solid-js@1.8.20)
      solid-js:
        specifier: ^1.8.7
        version: 1.8.20

  packages/page-visibility:
    dependencies:
      '@solid-primitives/event-listener':
        specifier: workspace:^
        version: link:../event-listener
      '@solid-primitives/rootless':
        specifier: workspace:^
        version: link:../rootless
      '@solid-primitives/utils':
        specifier: workspace:^
        version: link:../utils
    devDependencies:
      solid-js:
        specifier: ^1.8.7
        version: 1.8.20

  packages/pagination:
    dependencies:
      '@solid-primitives/utils':
        specifier: workspace:^
        version: link:../utils
    devDependencies:
      solid-js:
        specifier: ^1.8.7
        version: 1.8.20

  packages/permission:
    devDependencies:
      solid-js:
        specifier: ^1.8.7
        version: 1.8.20

  packages/platform:
    devDependencies:
      solid-js:
        specifier: ^1.8.7
        version: 1.8.20

  packages/pointer:
    dependencies:
      '@solid-primitives/event-listener':
        specifier: workspace:^
        version: link:../event-listener
      '@solid-primitives/rootless':
        specifier: workspace:^
        version: link:../rootless
      '@solid-primitives/utils':
        specifier: workspace:^
        version: link:../utils
    devDependencies:
      solid-js:
        specifier: ^1.8.7
        version: 1.8.20

  packages/presence:
    dependencies:
      '@solid-primitives/utils':
        specifier: workspace:^
        version: link:../utils
    devDependencies:
      solid-js:
        specifier: ^1.8.7
        version: 1.8.20

  packages/promise:
    dependencies:
      '@solid-primitives/utils':
        specifier: workspace:^
        version: link:../utils
    devDependencies:
      solid-js:
        specifier: ^1.8.7
        version: 1.8.20

  packages/props:
    dependencies:
      '@solid-primitives/utils':
        specifier: workspace:^
        version: link:../utils
    devDependencies:
      solid-js:
        specifier: ^1.8.7
        version: 1.8.20

  packages/raf:
    dependencies:
      '@solid-primitives/utils':
        specifier: workspace:^
        version: link:../utils
    devDependencies:
      solid-js:
        specifier: ^1.8.7
        version: 1.8.20

  packages/range:
    dependencies:
      '@solid-primitives/utils':
        specifier: workspace:^
        version: link:../utils
    devDependencies:
      solid-js:
        specifier: ^1.8.7
        version: 1.8.20
      solid-transition-group:
        specifier: ^0.2.3
        version: 0.2.3(solid-js@1.8.20)

  packages/refs:
    dependencies:
      '@solid-primitives/utils':
        specifier: workspace:^
        version: link:../utils
    devDependencies:
      solid-js:
        specifier: ^1.8.7
        version: 1.8.20
      solid-transition-group:
        specifier: ^0.2.3
        version: 0.2.3(solid-js@1.8.20)

  packages/resize-observer:
    dependencies:
      '@solid-primitives/event-listener':
        specifier: workspace:^
        version: link:../event-listener
      '@solid-primitives/rootless':
        specifier: workspace:^
        version: link:../rootless
      '@solid-primitives/static-store':
        specifier: workspace:^
        version: link:../static-store
      '@solid-primitives/utils':
        specifier: workspace:^
        version: link:../utils
    devDependencies:
      solid-js:
        specifier: ^1.8.7
        version: 1.8.20

  packages/resource:
    devDependencies:
      solid-js:
        specifier: ^1.8.7
        version: 1.8.20

  packages/rootless:
    dependencies:
      '@solid-primitives/utils':
        specifier: workspace:^
        version: link:../utils
    devDependencies:
      solid-js:
        specifier: ^1.8.7
        version: 1.8.20

  packages/scheduled:
    devDependencies:
      '@solid-primitives/event-listener':
        specifier: workspace:^
        version: link:../event-listener
      '@solid-primitives/timer':
        specifier: workspace:^
        version: link:../timer
      solid-js:
        specifier: ^1.8.7
        version: 1.8.20

  packages/script-loader:
    devDependencies:
      solid-js:
        specifier: ^1.8.7
        version: 1.8.20

  packages/scroll:
    dependencies:
      '@solid-primitives/event-listener':
        specifier: workspace:^
        version: link:../event-listener
      '@solid-primitives/rootless':
        specifier: workspace:^
        version: link:../rootless
      '@solid-primitives/static-store':
        specifier: workspace:^
        version: link:../static-store
    devDependencies:
      solid-js:
        specifier: ^1.8.7
        version: 1.8.20

  packages/selection:
    devDependencies:
      solid-js:
        specifier: ^1.8.7
        version: 1.8.20

  packages/set:
    dependencies:
      '@solid-primitives/trigger':
        specifier: workspace:^
        version: link:../trigger
    devDependencies:
      solid-js:
        specifier: ^1.8.7
        version: 1.8.20

  packages/share:
    devDependencies:
      solid-js:
        specifier: ^1.8.7
        version: 1.8.20

  packages/signal-builders:
    dependencies:
      '@solid-primitives/utils':
        specifier: workspace:^
        version: link:../utils
    devDependencies:
      solid-js:
        specifier: ^1.8.7
        version: 1.8.20

  packages/spring:
    dependencies:
      solid-js:
        specifier: ^1.6.12
        version: 1.8.22

  packages/state-machine:
    dependencies:
      solid-js:
        specifier: ^1.7.0
        version: 1.8.20

  packages/static-store:
    dependencies:
      '@solid-primitives/utils':
        specifier: workspace:^
        version: link:../utils
    devDependencies:
      solid-js:
        specifier: ^1.8.7
        version: 1.8.20

  packages/storage:
    dependencies:
      '@solid-primitives/utils':
        specifier: workspace:^
        version: link:../utils
      '@tauri-apps/plugin-store':
        specifier: '*'
        version: 2.0.0
    devDependencies:
      solid-js:
        specifier: ^1.8.15
        version: 1.8.20

  packages/stream:
    dependencies:
      '@solid-primitives/utils':
        specifier: workspace:^
        version: link:../utils
    devDependencies:
      solid-js:
        specifier: ^1.8.7
        version: 1.8.20

  packages/styles:
    dependencies:
      '@solid-primitives/rootless':
        specifier: workspace:^
        version: link:../rootless
      '@solid-primitives/utils':
        specifier: workspace:^
        version: link:../utils
    devDependencies:
      solid-js:
        specifier: ^1.8.7
        version: 1.8.20

  packages/timer:
    devDependencies:
      solid-js:
        specifier: ^1.8.7
        version: 1.8.20

  packages/transition-group:
    devDependencies:
      '@solid-primitives/refs':
        specifier: workspace:^
        version: link:../refs
      '@solid-primitives/utils':
        specifier: workspace:^
        version: link:../utils
      solid-js:
        specifier: ^1.8.7
        version: 1.8.20

  packages/trigger:
    dependencies:
      '@solid-primitives/utils':
        specifier: workspace:^
        version: link:../utils
    devDependencies:
      solid-js:
        specifier: ^1.8.7
        version: 1.8.20

  packages/tween:
    devDependencies:
      solid-js:
        specifier: ^1.8.7
        version: 1.8.20

  packages/upload:
    dependencies:
      '@solid-primitives/utils':
        specifier: workspace:^
        version: link:../utils
    devDependencies:
      solid-js:
        specifier: ^1.8.7
        version: 1.8.20

  packages/utils:
    devDependencies:
      solid-js:
        specifier: ^1.8.7
        version: 1.8.20

  packages/virtual:
    dependencies:
      '@solid-primitives/utils':
        specifier: workspace:^
        version: link:../utils
      solid-js:
        specifier: ^1.6.12
        version: 1.8.20

  packages/websocket:
    devDependencies:
      solid-js:
        specifier: ^1.8.7
        version: 1.8.20

  packages/workers:
    devDependencies:
      solid-js:
        specifier: ^1.8.7
        version: 1.8.20

  site:
    dependencies:
      '@solid-primitives/clipboard':
        specifier: latest
        version: 1.5.10(solid-js@1.8.22)
      '@solid-primitives/event-bus':
        specifier: latest
        version: 1.0.11(solid-js@1.8.22)
      '@solid-primitives/event-listener':
        specifier: latest
        version: 2.3.3(solid-js@1.8.22)
      '@solid-primitives/intersection-observer':
        specifier: latest
        version: 2.1.6(solid-js@1.8.22)
      '@solid-primitives/keyboard':
        specifier: latest
        version: 1.2.8(solid-js@1.8.22)
      '@solid-primitives/marker':
        specifier: latest
        version: 0.1.0(solid-js@1.8.22)
      '@solid-primitives/media':
        specifier: latest
        version: 2.2.9(solid-js@1.8.22)
      '@solid-primitives/mutation-observer':
        specifier: latest
        version: 1.1.17(solid-js@1.8.22)
      '@solid-primitives/platform':
        specifier: latest
        version: 0.1.2(solid-js@1.8.22)
      '@solid-primitives/refs':
        specifier: latest
        version: 1.0.8(solid-js@1.8.22)
      '@solid-primitives/resize-observer':
        specifier: latest
        version: 2.0.26(solid-js@1.8.22)
      '@solid-primitives/rootless':
        specifier: latest
        version: 1.4.5(solid-js@1.8.22)
      '@solid-primitives/scheduled':
        specifier: latest
        version: 1.4.4(solid-js@1.8.22)
      '@solid-primitives/scroll':
        specifier: latest
        version: 2.0.23(solid-js@1.8.22)
      '@solid-primitives/tween':
        specifier: latest
        version: 1.3.0(solid-js@1.8.22)
      '@solid-primitives/utils':
        specifier: latest
        version: 6.2.3(solid-js@1.8.22)
      '@solidjs/meta':
        specifier: ^0.29.3
        version: 0.29.4(solid-js@1.8.22)
      '@solidjs/router':
        specifier: ^0.13.1
        version: 0.13.6(solid-js@1.8.22)
      clsx:
        specifier: ^2.0.0
        version: 2.1.1
      fuse.js:
        specifier: ^7.0.0
        version: 7.0.0
      rehype-sanitize:
        specifier: ^6.0.0
        version: 6.0.0
      rehype-stringify:
        specifier: ^10.0.0
        version: 10.0.0
      remark-emoji:
        specifier: ^4.0.1
        version: 4.0.1
      remark-parse:
        specifier: ^11.0.0
        version: 11.0.0
      remark-rehype:
        specifier: ^11.0.0
        version: 11.1.0
      sass:
        specifier: ^1.72.0
        version: 1.77.8
      solid-dismiss:
        specifier: ^1.7.121
        version: 1.8.2(solid-js@1.8.22)
      solid-icons:
        specifier: ^1.1.0
        version: 1.1.0(solid-js@1.8.22)
      solid-tippy:
        specifier: ^0.2.1
        version: 0.2.1(solid-js@1.8.22)(tippy.js@6.3.7)
      tippy.js:
        specifier: ^6.3.7
        version: 6.3.7
      undici:
        specifier: ^5.28.2
        version: 5.28.4
      unified:
        specifier: ^11.0.4
        version: 11.0.5
    devDependencies:
      '@tailwindcss/container-queries':
        specifier: ^0.1.1
        version: 0.1.1(tailwindcss@3.3.3)
      '@tailwindcss/typography':
        specifier: ^0.5.10
        version: 0.5.14(tailwindcss@3.3.3)
      '@types/mark.js':
        specifier: ^8.11.12
        version: 8.11.12
      autoprefixer:
        specifier: ^10.4.16
        version: 10.4.20(postcss@8.4.41)
      postcss:
        specifier: ^8.4.32
        version: 8.4.41
      tailwindcss:
        specifier: 3.3.3
        version: 3.3.3
      tailwindcss-dir:
        specifier: ^4.0.0
        version: 4.0.0

packages:

  '@alloc/quick-lru@5.2.0':
    resolution: {integrity: sha512-UrcABB+4bUrFABwbluTIBErXwvbsU/V7TZWfmbgJfbkwiBuziS9gxdODUyuiecfdGQ85jglMW6juS3+z5TsKLw==}
    engines: {node: '>=10'}

  '@ampproject/remapping@2.3.0':
    resolution: {integrity: sha512-30iZtAPgz+LTIYoeivqYo853f02jBYSd5uGnGpkFV0M3xOt9aN73erkgYAmZU43x4VfqcnLxW9Kpg3R5LC4YYw==}
    engines: {node: '>=6.0.0'}

  '@antfu/utils@0.7.10':
    resolution: {integrity: sha512-+562v9k4aI80m1+VuMHehNJWLOFjBnXn3tdOitzD0il5b7smkSBal4+a3oKiQTbrwMmN/TBUMDvbdoWDehgOww==}

  '@ardatan/relay-compiler@12.0.0':
    resolution: {integrity: sha512-9anThAaj1dQr6IGmzBMcfzOQKTa5artjuPmw8NYK/fiGEMjADbSguBY2FMDykt+QhilR3wc9VA/3yVju7JHg7Q==}
    hasBin: true
    peerDependencies:
      graphql: '*'

  '@ardatan/sync-fetch@0.0.1':
    resolution: {integrity: sha512-xhlTqH0m31mnsG0tIP4ETgfSB6gXDaYYsUWTrlUV93fFQPI9dd8hE0Ot6MHLCtqgB32hwJAC3YZMWlXZw7AleA==}
    engines: {node: '>=14'}

  '@babel/code-frame@7.24.7':
    resolution: {integrity: sha512-BcYH1CVJBO9tvyIZ2jVeXgSIMvGZ2FDRvDdOIVQyuklNKSsx+eppDEBq/g47Ayw+RqNFE+URvOShmf+f/qwAlA==}
    engines: {node: '>=6.9.0'}

  '@babel/compat-data@7.25.2':
    resolution: {integrity: sha512-bYcppcpKBvX4znYaPEeFau03bp89ShqNMLs+rmdptMw+heSZh9+z84d2YG+K7cYLbWwzdjtDoW/uqZmPjulClQ==}
    engines: {node: '>=6.9.0'}

  '@babel/core@7.25.2':
    resolution: {integrity: sha512-BBt3opiCOxUr9euZ5/ro/Xv8/V7yJ5bjYMqG/C1YAo8MIKAnumZalCN+msbci3Pigy4lIQfPUpfMM27HMGaYEA==}
    engines: {node: '>=6.9.0'}

  '@babel/generator@7.25.0':
    resolution: {integrity: sha512-3LEEcj3PVW8pW2R1SR1M89g/qrYk/m/mB/tLqn7dn4sbBUQyTqnlod+II2U4dqiGtUmkcnAmkMDralTFZttRiw==}
    engines: {node: '>=6.9.0'}

  '@babel/helper-annotate-as-pure@7.24.7':
    resolution: {integrity: sha512-BaDeOonYvhdKw+JoMVkAixAAJzG2jVPIwWoKBPdYuY9b452e2rPuI9QPYh3KpofZ3pW2akOmwZLOiOsHMiqRAg==}
    engines: {node: '>=6.9.0'}

  '@babel/helper-compilation-targets@7.25.2':
    resolution: {integrity: sha512-U2U5LsSaZ7TAt3cfaymQ8WHh0pxvdHoEk6HVpaexxixjyEquMh0L0YNJNM6CTGKMXV1iksi0iZkGw4AcFkPaaw==}
    engines: {node: '>=6.9.0'}

  '@babel/helper-create-class-features-plugin@7.25.0':
    resolution: {integrity: sha512-GYM6BxeQsETc9mnct+nIIpf63SAyzvyYN7UB/IlTyd+MBg06afFGp0mIeUqGyWgS2mxad6vqbMrHVlaL3m70sQ==}
    engines: {node: '>=6.9.0'}
    peerDependencies:
      '@babel/core': ^7.0.0

  '@babel/helper-member-expression-to-functions@7.24.8':
    resolution: {integrity: sha512-LABppdt+Lp/RlBxqrh4qgf1oEH/WxdzQNDJIu5gC/W1GyvPVrOBiItmmM8wan2fm4oYqFuFfkXmlGpLQhPY8CA==}
    engines: {node: '>=6.9.0'}

  '@babel/helper-module-imports@7.18.6':
    resolution: {integrity: sha512-0NFvs3VkuSYbFi1x2Vd6tKrywq+z/cLeYC/RJNFrIX/30Bf5aiGYbtvGXolEktzJH8o5E5KJ3tT+nkxuuZFVlA==}
    engines: {node: '>=6.9.0'}

  '@babel/helper-module-imports@7.24.7':
    resolution: {integrity: sha512-8AyH3C+74cgCVVXow/myrynrAGv+nTVg5vKu2nZph9x7RcRwzmh0VFallJuFTZ9mx6u4eSdXZfcOzSqTUm0HCA==}
    engines: {node: '>=6.9.0'}

  '@babel/helper-module-transforms@7.25.2':
    resolution: {integrity: sha512-BjyRAbix6j/wv83ftcVJmBt72QtHI56C7JXZoG2xATiLpmoC7dpd8WnkikExHDVPpi/3qCmO6WY1EaXOluiecQ==}
    engines: {node: '>=6.9.0'}
    peerDependencies:
      '@babel/core': ^7.0.0

  '@babel/helper-optimise-call-expression@7.24.7':
    resolution: {integrity: sha512-jKiTsW2xmWwxT1ixIdfXUZp+P5yURx2suzLZr5Hi64rURpDYdMW0pv+Uf17EYk2Rd428Lx4tLsnjGJzYKDM/6A==}
    engines: {node: '>=6.9.0'}

  '@babel/helper-plugin-utils@7.24.8':
    resolution: {integrity: sha512-FFWx5142D8h2Mgr/iPVGH5G7w6jDn4jUSpZTyDnQO0Yn7Ks2Kuz6Pci8H6MPCoUJegd/UZQ3tAvfLCxQSnWWwg==}
    engines: {node: '>=6.9.0'}

  '@babel/helper-replace-supers@7.25.0':
    resolution: {integrity: sha512-q688zIvQVYtZu+i2PsdIu/uWGRpfxzr5WESsfpShfZECkO+d2o+WROWezCi/Q6kJ0tfPa5+pUGUlfx2HhrA3Bg==}
    engines: {node: '>=6.9.0'}
    peerDependencies:
      '@babel/core': ^7.0.0

  '@babel/helper-simple-access@7.24.7':
    resolution: {integrity: sha512-zBAIvbCMh5Ts+b86r/CjU+4XGYIs+R1j951gxI3KmmxBMhCg4oQMsv6ZXQ64XOm/cvzfU1FmoCyt6+owc5QMYg==}
    engines: {node: '>=6.9.0'}

  '@babel/helper-skip-transparent-expression-wrappers@7.24.7':
    resolution: {integrity: sha512-IO+DLT3LQUElMbpzlatRASEyQtfhSE0+m465v++3jyyXeBTBUjtVZg28/gHeV5mrTJqvEKhKroBGAvhW+qPHiQ==}
    engines: {node: '>=6.9.0'}

  '@babel/helper-string-parser@7.24.8':
    resolution: {integrity: sha512-pO9KhhRcuUyGnJWwyEgnRJTSIZHiT+vMD0kPeD+so0l7mxkMT19g3pjY9GTnHySck/hDzq+dtW/4VgnMkippsQ==}
    engines: {node: '>=6.9.0'}

  '@babel/helper-validator-identifier@7.24.7':
    resolution: {integrity: sha512-rR+PBcQ1SMQDDyF6X0wxtG8QyLCgUB0eRAGguqRLfkCA87l7yAP7ehq8SNj96OOGTO8OBV70KhuFYcIkHXOg0w==}
    engines: {node: '>=6.9.0'}

  '@babel/helper-validator-option@7.24.8':
    resolution: {integrity: sha512-xb8t9tD1MHLungh/AIoWYN+gVHaB9kwlu8gffXGSt3FFEIT7RjS+xWbc2vUD1UTZdIpKj/ab3rdqJ7ufngyi2Q==}
    engines: {node: '>=6.9.0'}

  '@babel/helpers@7.25.0':
    resolution: {integrity: sha512-MjgLZ42aCm0oGjJj8CtSM3DB8NOOf8h2l7DCTePJs29u+v7yO/RBX9nShlKMgFnRks/Q4tBAe7Hxnov9VkGwLw==}
    engines: {node: '>=6.9.0'}

  '@babel/highlight@7.24.7':
    resolution: {integrity: sha512-EStJpq4OuY8xYfhGVXngigBJRWxftKX9ksiGDnmlY3o7B/V7KIAc9X4oiK87uPJSc/vs5L869bem5fhZa8caZw==}
    engines: {node: '>=6.9.0'}

  '@babel/parser@7.25.3':
    resolution: {integrity: sha512-iLTJKDbJ4hMvFPgQwwsVoxtHyWpKKPBrxkANrSYewDPaPpT5py5yeVkgPIJ7XYXhndxJpaA3PyALSXQ7u8e/Dw==}
    engines: {node: '>=6.0.0'}
    hasBin: true

  '@babel/plugin-proposal-class-properties@7.18.6':
    resolution: {integrity: sha512-cumfXOF0+nzZrrN8Rf0t7M+tF6sZc7vhQwYQck9q1/5w2OExlD+b4v4RpMJFaV1Z7WcDRgO6FqvxqxGlwo+RHQ==}
    engines: {node: '>=6.9.0'}
    deprecated: This proposal has been merged to the ECMAScript standard and thus this plugin is no longer maintained. Please use @babel/plugin-transform-class-properties instead.
    peerDependencies:
      '@babel/core': ^7.0.0-0

  '@babel/plugin-proposal-object-rest-spread@7.20.7':
    resolution: {integrity: sha512-d2S98yCiLxDVmBmE8UjGcfPvNEUbA1U5q5WxaWFUGRzJSVAZqm5W6MbPct0jxnegUZ0niLeNX+IOzEs7wYg9Dg==}
    engines: {node: '>=6.9.0'}
    deprecated: This proposal has been merged to the ECMAScript standard and thus this plugin is no longer maintained. Please use @babel/plugin-transform-object-rest-spread instead.
    peerDependencies:
      '@babel/core': ^7.0.0-0

  '@babel/plugin-syntax-class-properties@7.12.13':
    resolution: {integrity: sha512-fm4idjKla0YahUNgFNLCB0qySdsoPiZP3iQE3rky0mBUtMZ23yDJ9SJdg6dXTSDnulOVqiF3Hgr9nbXvXTQZYA==}
    peerDependencies:
      '@babel/core': ^7.0.0-0

  '@babel/plugin-syntax-flow@7.24.7':
    resolution: {integrity: sha512-9G8GYT/dxn/D1IIKOUBmGX0mnmj46mGH9NnZyJLwtCpgh5f7D2VbuKodb+2s9m1Yavh1s7ASQN8lf0eqrb1LTw==}
    engines: {node: '>=6.9.0'}
    peerDependencies:
      '@babel/core': ^7.0.0-0

  '@babel/plugin-syntax-import-assertions@7.24.7':
    resolution: {integrity: sha512-Ec3NRUMoi8gskrkBe3fNmEQfxDvY8bgfQpz6jlk/41kX9eUjvpyqWU7PBP/pLAvMaSQjbMNKJmvX57jP+M6bPg==}
    engines: {node: '>=6.9.0'}
    peerDependencies:
      '@babel/core': ^7.0.0-0

  '@babel/plugin-syntax-jsx@7.24.7':
    resolution: {integrity: sha512-6ddciUPe/mpMnOKv/U+RSd2vvVy+Yw/JfBB0ZHYjEZt9NLHmCUylNYlsbqCCS1Bffjlb0fCwC9Vqz+sBz6PsiQ==}
    engines: {node: '>=6.9.0'}
    peerDependencies:
      '@babel/core': ^7.0.0-0

  '@babel/plugin-syntax-object-rest-spread@7.8.3':
    resolution: {integrity: sha512-XoqMijGZb9y3y2XskN+P1wUGiVwWZ5JmoDRwx5+3GmEplNyVM2s2Dg8ILFQm8rWM48orGy5YpI5Bl8U1y7ydlA==}
    peerDependencies:
      '@babel/core': ^7.0.0-0

  '@babel/plugin-syntax-typescript@7.24.7':
    resolution: {integrity: sha512-c/+fVeJBB0FeKsFvwytYiUD+LBvhHjGSI0g446PRGdSVGZLRNArBUno2PETbAly3tpiNAQR5XaZ+JslxkotsbA==}
    engines: {node: '>=6.9.0'}
    peerDependencies:
      '@babel/core': ^7.0.0-0

  '@babel/plugin-transform-arrow-functions@7.24.7':
    resolution: {integrity: sha512-Dt9LQs6iEY++gXUwY03DNFat5C2NbO48jj+j/bSAz6b3HgPs39qcPiYt77fDObIcFwj3/C2ICX9YMwGflUoSHQ==}
    engines: {node: '>=6.9.0'}
    peerDependencies:
      '@babel/core': ^7.0.0-0

  '@babel/plugin-transform-block-scoped-functions@7.24.7':
    resolution: {integrity: sha512-yO7RAz6EsVQDaBH18IDJcMB1HnrUn2FJ/Jslc/WtPPWcjhpUJXU/rjbwmluzp7v/ZzWcEhTMXELnnsz8djWDwQ==}
    engines: {node: '>=6.9.0'}
    peerDependencies:
      '@babel/core': ^7.0.0-0

  '@babel/plugin-transform-block-scoping@7.25.0':
    resolution: {integrity: sha512-yBQjYoOjXlFv9nlXb3f1casSHOZkWr29NX+zChVanLg5Nc157CrbEX9D7hxxtTpuFy7Q0YzmmWfJxzvps4kXrQ==}
    engines: {node: '>=6.9.0'}
    peerDependencies:
      '@babel/core': ^7.0.0-0

  '@babel/plugin-transform-classes@7.25.0':
    resolution: {integrity: sha512-xyi6qjr/fYU304fiRwFbekzkqVJZ6A7hOjWZd+89FVcBqPV3S9Wuozz82xdpLspckeaafntbzglaW4pqpzvtSw==}
    engines: {node: '>=6.9.0'}
    peerDependencies:
      '@babel/core': ^7.0.0-0

  '@babel/plugin-transform-computed-properties@7.24.7':
    resolution: {integrity: sha512-25cS7v+707Gu6Ds2oY6tCkUwsJ9YIDbggd9+cu9jzzDgiNq7hR/8dkzxWfKWnTic26vsI3EsCXNd4iEB6e8esQ==}
    engines: {node: '>=6.9.0'}
    peerDependencies:
      '@babel/core': ^7.0.0-0

  '@babel/plugin-transform-destructuring@7.24.8':
    resolution: {integrity: sha512-36e87mfY8TnRxc7yc6M9g9gOB7rKgSahqkIKwLpz4Ppk2+zC2Cy1is0uwtuSG6AE4zlTOUa+7JGz9jCJGLqQFQ==}
    engines: {node: '>=6.9.0'}
    peerDependencies:
      '@babel/core': ^7.0.0-0

  '@babel/plugin-transform-flow-strip-types@7.25.2':
    resolution: {integrity: sha512-InBZ0O8tew5V0K6cHcQ+wgxlrjOw1W4wDXLkOTjLRD8GYhTSkxTVBtdy3MMtvYBrbAWa1Qm3hNoTc1620Yj+Mg==}
    engines: {node: '>=6.9.0'}
    peerDependencies:
      '@babel/core': ^7.0.0-0

  '@babel/plugin-transform-for-of@7.24.7':
    resolution: {integrity: sha512-wo9ogrDG1ITTTBsy46oGiN1dS9A7MROBTcYsfS8DtsImMkHk9JXJ3EWQM6X2SUw4x80uGPlwj0o00Uoc6nEE3g==}
    engines: {node: '>=6.9.0'}
    peerDependencies:
      '@babel/core': ^7.0.0-0

  '@babel/plugin-transform-function-name@7.25.1':
    resolution: {integrity: sha512-TVVJVdW9RKMNgJJlLtHsKDTydjZAbwIsn6ySBPQaEAUU5+gVvlJt/9nRmqVbsV/IBanRjzWoaAQKLoamWVOUuA==}
    engines: {node: '>=6.9.0'}
    peerDependencies:
      '@babel/core': ^7.0.0-0

  '@babel/plugin-transform-literals@7.25.2':
    resolution: {integrity: sha512-HQI+HcTbm9ur3Z2DkO+jgESMAMcYLuN/A7NRw9juzxAezN9AvqvUTnpKP/9kkYANz6u7dFlAyOu44ejuGySlfw==}
    engines: {node: '>=6.9.0'}
    peerDependencies:
      '@babel/core': ^7.0.0-0

  '@babel/plugin-transform-member-expression-literals@7.24.7':
    resolution: {integrity: sha512-T/hRC1uqrzXMKLQ6UCwMT85S3EvqaBXDGf0FaMf4446Qx9vKwlghvee0+uuZcDUCZU5RuNi4781UQ7R308zzBw==}
    engines: {node: '>=6.9.0'}
    peerDependencies:
      '@babel/core': ^7.0.0-0

  '@babel/plugin-transform-modules-commonjs@7.24.8':
    resolution: {integrity: sha512-WHsk9H8XxRs3JXKWFiqtQebdh9b/pTk4EgueygFzYlTKAg0Ud985mSevdNjdXdFBATSKVJGQXP1tv6aGbssLKA==}
    engines: {node: '>=6.9.0'}
    peerDependencies:
      '@babel/core': ^7.0.0-0

  '@babel/plugin-transform-object-super@7.24.7':
    resolution: {integrity: sha512-A/vVLwN6lBrMFmMDmPPz0jnE6ZGx7Jq7d6sT/Ev4H65RER6pZ+kczlf1DthF5N0qaPHBsI7UXiE8Zy66nmAovg==}
    engines: {node: '>=6.9.0'}
    peerDependencies:
      '@babel/core': ^7.0.0-0

  '@babel/plugin-transform-parameters@7.24.7':
    resolution: {integrity: sha512-yGWW5Rr+sQOhK0Ot8hjDJuxU3XLRQGflvT4lhlSY0DFvdb3TwKaY26CJzHtYllU0vT9j58hc37ndFPsqT1SrzA==}
    engines: {node: '>=6.9.0'}
    peerDependencies:
      '@babel/core': ^7.0.0-0

  '@babel/plugin-transform-property-literals@7.24.7':
    resolution: {integrity: sha512-EMi4MLQSHfd2nrCqQEWxFdha2gBCqU4ZcCng4WBGZ5CJL4bBRW0ptdqqDdeirGZcpALazVVNJqRmsO8/+oNCBA==}
    engines: {node: '>=6.9.0'}
    peerDependencies:
      '@babel/core': ^7.0.0-0

  '@babel/plugin-transform-react-display-name@7.24.7':
    resolution: {integrity: sha512-H/Snz9PFxKsS1JLI4dJLtnJgCJRoo0AUm3chP6NYr+9En1JMKloheEiLIhlp5MDVznWo+H3AAC1Mc8lmUEpsgg==}
    engines: {node: '>=6.9.0'}
    peerDependencies:
      '@babel/core': ^7.0.0-0

  '@babel/plugin-transform-react-jsx@7.25.2':
    resolution: {integrity: sha512-KQsqEAVBpU82NM/B/N9j9WOdphom1SZH3R+2V7INrQUH+V9EBFwZsEJl8eBIVeQE62FxJCc70jzEZwqU7RcVqA==}
    engines: {node: '>=6.9.0'}
    peerDependencies:
      '@babel/core': ^7.0.0-0

  '@babel/plugin-transform-shorthand-properties@7.24.7':
    resolution: {integrity: sha512-KsDsevZMDsigzbA09+vacnLpmPH4aWjcZjXdyFKGzpplxhbeB4wYtury3vglQkg6KM/xEPKt73eCjPPf1PgXBA==}
    engines: {node: '>=6.9.0'}
    peerDependencies:
      '@babel/core': ^7.0.0-0

  '@babel/plugin-transform-spread@7.24.7':
    resolution: {integrity: sha512-x96oO0I09dgMDxJaANcRyD4ellXFLLiWhuwDxKZX5g2rWP1bTPkBSwCYv96VDXVT1bD9aPj8tppr5ITIh8hBng==}
    engines: {node: '>=6.9.0'}
    peerDependencies:
      '@babel/core': ^7.0.0-0

  '@babel/plugin-transform-template-literals@7.24.7':
    resolution: {integrity: sha512-AfDTQmClklHCOLxtGoP7HkeMw56k1/bTQjwsfhL6pppo/M4TOBSq+jjBUBLmV/4oeFg4GWMavIl44ZeCtmmZTw==}
    engines: {node: '>=6.9.0'}
    peerDependencies:
      '@babel/core': ^7.0.0-0

  '@babel/plugin-transform-typescript@7.25.2':
    resolution: {integrity: sha512-lBwRvjSmqiMYe/pS0+1gggjJleUJi7NzjvQ1Fkqtt69hBa/0t1YuW/MLQMAPixfwaQOHUXsd6jeU3Z+vdGv3+A==}
    engines: {node: '>=6.9.0'}
    peerDependencies:
      '@babel/core': ^7.0.0-0

  '@babel/preset-typescript@7.24.7':
    resolution: {integrity: sha512-SyXRe3OdWwIwalxDg5UtJnJQO+YPcTfwiIY2B0Xlddh9o7jpWLvv8X1RthIeDOxQ+O1ML5BLPCONToObyVQVuQ==}
    engines: {node: '>=6.9.0'}
    peerDependencies:
      '@babel/core': ^7.0.0-0

  '@babel/runtime@7.25.0':
    resolution: {integrity: sha512-7dRy4DwXwtzBrPbZflqxnvfxLF8kdZXPkhymtDeFoFqE6ldzjQFgYTtYIFARcLEYDrqfBfYcZt1WqFxRoyC9Rw==}
    engines: {node: '>=6.9.0'}

  '@babel/template@7.25.0':
    resolution: {integrity: sha512-aOOgh1/5XzKvg1jvVz7AVrx2piJ2XBi227DHmbY6y+bM9H2FlN+IfecYu4Xl0cNiiVejlsCri89LUsbj8vJD9Q==}
    engines: {node: '>=6.9.0'}

  '@babel/traverse@7.25.3':
    resolution: {integrity: sha512-HefgyP1x754oGCsKmV5reSmtV7IXj/kpaE1XYY+D9G5PvKKoFfSbiS4M77MdjuwlZKDIKFCffq9rPU+H/s3ZdQ==}
    engines: {node: '>=6.9.0'}

  '@babel/types@7.25.2':
    resolution: {integrity: sha512-YTnYtra7W9e6/oAZEHj0bJehPRUlLH9/fbpT5LfB0NhQXyALCRkRs3zH9v07IYhkgpqX6Z78FnuccZr/l4Fs4Q==}
    engines: {node: '>=6.9.0'}

  '@changesets/apply-release-plan@7.0.5':
    resolution: {integrity: sha512-1cWCk+ZshEkSVEZrm2fSj1Gz8sYvxgUL4Q78+1ZZqeqfuevPTPk033/yUZ3df8BKMohkqqHfzj0HOOrG0KtXTw==}

  '@changesets/assemble-release-plan@6.0.4':
    resolution: {integrity: sha512-nqICnvmrwWj4w2x0fOhVj2QEGdlUuwVAwESrUo5HLzWMI1rE5SWfsr9ln+rDqWB6RQ2ZyaMZHUcU7/IRaUJS+Q==}

  '@changesets/changelog-git@0.2.0':
    resolution: {integrity: sha512-bHOx97iFI4OClIT35Lok3sJAwM31VbUM++gnMBV16fdbtBhgYu4dxsphBF/0AZZsyAHMrnM0yFcj5gZM1py6uQ==}

  '@changesets/cli@2.27.8':
    resolution: {integrity: sha512-gZNyh+LdSsI82wBSHLQ3QN5J30P4uHKJ4fXgoGwQxfXwYFTJzDdvIJasZn8rYQtmKhyQuiBj4SSnLuKlxKWq4w==}
    hasBin: true

  '@changesets/config@3.0.3':
    resolution: {integrity: sha512-vqgQZMyIcuIpw9nqFIpTSNyc/wgm/Lu1zKN5vECy74u95Qx/Wa9g27HdgO4NkVAaq+BGA8wUc/qvbvVNs93n6A==}

  '@changesets/errors@0.2.0':
    resolution: {integrity: sha512-6BLOQUscTpZeGljvyQXlWOItQyU71kCdGz7Pi8H8zdw6BI0g3m43iL4xKUVPWtG+qrrL9DTjpdn8eYuCQSRpow==}

  '@changesets/get-dependents-graph@2.1.2':
    resolution: {integrity: sha512-sgcHRkiBY9i4zWYBwlVyAjEM9sAzs4wYVwJUdnbDLnVG3QwAaia1Mk5P8M7kraTOZN+vBET7n8KyB0YXCbFRLQ==}

  '@changesets/get-release-plan@4.0.4':
    resolution: {integrity: sha512-SicG/S67JmPTrdcc9Vpu0wSQt7IiuN0dc8iR5VScnnTVPfIaLvKmEGRvIaF0kcn8u5ZqLbormZNTO77bCEvyWw==}

  '@changesets/get-version-range-type@0.4.0':
    resolution: {integrity: sha512-hwawtob9DryoGTpixy1D3ZXbGgJu1Rhr+ySH2PvTLHvkZuQ7sRT4oQwMh0hbqZH1weAooedEjRsbrWcGLCeyVQ==}

  '@changesets/git@3.0.1':
    resolution: {integrity: sha512-pdgHcYBLCPcLd82aRcuO0kxCDbw/yISlOtkmwmE8Odo1L6hSiZrBOsRl84eYG7DRCab/iHnOkWqExqc4wxk2LQ==}

  '@changesets/logger@0.1.1':
    resolution: {integrity: sha512-OQtR36ZlnuTxKqoW4Sv6x5YIhOmClRd5pWsjZsddYxpWs517R0HkyiefQPIytCVh4ZcC5x9XaG8KTdd5iRQUfg==}

  '@changesets/parse@0.4.0':
    resolution: {integrity: sha512-TS/9KG2CdGXS27S+QxbZXgr8uPsP4yNJYb4BC2/NeFUj80Rni3TeD2qwWmabymxmrLo7JEsytXH1FbpKTbvivw==}

  '@changesets/pre@2.0.1':
    resolution: {integrity: sha512-vvBJ/If4jKM4tPz9JdY2kGOgWmCowUYOi5Ycv8dyLnEE8FgpYYUo1mgJZxcdtGGP3aG8rAQulGLyyXGSLkIMTQ==}

  '@changesets/read@0.6.1':
    resolution: {integrity: sha512-jYMbyXQk3nwP25nRzQQGa1nKLY0KfoOV7VLgwucI0bUO8t8ZLCr6LZmgjXsiKuRDc+5A6doKPr9w2d+FEJ55zQ==}

  '@changesets/should-skip-package@0.1.1':
    resolution: {integrity: sha512-H9LjLbF6mMHLtJIc/eHR9Na+MifJ3VxtgP/Y+XLn4BF7tDTEN1HNYtH6QMcjP1uxp9sjaFYmW8xqloaCi/ckTg==}

  '@changesets/types@4.1.0':
    resolution: {integrity: sha512-LDQvVDv5Kb50ny2s25Fhm3d9QSZimsoUGBsUioj6MC3qbMUCuC8GPIvk/M6IvXx3lYhAs0lwWUQLb+VIEUCECw==}

  '@changesets/types@6.0.0':
    resolution: {integrity: sha512-b1UkfNulgKoWfqyHtzKS5fOZYSJO+77adgL7DLRDr+/7jhChN+QcHnbjiQVOz/U+Ts3PGNySq7diAItzDgugfQ==}

  '@changesets/write@0.3.2':
    resolution: {integrity: sha512-kDxDrPNpUgsjDbWBvUo27PzKX4gqeKOlhibaOXDJA6kuBisGqNHv/HwGJrAu8U/dSf8ZEFIeHIPtvSlZI1kULw==}

  '@cloudflare/kv-asset-handler@0.3.4':
    resolution: {integrity: sha512-YLPHc8yASwjNkmcDMQMY35yiWjoKAKnhUbPRszBRS0YgH+IXtsMp61j+yTcnCE3oO2DgP0U3iejLC8FTtKDC8Q==}
    engines: {node: '>=16.13'}

  '@deno/shim-deno-test@0.5.0':
    resolution: {integrity: sha512-4nMhecpGlPi0cSzT67L+Tm+GOJqvuk8gqHBziqcUQOarnuIax1z96/gJHCSIz2Z0zhxE6Rzwb3IZXPtFh51j+w==}

  '@deno/shim-deno@0.19.2':
    resolution: {integrity: sha512-q3VTHl44ad8T2Tw2SpeAvghdGOjlnLPDNO2cpOxwMrBE/PVas6geWpbpIgrM+czOCH0yejp0yi8OaTuB+NU40Q==}

  '@esbuild/aix-ppc64@0.19.12':
    resolution: {integrity: sha512-bmoCYyWdEL3wDQIVbcyzRyeKLgk2WtWLTWz1ZIAZF/EGbNOwSA6ew3PftJ1PqMiOOGu0OyFMzG53L0zqIpPeNA==}
    engines: {node: '>=12'}
    cpu: [ppc64]
    os: [aix]

  '@esbuild/aix-ppc64@0.20.2':
    resolution: {integrity: sha512-D+EBOJHXdNZcLJRBkhENNG8Wji2kgc9AZ9KiPr1JuZjsNtyHzrsfLRrY0tk2H2aoFu6RANO1y1iPPUCDYWkb5g==}
    engines: {node: '>=12'}
    cpu: [ppc64]
    os: [aix]

  '@esbuild/aix-ppc64@0.21.5':
    resolution: {integrity: sha512-1SDgH6ZSPTlggy1yI6+Dbkiz8xzpHJEVAlF/AM1tHPLsf5STom9rwtjE4hKAF20FfXXNTFqEYXyJNWh1GiZedQ==}
    engines: {node: '>=12'}
    cpu: [ppc64]
    os: [aix]

  '@esbuild/aix-ppc64@0.23.0':
    resolution: {integrity: sha512-3sG8Zwa5fMcA9bgqB8AfWPQ+HFke6uD3h1s3RIwUNK8EG7a4buxvuFTs3j1IMs2NXAk9F30C/FF4vxRgQCcmoQ==}
    engines: {node: '>=18'}
    cpu: [ppc64]
    os: [aix]

  '@esbuild/android-arm64@0.19.12':
    resolution: {integrity: sha512-P0UVNGIienjZv3f5zq0DP3Nt2IE/3plFzuaS96vihvD0Hd6H/q4WXUGpCxD/E8YrSXfNyRPbpTq+T8ZQioSuPA==}
    engines: {node: '>=12'}
    cpu: [arm64]
    os: [android]

  '@esbuild/android-arm64@0.20.2':
    resolution: {integrity: sha512-mRzjLacRtl/tWU0SvD8lUEwb61yP9cqQo6noDZP/O8VkwafSYwZ4yWy24kan8jE/IMERpYncRt2dw438LP3Xmg==}
    engines: {node: '>=12'}
    cpu: [arm64]
    os: [android]

  '@esbuild/android-arm64@0.21.5':
    resolution: {integrity: sha512-c0uX9VAUBQ7dTDCjq+wdyGLowMdtR/GoC2U5IYk/7D1H1JYC0qseD7+11iMP2mRLN9RcCMRcjC4YMclCzGwS/A==}
    engines: {node: '>=12'}
    cpu: [arm64]
    os: [android]

  '@esbuild/android-arm64@0.23.0':
    resolution: {integrity: sha512-EuHFUYkAVfU4qBdyivULuu03FhJO4IJN9PGuABGrFy4vUuzk91P2d+npxHcFdpUnfYKy0PuV+n6bKIpHOB3prQ==}
    engines: {node: '>=18'}
    cpu: [arm64]
    os: [android]

  '@esbuild/android-arm@0.19.12':
    resolution: {integrity: sha512-qg/Lj1mu3CdQlDEEiWrlC4eaPZ1KztwGJ9B6J+/6G+/4ewxJg7gqj8eVYWvao1bXrqGiW2rsBZFSX3q2lcW05w==}
    engines: {node: '>=12'}
    cpu: [arm]
    os: [android]

  '@esbuild/android-arm@0.20.2':
    resolution: {integrity: sha512-t98Ra6pw2VaDhqNWO2Oph2LXbz/EJcnLmKLGBJwEwXX/JAN83Fym1rU8l0JUWK6HkIbWONCSSatf4sf2NBRx/w==}
    engines: {node: '>=12'}
    cpu: [arm]
    os: [android]

  '@esbuild/android-arm@0.21.5':
    resolution: {integrity: sha512-vCPvzSjpPHEi1siZdlvAlsPxXl7WbOVUBBAowWug4rJHb68Ox8KualB+1ocNvT5fjv6wpkX6o/iEpbDrf68zcg==}
    engines: {node: '>=12'}
    cpu: [arm]
    os: [android]

  '@esbuild/android-arm@0.23.0':
    resolution: {integrity: sha512-+KuOHTKKyIKgEEqKbGTK8W7mPp+hKinbMBeEnNzjJGyFcWsfrXjSTNluJHCY1RqhxFurdD8uNXQDei7qDlR6+g==}
    engines: {node: '>=18'}
    cpu: [arm]
    os: [android]

  '@esbuild/android-x64@0.19.12':
    resolution: {integrity: sha512-3k7ZoUW6Q6YqhdhIaq/WZ7HwBpnFBlW905Fa4s4qWJyiNOgT1dOqDiVAQFwBH7gBRZr17gLrlFCRzF6jFh7Kew==}
    engines: {node: '>=12'}
    cpu: [x64]
    os: [android]

  '@esbuild/android-x64@0.20.2':
    resolution: {integrity: sha512-btzExgV+/lMGDDa194CcUQm53ncxzeBrWJcncOBxuC6ndBkKxnHdFJn86mCIgTELsooUmwUm9FkhSp5HYu00Rg==}
    engines: {node: '>=12'}
    cpu: [x64]
    os: [android]

  '@esbuild/android-x64@0.21.5':
    resolution: {integrity: sha512-D7aPRUUNHRBwHxzxRvp856rjUHRFW1SdQATKXH2hqA0kAZb1hKmi02OpYRacl0TxIGz/ZmXWlbZgjwWYaCakTA==}
    engines: {node: '>=12'}
    cpu: [x64]
    os: [android]

  '@esbuild/android-x64@0.23.0':
    resolution: {integrity: sha512-WRrmKidLoKDl56LsbBMhzTTBxrsVwTKdNbKDalbEZr0tcsBgCLbEtoNthOW6PX942YiYq8HzEnb4yWQMLQuipQ==}
    engines: {node: '>=18'}
    cpu: [x64]
    os: [android]

  '@esbuild/darwin-arm64@0.19.12':
    resolution: {integrity: sha512-B6IeSgZgtEzGC42jsI+YYu9Z3HKRxp8ZT3cqhvliEHovq8HSX2YX8lNocDn79gCKJXOSaEot9MVYky7AKjCs8g==}
    engines: {node: '>=12'}
    cpu: [arm64]
    os: [darwin]

  '@esbuild/darwin-arm64@0.20.2':
    resolution: {integrity: sha512-4J6IRT+10J3aJH3l1yzEg9y3wkTDgDk7TSDFX+wKFiWjqWp/iCfLIYzGyasx9l0SAFPT1HwSCR+0w/h1ES/MjA==}
    engines: {node: '>=12'}
    cpu: [arm64]
    os: [darwin]

  '@esbuild/darwin-arm64@0.21.5':
    resolution: {integrity: sha512-DwqXqZyuk5AiWWf3UfLiRDJ5EDd49zg6O9wclZ7kUMv2WRFr4HKjXp/5t8JZ11QbQfUS6/cRCKGwYhtNAY88kQ==}
    engines: {node: '>=12'}
    cpu: [arm64]
    os: [darwin]

  '@esbuild/darwin-arm64@0.23.0':
    resolution: {integrity: sha512-YLntie/IdS31H54Ogdn+v50NuoWF5BDkEUFpiOChVa9UnKpftgwzZRrI4J132ETIi+D8n6xh9IviFV3eXdxfow==}
    engines: {node: '>=18'}
    cpu: [arm64]
    os: [darwin]

  '@esbuild/darwin-x64@0.19.12':
    resolution: {integrity: sha512-hKoVkKzFiToTgn+41qGhsUJXFlIjxI/jSYeZf3ugemDYZldIXIxhvwN6erJGlX4t5h417iFuheZ7l+YVn05N3A==}
    engines: {node: '>=12'}
    cpu: [x64]
    os: [darwin]

  '@esbuild/darwin-x64@0.20.2':
    resolution: {integrity: sha512-tBcXp9KNphnNH0dfhv8KYkZhjc+H3XBkF5DKtswJblV7KlT9EI2+jeA8DgBjp908WEuYll6pF+UStUCfEpdysA==}
    engines: {node: '>=12'}
    cpu: [x64]
    os: [darwin]

  '@esbuild/darwin-x64@0.21.5':
    resolution: {integrity: sha512-se/JjF8NlmKVG4kNIuyWMV/22ZaerB+qaSi5MdrXtd6R08kvs2qCN4C09miupktDitvh8jRFflwGFBQcxZRjbw==}
    engines: {node: '>=12'}
    cpu: [x64]
    os: [darwin]

  '@esbuild/darwin-x64@0.23.0':
    resolution: {integrity: sha512-IMQ6eme4AfznElesHUPDZ+teuGwoRmVuuixu7sv92ZkdQcPbsNHzutd+rAfaBKo8YK3IrBEi9SLLKWJdEvJniQ==}
    engines: {node: '>=18'}
    cpu: [x64]
    os: [darwin]

  '@esbuild/freebsd-arm64@0.19.12':
    resolution: {integrity: sha512-4aRvFIXmwAcDBw9AueDQ2YnGmz5L6obe5kmPT8Vd+/+x/JMVKCgdcRwH6APrbpNXsPz+K653Qg8HB/oXvXVukA==}
    engines: {node: '>=12'}
    cpu: [arm64]
    os: [freebsd]

  '@esbuild/freebsd-arm64@0.20.2':
    resolution: {integrity: sha512-d3qI41G4SuLiCGCFGUrKsSeTXyWG6yem1KcGZVS+3FYlYhtNoNgYrWcvkOoaqMhwXSMrZRl69ArHsGJ9mYdbbw==}
    engines: {node: '>=12'}
    cpu: [arm64]
    os: [freebsd]

  '@esbuild/freebsd-arm64@0.21.5':
    resolution: {integrity: sha512-5JcRxxRDUJLX8JXp/wcBCy3pENnCgBR9bN6JsY4OmhfUtIHe3ZW0mawA7+RDAcMLrMIZaf03NlQiX9DGyB8h4g==}
    engines: {node: '>=12'}
    cpu: [arm64]
    os: [freebsd]

  '@esbuild/freebsd-arm64@0.23.0':
    resolution: {integrity: sha512-0muYWCng5vqaxobq6LB3YNtevDFSAZGlgtLoAc81PjUfiFz36n4KMpwhtAd4he8ToSI3TGyuhyx5xmiWNYZFyw==}
    engines: {node: '>=18'}
    cpu: [arm64]
    os: [freebsd]

  '@esbuild/freebsd-x64@0.19.12':
    resolution: {integrity: sha512-EYoXZ4d8xtBoVN7CEwWY2IN4ho76xjYXqSXMNccFSx2lgqOG/1TBPW0yPx1bJZk94qu3tX0fycJeeQsKovA8gg==}
    engines: {node: '>=12'}
    cpu: [x64]
    os: [freebsd]

  '@esbuild/freebsd-x64@0.20.2':
    resolution: {integrity: sha512-d+DipyvHRuqEeM5zDivKV1KuXn9WeRX6vqSqIDgwIfPQtwMP4jaDsQsDncjTDDsExT4lR/91OLjRo8bmC1e+Cw==}
    engines: {node: '>=12'}
    cpu: [x64]
    os: [freebsd]

  '@esbuild/freebsd-x64@0.21.5':
    resolution: {integrity: sha512-J95kNBj1zkbMXtHVH29bBriQygMXqoVQOQYA+ISs0/2l3T9/kj42ow2mpqerRBxDJnmkUDCaQT/dfNXWX/ZZCQ==}
    engines: {node: '>=12'}
    cpu: [x64]
    os: [freebsd]

  '@esbuild/freebsd-x64@0.23.0':
    resolution: {integrity: sha512-XKDVu8IsD0/q3foBzsXGt/KjD/yTKBCIwOHE1XwiXmrRwrX6Hbnd5Eqn/WvDekddK21tfszBSrE/WMaZh+1buQ==}
    engines: {node: '>=18'}
    cpu: [x64]
    os: [freebsd]

  '@esbuild/linux-arm64@0.19.12':
    resolution: {integrity: sha512-EoTjyYyLuVPfdPLsGVVVC8a0p1BFFvtpQDB/YLEhaXyf/5bczaGeN15QkR+O4S5LeJ92Tqotve7i1jn35qwvdA==}
    engines: {node: '>=12'}
    cpu: [arm64]
    os: [linux]

  '@esbuild/linux-arm64@0.20.2':
    resolution: {integrity: sha512-9pb6rBjGvTFNira2FLIWqDk/uaf42sSyLE8j1rnUpuzsODBq7FvpwHYZxQ/It/8b+QOS1RYfqgGFNLRI+qlq2A==}
    engines: {node: '>=12'}
    cpu: [arm64]
    os: [linux]

  '@esbuild/linux-arm64@0.21.5':
    resolution: {integrity: sha512-ibKvmyYzKsBeX8d8I7MH/TMfWDXBF3db4qM6sy+7re0YXya+K1cem3on9XgdT2EQGMu4hQyZhan7TeQ8XkGp4Q==}
    engines: {node: '>=12'}
    cpu: [arm64]
    os: [linux]

  '@esbuild/linux-arm64@0.23.0':
    resolution: {integrity: sha512-j1t5iG8jE7BhonbsEg5d9qOYcVZv/Rv6tghaXM/Ug9xahM0nX/H2gfu6X6z11QRTMT6+aywOMA8TDkhPo8aCGw==}
    engines: {node: '>=18'}
    cpu: [arm64]
    os: [linux]

  '@esbuild/linux-arm@0.19.12':
    resolution: {integrity: sha512-J5jPms//KhSNv+LO1S1TX1UWp1ucM6N6XuL6ITdKWElCu8wXP72l9MM0zDTzzeikVyqFE6U8YAV9/tFyj0ti+w==}
    engines: {node: '>=12'}
    cpu: [arm]
    os: [linux]

  '@esbuild/linux-arm@0.20.2':
    resolution: {integrity: sha512-VhLPeR8HTMPccbuWWcEUD1Az68TqaTYyj6nfE4QByZIQEQVWBB8vup8PpR7y1QHL3CpcF6xd5WVBU/+SBEvGTg==}
    engines: {node: '>=12'}
    cpu: [arm]
    os: [linux]

  '@esbuild/linux-arm@0.21.5':
    resolution: {integrity: sha512-bPb5AHZtbeNGjCKVZ9UGqGwo8EUu4cLq68E95A53KlxAPRmUyYv2D6F0uUI65XisGOL1hBP5mTronbgo+0bFcA==}
    engines: {node: '>=12'}
    cpu: [arm]
    os: [linux]

  '@esbuild/linux-arm@0.23.0':
    resolution: {integrity: sha512-SEELSTEtOFu5LPykzA395Mc+54RMg1EUgXP+iw2SJ72+ooMwVsgfuwXo5Fn0wXNgWZsTVHwY2cg4Vi/bOD88qw==}
    engines: {node: '>=18'}
    cpu: [arm]
    os: [linux]

  '@esbuild/linux-ia32@0.19.12':
    resolution: {integrity: sha512-Thsa42rrP1+UIGaWz47uydHSBOgTUnwBwNq59khgIwktK6x60Hivfbux9iNR0eHCHzOLjLMLfUMLCypBkZXMHA==}
    engines: {node: '>=12'}
    cpu: [ia32]
    os: [linux]

  '@esbuild/linux-ia32@0.20.2':
    resolution: {integrity: sha512-o10utieEkNPFDZFQm9CoP7Tvb33UutoJqg3qKf1PWVeeJhJw0Q347PxMvBgVVFgouYLGIhFYG0UGdBumROyiig==}
    engines: {node: '>=12'}
    cpu: [ia32]
    os: [linux]

  '@esbuild/linux-ia32@0.21.5':
    resolution: {integrity: sha512-YvjXDqLRqPDl2dvRODYmmhz4rPeVKYvppfGYKSNGdyZkA01046pLWyRKKI3ax8fbJoK5QbxblURkwK/MWY18Tg==}
    engines: {node: '>=12'}
    cpu: [ia32]
    os: [linux]

  '@esbuild/linux-ia32@0.23.0':
    resolution: {integrity: sha512-P7O5Tkh2NbgIm2R6x1zGJJsnacDzTFcRWZyTTMgFdVit6E98LTxO+v8LCCLWRvPrjdzXHx9FEOA8oAZPyApWUA==}
    engines: {node: '>=18'}
    cpu: [ia32]
    os: [linux]

  '@esbuild/linux-loong64@0.19.12':
    resolution: {integrity: sha512-LiXdXA0s3IqRRjm6rV6XaWATScKAXjI4R4LoDlvO7+yQqFdlr1Bax62sRwkVvRIrwXxvtYEHHI4dm50jAXkuAA==}
    engines: {node: '>=12'}
    cpu: [loong64]
    os: [linux]

  '@esbuild/linux-loong64@0.20.2':
    resolution: {integrity: sha512-PR7sp6R/UC4CFVomVINKJ80pMFlfDfMQMYynX7t1tNTeivQ6XdX5r2XovMmha/VjR1YN/HgHWsVcTRIMkymrgQ==}
    engines: {node: '>=12'}
    cpu: [loong64]
    os: [linux]

  '@esbuild/linux-loong64@0.21.5':
    resolution: {integrity: sha512-uHf1BmMG8qEvzdrzAqg2SIG/02+4/DHB6a9Kbya0XDvwDEKCoC8ZRWI5JJvNdUjtciBGFQ5PuBlpEOXQj+JQSg==}
    engines: {node: '>=12'}
    cpu: [loong64]
    os: [linux]

  '@esbuild/linux-loong64@0.23.0':
    resolution: {integrity: sha512-InQwepswq6urikQiIC/kkx412fqUZudBO4SYKu0N+tGhXRWUqAx+Q+341tFV6QdBifpjYgUndV1hhMq3WeJi7A==}
    engines: {node: '>=18'}
    cpu: [loong64]
    os: [linux]

  '@esbuild/linux-mips64el@0.19.12':
    resolution: {integrity: sha512-fEnAuj5VGTanfJ07ff0gOA6IPsvrVHLVb6Lyd1g2/ed67oU1eFzL0r9WL7ZzscD+/N6i3dWumGE1Un4f7Amf+w==}
    engines: {node: '>=12'}
    cpu: [mips64el]
    os: [linux]

  '@esbuild/linux-mips64el@0.20.2':
    resolution: {integrity: sha512-4BlTqeutE/KnOiTG5Y6Sb/Hw6hsBOZapOVF6njAESHInhlQAghVVZL1ZpIctBOoTFbQyGW+LsVYZ8lSSB3wkjA==}
    engines: {node: '>=12'}
    cpu: [mips64el]
    os: [linux]

  '@esbuild/linux-mips64el@0.21.5':
    resolution: {integrity: sha512-IajOmO+KJK23bj52dFSNCMsz1QP1DqM6cwLUv3W1QwyxkyIWecfafnI555fvSGqEKwjMXVLokcV5ygHW5b3Jbg==}
    engines: {node: '>=12'}
    cpu: [mips64el]
    os: [linux]

  '@esbuild/linux-mips64el@0.23.0':
    resolution: {integrity: sha512-J9rflLtqdYrxHv2FqXE2i1ELgNjT+JFURt/uDMoPQLcjWQA5wDKgQA4t/dTqGa88ZVECKaD0TctwsUfHbVoi4w==}
    engines: {node: '>=18'}
    cpu: [mips64el]
    os: [linux]

  '@esbuild/linux-ppc64@0.19.12':
    resolution: {integrity: sha512-nYJA2/QPimDQOh1rKWedNOe3Gfc8PabU7HT3iXWtNUbRzXS9+vgB0Fjaqr//XNbd82mCxHzik2qotuI89cfixg==}
    engines: {node: '>=12'}
    cpu: [ppc64]
    os: [linux]

  '@esbuild/linux-ppc64@0.20.2':
    resolution: {integrity: sha512-rD3KsaDprDcfajSKdn25ooz5J5/fWBylaaXkuotBDGnMnDP1Uv5DLAN/45qfnf3JDYyJv/ytGHQaziHUdyzaAg==}
    engines: {node: '>=12'}
    cpu: [ppc64]
    os: [linux]

  '@esbuild/linux-ppc64@0.21.5':
    resolution: {integrity: sha512-1hHV/Z4OEfMwpLO8rp7CvlhBDnjsC3CttJXIhBi+5Aj5r+MBvy4egg7wCbe//hSsT+RvDAG7s81tAvpL2XAE4w==}
    engines: {node: '>=12'}
    cpu: [ppc64]
    os: [linux]

  '@esbuild/linux-ppc64@0.23.0':
    resolution: {integrity: sha512-cShCXtEOVc5GxU0fM+dsFD10qZ5UpcQ8AM22bYj0u/yaAykWnqXJDpd77ublcX6vdDsWLuweeuSNZk4yUxZwtw==}
    engines: {node: '>=18'}
    cpu: [ppc64]
    os: [linux]

  '@esbuild/linux-riscv64@0.19.12':
    resolution: {integrity: sha512-2MueBrlPQCw5dVJJpQdUYgeqIzDQgw3QtiAHUC4RBz9FXPrskyyU3VI1hw7C0BSKB9OduwSJ79FTCqtGMWqJHg==}
    engines: {node: '>=12'}
    cpu: [riscv64]
    os: [linux]

  '@esbuild/linux-riscv64@0.20.2':
    resolution: {integrity: sha512-snwmBKacKmwTMmhLlz/3aH1Q9T8v45bKYGE3j26TsaOVtjIag4wLfWSiZykXzXuE1kbCE+zJRmwp+ZbIHinnVg==}
    engines: {node: '>=12'}
    cpu: [riscv64]
    os: [linux]

  '@esbuild/linux-riscv64@0.21.5':
    resolution: {integrity: sha512-2HdXDMd9GMgTGrPWnJzP2ALSokE/0O5HhTUvWIbD3YdjME8JwvSCnNGBnTThKGEB91OZhzrJ4qIIxk/SBmyDDA==}
    engines: {node: '>=12'}
    cpu: [riscv64]
    os: [linux]

  '@esbuild/linux-riscv64@0.23.0':
    resolution: {integrity: sha512-HEtaN7Y5UB4tZPeQmgz/UhzoEyYftbMXrBCUjINGjh3uil+rB/QzzpMshz3cNUxqXN7Vr93zzVtpIDL99t9aRw==}
    engines: {node: '>=18'}
    cpu: [riscv64]
    os: [linux]

  '@esbuild/linux-s390x@0.19.12':
    resolution: {integrity: sha512-+Pil1Nv3Umes4m3AZKqA2anfhJiVmNCYkPchwFJNEJN5QxmTs1uzyy4TvmDrCRNT2ApwSari7ZIgrPeUx4UZDg==}
    engines: {node: '>=12'}
    cpu: [s390x]
    os: [linux]

  '@esbuild/linux-s390x@0.20.2':
    resolution: {integrity: sha512-wcWISOobRWNm3cezm5HOZcYz1sKoHLd8VL1dl309DiixxVFoFe/o8HnwuIwn6sXre88Nwj+VwZUvJf4AFxkyrQ==}
    engines: {node: '>=12'}
    cpu: [s390x]
    os: [linux]

  '@esbuild/linux-s390x@0.21.5':
    resolution: {integrity: sha512-zus5sxzqBJD3eXxwvjN1yQkRepANgxE9lgOW2qLnmr8ikMTphkjgXu1HR01K4FJg8h1kEEDAqDcZQtbrRnB41A==}
    engines: {node: '>=12'}
    cpu: [s390x]
    os: [linux]

  '@esbuild/linux-s390x@0.23.0':
    resolution: {integrity: sha512-WDi3+NVAuyjg/Wxi+o5KPqRbZY0QhI9TjrEEm+8dmpY9Xir8+HE/HNx2JoLckhKbFopW0RdO2D72w8trZOV+Wg==}
    engines: {node: '>=18'}
    cpu: [s390x]
    os: [linux]

  '@esbuild/linux-x64@0.19.12':
    resolution: {integrity: sha512-B71g1QpxfwBvNrfyJdVDexenDIt1CiDN1TIXLbhOw0KhJzE78KIFGX6OJ9MrtC0oOqMWf+0xop4qEU8JrJTwCg==}
    engines: {node: '>=12'}
    cpu: [x64]
    os: [linux]

  '@esbuild/linux-x64@0.20.2':
    resolution: {integrity: sha512-1MdwI6OOTsfQfek8sLwgyjOXAu+wKhLEoaOLTjbijk6E2WONYpH9ZU2mNtR+lZ2B4uwr+usqGuVfFT9tMtGvGw==}
    engines: {node: '>=12'}
    cpu: [x64]
    os: [linux]

  '@esbuild/linux-x64@0.21.5':
    resolution: {integrity: sha512-1rYdTpyv03iycF1+BhzrzQJCdOuAOtaqHTWJZCWvijKD2N5Xu0TtVC8/+1faWqcP9iBCWOmjmhoH94dH82BxPQ==}
    engines: {node: '>=12'}
    cpu: [x64]
    os: [linux]

  '@esbuild/linux-x64@0.23.0':
    resolution: {integrity: sha512-a3pMQhUEJkITgAw6e0bWA+F+vFtCciMjW/LPtoj99MhVt+Mfb6bbL9hu2wmTZgNd994qTAEw+U/r6k3qHWWaOQ==}
    engines: {node: '>=18'}
    cpu: [x64]
    os: [linux]

  '@esbuild/netbsd-x64@0.19.12':
    resolution: {integrity: sha512-3ltjQ7n1owJgFbuC61Oj++XhtzmymoCihNFgT84UAmJnxJfm4sYCiSLTXZtE00VWYpPMYc+ZQmB6xbSdVh0JWA==}
    engines: {node: '>=12'}
    cpu: [x64]
    os: [netbsd]

  '@esbuild/netbsd-x64@0.20.2':
    resolution: {integrity: sha512-K8/DhBxcVQkzYc43yJXDSyjlFeHQJBiowJ0uVL6Tor3jGQfSGHNNJcWxNbOI8v5k82prYqzPuwkzHt3J1T1iZQ==}
    engines: {node: '>=12'}
    cpu: [x64]
    os: [netbsd]

  '@esbuild/netbsd-x64@0.21.5':
    resolution: {integrity: sha512-Woi2MXzXjMULccIwMnLciyZH4nCIMpWQAs049KEeMvOcNADVxo0UBIQPfSmxB3CWKedngg7sWZdLvLczpe0tLg==}
    engines: {node: '>=12'}
    cpu: [x64]
    os: [netbsd]

  '@esbuild/netbsd-x64@0.23.0':
    resolution: {integrity: sha512-cRK+YDem7lFTs2Q5nEv/HHc4LnrfBCbH5+JHu6wm2eP+d8OZNoSMYgPZJq78vqQ9g+9+nMuIsAO7skzphRXHyw==}
    engines: {node: '>=18'}
    cpu: [x64]
    os: [netbsd]

  '@esbuild/openbsd-arm64@0.23.0':
    resolution: {integrity: sha512-suXjq53gERueVWu0OKxzWqk7NxiUWSUlrxoZK7usiF50C6ipColGR5qie2496iKGYNLhDZkPxBI3erbnYkU0rQ==}
    engines: {node: '>=18'}
    cpu: [arm64]
    os: [openbsd]

  '@esbuild/openbsd-x64@0.19.12':
    resolution: {integrity: sha512-RbrfTB9SWsr0kWmb9srfF+L933uMDdu9BIzdA7os2t0TXhCRjrQyCeOt6wVxr79CKD4c+p+YhCj31HBkYcXebw==}
    engines: {node: '>=12'}
    cpu: [x64]
    os: [openbsd]

  '@esbuild/openbsd-x64@0.20.2':
    resolution: {integrity: sha512-eMpKlV0SThJmmJgiVyN9jTPJ2VBPquf6Kt/nAoo6DgHAoN57K15ZghiHaMvqjCye/uU4X5u3YSMgVBI1h3vKrQ==}
    engines: {node: '>=12'}
    cpu: [x64]
    os: [openbsd]

  '@esbuild/openbsd-x64@0.21.5':
    resolution: {integrity: sha512-HLNNw99xsvx12lFBUwoT8EVCsSvRNDVxNpjZ7bPn947b8gJPzeHWyNVhFsaerc0n3TsbOINvRP2byTZ5LKezow==}
    engines: {node: '>=12'}
    cpu: [x64]
    os: [openbsd]

  '@esbuild/openbsd-x64@0.23.0':
    resolution: {integrity: sha512-6p3nHpby0DM/v15IFKMjAaayFhqnXV52aEmv1whZHX56pdkK+MEaLoQWj+H42ssFarP1PcomVhbsR4pkz09qBg==}
    engines: {node: '>=18'}
    cpu: [x64]
    os: [openbsd]

  '@esbuild/sunos-x64@0.19.12':
    resolution: {integrity: sha512-HKjJwRrW8uWtCQnQOz9qcU3mUZhTUQvi56Q8DPTLLB+DawoiQdjsYq+j+D3s9I8VFtDr+F9CjgXKKC4ss89IeA==}
    engines: {node: '>=12'}
    cpu: [x64]
    os: [sunos]

  '@esbuild/sunos-x64@0.20.2':
    resolution: {integrity: sha512-2UyFtRC6cXLyejf/YEld4Hajo7UHILetzE1vsRcGL3earZEW77JxrFjH4Ez2qaTiEfMgAXxfAZCm1fvM/G/o8w==}
    engines: {node: '>=12'}
    cpu: [x64]
    os: [sunos]

  '@esbuild/sunos-x64@0.21.5':
    resolution: {integrity: sha512-6+gjmFpfy0BHU5Tpptkuh8+uw3mnrvgs+dSPQXQOv3ekbordwnzTVEb4qnIvQcYXq6gzkyTnoZ9dZG+D4garKg==}
    engines: {node: '>=12'}
    cpu: [x64]
    os: [sunos]

  '@esbuild/sunos-x64@0.23.0':
    resolution: {integrity: sha512-BFelBGfrBwk6LVrmFzCq1u1dZbG4zy/Kp93w2+y83Q5UGYF1d8sCzeLI9NXjKyujjBBniQa8R8PzLFAUrSM9OA==}
    engines: {node: '>=18'}
    cpu: [x64]
    os: [sunos]

  '@esbuild/win32-arm64@0.19.12':
    resolution: {integrity: sha512-URgtR1dJnmGvX864pn1B2YUYNzjmXkuJOIqG2HdU62MVS4EHpU2946OZoTMnRUHklGtJdJZ33QfzdjGACXhn1A==}
    engines: {node: '>=12'}
    cpu: [arm64]
    os: [win32]

  '@esbuild/win32-arm64@0.20.2':
    resolution: {integrity: sha512-GRibxoawM9ZCnDxnP3usoUDO9vUkpAxIIZ6GQI+IlVmr5kP3zUq+l17xELTHMWTWzjxa2guPNyrpq1GWmPvcGQ==}
    engines: {node: '>=12'}
    cpu: [arm64]
    os: [win32]

  '@esbuild/win32-arm64@0.21.5':
    resolution: {integrity: sha512-Z0gOTd75VvXqyq7nsl93zwahcTROgqvuAcYDUr+vOv8uHhNSKROyU961kgtCD1e95IqPKSQKH7tBTslnS3tA8A==}
    engines: {node: '>=12'}
    cpu: [arm64]
    os: [win32]

  '@esbuild/win32-arm64@0.23.0':
    resolution: {integrity: sha512-lY6AC8p4Cnb7xYHuIxQ6iYPe6MfO2CC43XXKo9nBXDb35krYt7KGhQnOkRGar5psxYkircpCqfbNDB4uJbS2jQ==}
    engines: {node: '>=18'}
    cpu: [arm64]
    os: [win32]

  '@esbuild/win32-ia32@0.19.12':
    resolution: {integrity: sha512-+ZOE6pUkMOJfmxmBZElNOx72NKpIa/HFOMGzu8fqzQJ5kgf6aTGrcJaFsNiVMH4JKpMipyK+7k0n2UXN7a8YKQ==}
    engines: {node: '>=12'}
    cpu: [ia32]
    os: [win32]

  '@esbuild/win32-ia32@0.20.2':
    resolution: {integrity: sha512-HfLOfn9YWmkSKRQqovpnITazdtquEW8/SoHW7pWpuEeguaZI4QnCRW6b+oZTztdBnZOS2hqJ6im/D5cPzBTTlQ==}
    engines: {node: '>=12'}
    cpu: [ia32]
    os: [win32]

  '@esbuild/win32-ia32@0.21.5':
    resolution: {integrity: sha512-SWXFF1CL2RVNMaVs+BBClwtfZSvDgtL//G/smwAc5oVK/UPu2Gu9tIaRgFmYFFKrmg3SyAjSrElf0TiJ1v8fYA==}
    engines: {node: '>=12'}
    cpu: [ia32]
    os: [win32]

  '@esbuild/win32-ia32@0.23.0':
    resolution: {integrity: sha512-7L1bHlOTcO4ByvI7OXVI5pNN6HSu6pUQq9yodga8izeuB1KcT2UkHaH6118QJwopExPn0rMHIseCTx1CRo/uNA==}
    engines: {node: '>=18'}
    cpu: [ia32]
    os: [win32]

  '@esbuild/win32-x64@0.19.12':
    resolution: {integrity: sha512-T1QyPSDCyMXaO3pzBkF96E8xMkiRYbUEZADd29SyPGabqxMViNoii+NcK7eWJAEoU6RZyEm5lVSIjTmcdoB9HA==}
    engines: {node: '>=12'}
    cpu: [x64]
    os: [win32]

  '@esbuild/win32-x64@0.20.2':
    resolution: {integrity: sha512-N49X4lJX27+l9jbLKSqZ6bKNjzQvHaT8IIFUy+YIqmXQdjYCToGWwOItDrfby14c78aDd5NHQl29xingXfCdLQ==}
    engines: {node: '>=12'}
    cpu: [x64]
    os: [win32]

  '@esbuild/win32-x64@0.21.5':
    resolution: {integrity: sha512-tQd/1efJuzPC6rCFwEvLtci/xNFcTZknmXs98FYDfGE4wP9ClFV98nyKrzJKVPMhdDnjzLhdUyMX4PsQAPjwIw==}
    engines: {node: '>=12'}
    cpu: [x64]
    os: [win32]

  '@esbuild/win32-x64@0.23.0':
    resolution: {integrity: sha512-Arm+WgUFLUATuoxCJcahGuk6Yj9Pzxd6l11Zb/2aAuv5kWWvvfhLFo2fni4uSK5vzlUdCGZ/BdV5tH8klj8p8g==}
    engines: {node: '>=18'}
    cpu: [x64]
    os: [win32]

  '@eslint-community/eslint-utils@4.4.0':
    resolution: {integrity: sha512-1/sA4dwrzBAyeUoQ6oxahHKmrZvsnLCg4RfxW3ZFGGmQkSNQPFNLV9CUEFQP1x9EYXHTo5p6xdhZM1Ne9p/AfA==}
    engines: {node: ^12.22.0 || ^14.17.0 || >=16.0.0}
    peerDependencies:
      eslint: ^6.0.0 || ^7.0.0 || >=8.0.0

  '@eslint-community/regexpp@4.11.0':
    resolution: {integrity: sha512-G/M/tIiMrTAxEWRfLfQJMmGNX28IxBg4PBz8XqQhqUHLFI6TL2htpIB1iQCj144V5ee/JaKyT9/WZ0MGZWfA7A==}
    engines: {node: ^12.0.0 || ^14.0.0 || >=16.0.0}

  '@eslint/config-array@0.18.0':
    resolution: {integrity: sha512-fTxvnS1sRMu3+JjXwJG0j/i4RT9u4qJ+lqS/yCGap4lH4zZGzQ7tu+xZqQmcMZq5OBZDL4QRxQzRjkWcGt8IVw==}
    engines: {node: ^18.18.0 || ^20.9.0 || >=21.1.0}

  '@eslint/eslintrc@3.1.0':
    resolution: {integrity: sha512-4Bfj15dVJdoy3RfZmmo86RK1Fwzn6SstsvK9JS+BaVKqC6QQQQyXekNaC+g+LKNgkQ+2VhGAzm6hO40AhMR3zQ==}
    engines: {node: ^18.18.0 || ^20.9.0 || >=21.1.0}

  '@eslint/js@9.10.0':
    resolution: {integrity: sha512-fuXtbiP5GWIn8Fz+LWoOMVf/Jxm+aajZYkhi6CuEm4SxymFM+eUWzbO9qXT+L0iCkL5+KGYMCSGxo686H19S1g==}
    engines: {node: ^18.18.0 || ^20.9.0 || >=21.1.0}

  '@eslint/object-schema@2.1.4':
    resolution: {integrity: sha512-BsWiH1yFGjXXS2yvrf5LyuoSIIbPrGUWob917o+BTKuZ7qJdxX8aJLRxs1fS9n6r7vESrq1OUqb68dANcFXuQQ==}
    engines: {node: ^18.18.0 || ^20.9.0 || >=21.1.0}

  '@eslint/plugin-kit@0.1.0':
    resolution: {integrity: sha512-autAXT203ixhqei9xt+qkYOvY8l6LAFIdT2UXc/RPNeUVfqRF1BV94GTJyVPFKT8nFM6MyVJhjLj9E8JWvf5zQ==}
    engines: {node: ^18.18.0 || ^20.9.0 || >=21.1.0}

  '@fastify/busboy@2.1.1':
    resolution: {integrity: sha512-vBZP4NlzfOlerQTnba4aqZoMhE/a9HY7HRqoOPaETQcSQuWEIyZMHGfVu6w9wGtGK5fED5qRs2DteVCjOH60sA==}
    engines: {node: '>=14'}

  '@fullhuman/postcss-purgecss@2.3.0':
    resolution: {integrity: sha512-qnKm5dIOyPGJ70kPZ5jiz0I9foVOic0j+cOzNDoo8KoCf6HjicIZ99UfO2OmE7vCYSKAAepEwJtNzpiiZAh9xw==}

  '@graphql-codegen/add@5.0.3':
    resolution: {integrity: sha512-SxXPmramkth8XtBlAHu4H4jYcYXM/o3p01+psU+0NADQowA8jtYkK6MW5rV6T+CxkEaNZItfSmZRPgIuypcqnA==}
    peerDependencies:
      graphql: ^0.8.0 || ^0.9.0 || ^0.10.0 || ^0.11.0 || ^0.12.0 || ^0.13.0 || ^14.0.0 || ^15.0.0 || ^16.0.0

  '@graphql-codegen/cli@5.0.2':
    resolution: {integrity: sha512-MBIaFqDiLKuO4ojN6xxG9/xL9wmfD3ZjZ7RsPjwQnSHBCUXnEkdKvX+JVpx87Pq29Ycn8wTJUguXnTZ7Di0Mlw==}
    hasBin: true
    peerDependencies:
      '@parcel/watcher': ^2.1.0
      graphql: ^0.8.0 || ^0.9.0 || ^0.10.0 || ^0.11.0 || ^0.12.0 || ^0.13.0 || ^14.0.0 || ^15.0.0 || ^16.0.0
    peerDependenciesMeta:
      '@parcel/watcher':
        optional: true

  '@graphql-codegen/client-preset@4.3.3':
    resolution: {integrity: sha512-IrDsSVe8bkKtxgVfKPHzjL9tYlv7KEpA59R4gZLqx/t2WIJncW1i0OMvoz9tgoZsFEs8OKKgXZbnwPZ/Qf1kEw==}
    peerDependencies:
      graphql: ^0.8.0 || ^0.9.0 || ^0.10.0 || ^0.11.0 || ^0.12.0 || ^0.13.0 || ^14.0.0 || ^15.0.0 || ^16.0.0

  '@graphql-codegen/core@4.0.2':
    resolution: {integrity: sha512-IZbpkhwVqgizcjNiaVzNAzm/xbWT6YnGgeOLwVjm4KbJn3V2jchVtuzHH09G5/WkkLSk2wgbXNdwjM41JxO6Eg==}
    peerDependencies:
      graphql: ^0.8.0 || ^0.9.0 || ^0.10.0 || ^0.11.0 || ^0.12.0 || ^0.13.0 || ^14.0.0 || ^15.0.0 || ^16.0.0

  '@graphql-codegen/gql-tag-operations@4.0.9':
    resolution: {integrity: sha512-lVgu1HClel896HqZAEjynatlU6eJrYOw+rh05DPgM150xvmb7Gz5TnRHA2vfwlDNIXDaToAIpz5RFfkjjnYM1Q==}
    peerDependencies:
      graphql: ^0.8.0 || ^0.9.0 || ^0.10.0 || ^0.11.0 || ^0.12.0 || ^0.13.0 || ^14.0.0 || ^15.0.0 || ^16.0.0

  '@graphql-codegen/plugin-helpers@5.0.4':
    resolution: {integrity: sha512-MOIuHFNWUnFnqVmiXtrI+4UziMTYrcquljaI5f/T/Bc7oO7sXcfkAvgkNWEEi9xWreYwvuer3VHCuPI/lAFWbw==}
    peerDependencies:
      graphql: ^0.8.0 || ^0.9.0 || ^0.10.0 || ^0.11.0 || ^0.12.0 || ^0.13.0 || ^14.0.0 || ^15.0.0 || ^16.0.0

  '@graphql-codegen/schema-ast@4.1.0':
    resolution: {integrity: sha512-kZVn0z+th9SvqxfKYgztA6PM7mhnSZaj4fiuBWvMTqA+QqQ9BBed6Pz41KuD/jr0gJtnlr2A4++/0VlpVbCTmQ==}
    peerDependencies:
      graphql: ^0.8.0 || ^0.9.0 || ^0.10.0 || ^0.11.0 || ^0.12.0 || ^0.13.0 || ^14.0.0 || ^15.0.0 || ^16.0.0

  '@graphql-codegen/typed-document-node@5.0.9':
    resolution: {integrity: sha512-Wx6fyA4vpfIbfNTMiWUECGnjqzKkJdEbZHxVMIegiCBPzBYPAJV4mZZcildLAfm2FtZcgW4YKtFoTbnbXqPB3w==}
    peerDependencies:
      graphql: ^0.8.0 || ^0.9.0 || ^0.10.0 || ^0.11.0 || ^0.12.0 || ^0.13.0 || ^14.0.0 || ^15.0.0 || ^16.0.0

  '@graphql-codegen/typescript-operations@4.2.3':
    resolution: {integrity: sha512-6z7avSSOr03l5SyKbeDs7MzRyGwnQFSCqQm8Om5wIuoIgXVu2gXRmcJAY/I7SLdAy9xbF4Sho7XNqieFM2CAFQ==}
    peerDependencies:
      graphql: ^0.8.0 || ^0.9.0 || ^0.10.0 || ^0.11.0 || ^0.12.0 || ^0.13.0 || ^14.0.0 || ^15.0.0 || ^16.0.0

  '@graphql-codegen/typescript@4.0.9':
    resolution: {integrity: sha512-0O35DMR4d/ctuHL1Zo6mRUUzp0BoszKfeWsa6sCm/g70+S98+hEfTwZNDkQHylLxapiyjssF9uw/F+sXqejqLw==}
    peerDependencies:
      graphql: ^0.12.0 || ^0.13.0 || ^14.0.0 || ^15.0.0 || ^16.0.0

  '@graphql-codegen/visitor-plugin-common@5.3.1':
    resolution: {integrity: sha512-MktoBdNZhSmugiDjmFl1z6rEUUaqyxtFJYWnDilE7onkPgyw//O0M+TuPBJPBWdyV6J2ond0Hdqtq+rkghgSIQ==}
    peerDependencies:
      graphql: ^0.8.0 || ^0.9.0 || ^0.10.0 || ^0.11.0 || ^0.12.0 || ^0.13.0 || ^14.0.0 || ^15.0.0 || ^16.0.0

  '@graphql-tools/apollo-engine-loader@8.0.1':
    resolution: {integrity: sha512-NaPeVjtrfbPXcl+MLQCJLWtqe2/E4bbAqcauEOQ+3sizw1Fc2CNmhHRF8a6W4D0ekvTRRXAMptXYgA2uConbrA==}
    engines: {node: '>=16.0.0'}
    peerDependencies:
      graphql: ^14.0.0 || ^15.0.0 || ^16.0.0 || ^17.0.0

  '@graphql-tools/batch-execute@9.0.4':
    resolution: {integrity: sha512-kkebDLXgDrep5Y0gK1RN3DMUlLqNhg60OAz0lTCqrYeja6DshxLtLkj+zV4mVbBA4mQOEoBmw6g1LZs3dA84/w==}
    engines: {node: '>=16.0.0'}
    peerDependencies:
      graphql: ^14.0.0 || ^15.0.0 || ^16.0.0 || ^17.0.0

  '@graphql-tools/code-file-loader@8.1.3':
    resolution: {integrity: sha512-Qoo8VyU0ux7k20DkzL5wFm7Y6iqlG1GQ0xA4T3EQbm4B/qbENsMc38l76QnXYIVmIlKAnD9EAvzxPEQ8iv+ZPA==}
    engines: {node: '>=16.0.0'}
    peerDependencies:
      graphql: ^14.0.0 || ^15.0.0 || ^16.0.0 || ^17.0.0

  '@graphql-tools/delegate@10.0.18':
    resolution: {integrity: sha512-la+rLHPdS8CtvMKVW6yt38fOO5luldBsX+X9gv1R3uhcjl8Z9WGjfcc1d+KsB28sijatN5UohVhSz2FdsX/PhQ==}
    engines: {node: '>=16.0.0'}
    peerDependencies:
      graphql: ^14.0.0 || ^15.0.0 || ^16.0.0 || ^17.0.0

  '@graphql-tools/documents@1.0.1':
    resolution: {integrity: sha512-aweoMH15wNJ8g7b2r4C4WRuJxZ0ca8HtNO54rkye/3duxTkW4fGBEutCx03jCIr5+a1l+4vFJNP859QnAVBVCA==}
    engines: {node: '>=16.0.0'}
    peerDependencies:
      graphql: ^14.0.0 || ^15.0.0 || ^16.0.0 || ^17.0.0

  '@graphql-tools/executor-graphql-ws@1.2.0':
    resolution: {integrity: sha512-tSYC1QdrabWexLrYV0UI3uRGbde9WCY/bRhq6Jc+VXMZcfq6ea6pP5NEAVTfwbhUQ4xZvJABVVbKXtKb9uTg1w==}
    engines: {node: '>=16.0.0'}
    peerDependencies:
      graphql: ^14.0.0 || ^15.0.0 || ^16.0.0 || ^17.0.0

  '@graphql-tools/executor-http@1.1.5':
    resolution: {integrity: sha512-ZAsVGUwafPc1GapLA1yoJuRx7ihpVdAv7JDHmlI2eHRQsJnMVQwcxHnjfUb/id9YAEBrP86/s4pgEoRyad3Zng==}
    engines: {node: '>=16.0.0'}
    peerDependencies:
      graphql: ^14.0.0 || ^15.0.0 || ^16.0.0 || ^17.0.0

  '@graphql-tools/executor-legacy-ws@1.1.0':
    resolution: {integrity: sha512-k+6ZyiaAd8SmwuzbEOfA/LVkuI1nqidhoMw+CJ7c41QGOjSMzc0VS0UZbJyeitI0n7a+uP/Meln1wjzJ2ReDtQ==}
    engines: {node: '>=16.0.0'}
    peerDependencies:
      graphql: ^14.0.0 || ^15.0.0 || ^16.0.0 || ^17.0.0

  '@graphql-tools/executor@1.3.1':
    resolution: {integrity: sha512-tgJDdGf9SCAm64ofEMZdv925u6/J+eTmv36TGNLxgP2DpCJsZ6gnJ4A+0D28EazDXqJIvMiPd+3d+o3cCRCAnQ==}
    engines: {node: '>=16.0.0'}
    peerDependencies:
      graphql: ^14.0.0 || ^15.0.0 || ^16.0.0 || ^17.0.0

  '@graphql-tools/git-loader@8.0.7':
    resolution: {integrity: sha512-+s23lxHR24+zLDk9/Hfl7/8Qcal8Q1yJ8armRp1fvcJyuc0RTZv97ZoZb0tArTfME74z+kJ92Mx4SfZMd7mHSQ==}
    engines: {node: '>=16.0.0'}
    peerDependencies:
      graphql: ^14.0.0 || ^15.0.0 || ^16.0.0 || ^17.0.0

  '@graphql-tools/github-loader@8.0.1':
    resolution: {integrity: sha512-W4dFLQJ5GtKGltvh/u1apWRFKBQOsDzFxO9cJkOYZj1VzHCpRF43uLST4VbCfWve+AwBqOuKr7YgkHoxpRMkcg==}
    engines: {node: '>=16.0.0'}
    peerDependencies:
      graphql: ^14.0.0 || ^15.0.0 || ^16.0.0 || ^17.0.0

  '@graphql-tools/graphql-file-loader@8.0.1':
    resolution: {integrity: sha512-7gswMqWBabTSmqbaNyWSmRRpStWlcCkBc73E6NZNlh4YNuiyKOwbvSkOUYFOqFMfEL+cFsXgAvr87Vz4XrYSbA==}
    engines: {node: '>=16.0.0'}
    peerDependencies:
      graphql: ^14.0.0 || ^15.0.0 || ^16.0.0 || ^17.0.0

  '@graphql-tools/graphql-tag-pluck@8.3.2':
    resolution: {integrity: sha512-wJKkDjXRg2qJAVhAVE96zJGMli8Ity9mKUB7gTbvJwsAniaquRqLcTXUQ19X9qVT4ACzbbp+tAfk96b2U3tfog==}
    engines: {node: '>=16.0.0'}
    peerDependencies:
      graphql: ^14.0.0 || ^15.0.0 || ^16.0.0 || ^17.0.0

  '@graphql-tools/import@7.0.1':
    resolution: {integrity: sha512-935uAjAS8UAeXThqHfYVr4HEAp6nHJ2sximZKO1RzUTq5WoALMAhhGARl0+ecm6X+cqNUwIChJbjtaa6P/ML0w==}
    engines: {node: '>=16.0.0'}
    peerDependencies:
      graphql: ^14.0.0 || ^15.0.0 || ^16.0.0 || ^17.0.0

  '@graphql-tools/json-file-loader@8.0.1':
    resolution: {integrity: sha512-lAy2VqxDAHjVyqeJonCP6TUemrpYdDuKt25a10X6zY2Yn3iFYGnuIDQ64cv3ytyGY6KPyPB+Kp+ZfOkNDG3FQA==}
    engines: {node: '>=16.0.0'}
    peerDependencies:
      graphql: ^14.0.0 || ^15.0.0 || ^16.0.0 || ^17.0.0

  '@graphql-tools/load@8.0.2':
    resolution: {integrity: sha512-S+E/cmyVmJ3CuCNfDuNF2EyovTwdWfQScXv/2gmvJOti2rGD8jTt9GYVzXaxhblLivQR9sBUCNZu/w7j7aXUCA==}
    engines: {node: '>=16.0.0'}
    peerDependencies:
      graphql: ^14.0.0 || ^15.0.0 || ^16.0.0 || ^17.0.0

  '@graphql-tools/merge@9.0.4':
    resolution: {integrity: sha512-MivbDLUQ+4Q8G/Hp/9V72hbn810IJDEZQ57F01sHnlrrijyadibfVhaQfW/pNH+9T/l8ySZpaR/DpL5i+ruZ+g==}
    engines: {node: '>=16.0.0'}
    peerDependencies:
      graphql: ^14.0.0 || ^15.0.0 || ^16.0.0 || ^17.0.0

  '@graphql-tools/optimize@2.0.0':
    resolution: {integrity: sha512-nhdT+CRGDZ+bk68ic+Jw1OZ99YCDIKYA5AlVAnBHJvMawSx9YQqQAIj4refNc1/LRieGiuWvhbG3jvPVYho0Dg==}
    engines: {node: '>=16.0.0'}
    peerDependencies:
      graphql: ^14.0.0 || ^15.0.0 || ^16.0.0 || ^17.0.0

  '@graphql-tools/prisma-loader@8.0.4':
    resolution: {integrity: sha512-hqKPlw8bOu/GRqtYr0+dINAI13HinTVYBDqhwGAPIFmLr5s+qKskzgCiwbsckdrb5LWVFmVZc+UXn80OGiyBzg==}
    engines: {node: '>=16.0.0'}
    peerDependencies:
      graphql: ^14.0.0 || ^15.0.0 || ^16.0.0 || ^17.0.0

  '@graphql-tools/relay-operation-optimizer@7.0.1':
    resolution: {integrity: sha512-y0ZrQ/iyqWZlsS/xrJfSir3TbVYJTYmMOu4TaSz6F4FRDTQ3ie43BlKkhf04rC28pnUOS4BO9pDcAo1D30l5+A==}
    engines: {node: '>=16.0.0'}
    peerDependencies:
      graphql: ^14.0.0 || ^15.0.0 || ^16.0.0 || ^17.0.0

  '@graphql-tools/schema@10.0.4':
    resolution: {integrity: sha512-HuIwqbKxPaJujox25Ra4qwz0uQzlpsaBOzO6CVfzB/MemZdd+Gib8AIvfhQArK0YIN40aDran/yi+E5Xf0mQww==}
    engines: {node: '>=16.0.0'}
    peerDependencies:
      graphql: ^14.0.0 || ^15.0.0 || ^16.0.0 || ^17.0.0

  '@graphql-tools/url-loader@8.0.2':
    resolution: {integrity: sha512-1dKp2K8UuFn7DFo1qX5c1cyazQv2h2ICwA9esHblEqCYrgf69Nk8N7SODmsfWg94OEaI74IqMoM12t7eIGwFzQ==}
    engines: {node: '>=16.0.0'}
    peerDependencies:
      graphql: ^14.0.0 || ^15.0.0 || ^16.0.0 || ^17.0.0

  '@graphql-tools/utils@10.3.4':
    resolution: {integrity: sha512-5xUXVsp1Yh1ttYHYDLJscoyv2LcW1BjpbcooIAkGUzINftD/qRBw9zvVmALx+oQWr/9MSIYghHHZzbYHsVO0/A==}
    engines: {node: '>=16.0.0'}
    peerDependencies:
      graphql: ^14.0.0 || ^15.0.0 || ^16.0.0 || ^17.0.0

  '@graphql-tools/wrap@10.0.5':
    resolution: {integrity: sha512-Cbr5aYjr3HkwdPvetZp1cpDWTGdD1Owgsb3z/ClzhmrboiK86EnQDxDvOJiQkDCPWE9lNBwj8Y4HfxroY0D9DQ==}
    engines: {node: '>=16.0.0'}
    peerDependencies:
      graphql: ^14.0.0 || ^15.0.0 || ^16.0.0 || ^17.0.0

  '@graphql-typed-document-node/core@3.2.0':
    resolution: {integrity: sha512-mB9oAsNCm9aM3/SOv4YtBMqZbYj10R7dkq8byBqxGY/ncFwhf2oQzMV+LCRlWoDSEBJ3COiR1yeDvMtsoOsuFQ==}
    peerDependencies:
      graphql: ^0.8.0 || ^0.9.0 || ^0.10.0 || ^0.11.0 || ^0.12.0 || ^0.13.0 || ^14.0.0 || ^15.0.0 || ^16.0.0 || ^17.0.0

  '@humanwhocodes/module-importer@1.0.1':
    resolution: {integrity: sha512-bxveV4V8v5Yb4ncFTT3rPSgZBOpCkjfK0y4oVVVJwIuDVBRMDXrPyXRL988i5ap9m9bnyEEjWfm5WkBmtffLfA==}
    engines: {node: '>=12.22'}

  '@humanwhocodes/retry@0.3.0':
    resolution: {integrity: sha512-d2CGZR2o7fS6sWB7DG/3a95bGKQyHMACZ5aW8qGkkqQpUoZV6C0X7Pc7l4ZNMZkfNBf4VWNe9E1jRsf0G146Ew==}
    engines: {node: '>=18.18'}

  '@ioredis/commands@1.2.0':
    resolution: {integrity: sha512-Sx1pU8EM64o2BrqNpEO1CNLtKQwyhuXuqyfH7oGKCk+1a33d2r5saW8zNwm3j6BTExtjrv2BxTgzzkMwts6vGg==}

  '@isaacs/cliui@8.0.2':
    resolution: {integrity: sha512-O8jcjabXaleOG9DQ0+ARXWZBTfnP4WNAqzuiJK7ll44AmxGKv/J2M4TPjxjY3znBCfvBXFzucm1twdyFybFqEA==}
    engines: {node: '>=12'}

  '@jridgewell/gen-mapping@0.3.5':
    resolution: {integrity: sha512-IzL8ZoEDIBRWEzlCcRhOaCupYyN5gdIK+Q6fbFdPDg6HqX6jpkItn7DFIpW9LQzXG6Df9sA7+OKnq0qlz/GaQg==}
    engines: {node: '>=6.0.0'}

  '@jridgewell/resolve-uri@3.1.2':
    resolution: {integrity: sha512-bRISgCIjP20/tbWSPWMEi54QVPRZExkuD9lJL+UIxUKtwVJA8wW1Trb1jMs1RFXo1CBTNZ/5hpC9QvmKWdopKw==}
    engines: {node: '>=6.0.0'}

  '@jridgewell/set-array@1.2.1':
    resolution: {integrity: sha512-R8gLRTZeyp03ymzP/6Lil/28tGeGEzhx1q2k703KGWRAI1VdvPIXdG70VJc2pAMw3NA6JKL5hhFu1sJX0Mnn/A==}
    engines: {node: '>=6.0.0'}

  '@jridgewell/source-map@0.3.6':
    resolution: {integrity: sha512-1ZJTZebgqllO79ue2bm3rIGud/bOe0pP5BjSRCRxxYkEZS8STV7zN84UBbiYu7jy+eCKSnVIUgoWWE/tt+shMQ==}

  '@jridgewell/sourcemap-codec@1.5.0':
    resolution: {integrity: sha512-gv3ZRaISU3fjPAgNsriBRqGWQL6quFx04YMPW/zD8XMLsU32mhCCbfbO6KZFLjvYpCZ8zyDEgqsgf+PwPaM7GQ==}

  '@jridgewell/trace-mapping@0.3.25':
    resolution: {integrity: sha512-vNk6aEwybGtawWmy/PzwnGDOjCkLWSD2wqvjGGAgOAwCGWySYXfYoxt00IJkTF+8Lb57DwOb3Aa0o9CApepiYQ==}

  '@kamilkisiela/fast-url-parser@1.1.4':
    resolution: {integrity: sha512-gbkePEBupNydxCelHCESvFSFM8XPh1Zs/OAVRW/rKpEqPAl5PbOM90Si8mv9bvnR53uPD2s/FiRxdvSejpRJew==}

  '@manypkg/find-root@1.1.0':
    resolution: {integrity: sha512-mki5uBvhHzO8kYYix/WRy2WX8S3B5wdVSc9D6KcU5lQNglP2yt58/VfLuAK49glRXChosY8ap2oJ1qgma3GUVA==}

  '@manypkg/get-packages@1.1.3':
    resolution: {integrity: sha512-fo+QhuU3qE/2TQMQmbVMqaQ6EWbMhi4ABWP+O4AM1NqPBuy0OrApV5LO6BrrgnhtAHS2NH6RrVk9OL181tTi8A==}

  '@mapbox/node-pre-gyp@1.0.11':
    resolution: {integrity: sha512-Yhlar6v9WQgUp/He7BdgzOz8lqMQ8sU+jkCq7Wx8Myc5YFJLbEe7lgui/V7G1qB1DJykHSGwreceSaD60Y0PUQ==}
    hasBin: true

  '@netlify/functions@2.8.1':
    resolution: {integrity: sha512-+6wtYdoz0yE06dSa9XkP47tw5zm6g13QMeCwM3MmHx1vn8hzwFa51JtmfraprdkL7amvb7gaNM+OOhQU1h6T8A==}
    engines: {node: '>=14.0.0'}

  '@netlify/node-cookies@0.1.0':
    resolution: {integrity: sha512-OAs1xG+FfLX0LoRASpqzVntVV/RpYkgpI0VrUnw2u0Q1qiZUzcPffxRK8HF3gc4GjuhG5ahOEMJ9bswBiZPq0g==}
    engines: {node: ^14.16.0 || >=16.0.0}

  '@netlify/serverless-functions-api@1.19.1':
    resolution: {integrity: sha512-2KYkyluThg1AKfd0JWI7FzpS4A/fzVVGYIf6AM4ydWyNj8eI/86GQVLeRgDoH7CNOxt243R5tutWlmHpVq0/Ew==}
    engines: {node: '>=18.0.0'}

  '@nodelib/fs.scandir@2.1.5':
    resolution: {integrity: sha512-vq24Bq3ym5HEQm2NKCr3yXDwjc7vTsEThRDnkp2DK9p1uqLR+DHurm/NOTo0KG7HYHU7eppKZj3MyqYuMBf62g==}
    engines: {node: '>= 8'}

  '@nodelib/fs.stat@2.0.5':
    resolution: {integrity: sha512-RkhPPp2zrqDAQA/2jNhnztcPAlv64XdhIp7a7454A5ovI7Bukxgt7MX7udwAu3zg1DcpPU0rz3VV1SeaqvY4+A==}
    engines: {node: '>= 8'}

  '@nodelib/fs.walk@1.2.8':
    resolution: {integrity: sha512-oGB+UxlgWcgQkgwo8GcEGwemoTFt3FIO9ababBmaGwXIoBKZ+GTy0pP185beGg7Llih/NSHSV2XAs1lnznocSg==}
    engines: {node: '>= 8'}

  '@parcel/watcher-android-arm64@2.4.1':
    resolution: {integrity: sha512-LOi/WTbbh3aTn2RYddrO8pnapixAziFl6SMxHM69r3tvdSm94JtCenaKgk1GRg5FJ5wpMCpHeW+7yqPlvZv7kg==}
    engines: {node: '>= 10.0.0'}
    cpu: [arm64]
    os: [android]

  '@parcel/watcher-darwin-arm64@2.4.1':
    resolution: {integrity: sha512-ln41eihm5YXIY043vBrrHfn94SIBlqOWmoROhsMVTSXGh0QahKGy77tfEywQ7v3NywyxBBkGIfrWRHm0hsKtzA==}
    engines: {node: '>= 10.0.0'}
    cpu: [arm64]
    os: [darwin]

  '@parcel/watcher-darwin-x64@2.4.1':
    resolution: {integrity: sha512-yrw81BRLjjtHyDu7J61oPuSoeYWR3lDElcPGJyOvIXmor6DEo7/G2u1o7I38cwlcoBHQFULqF6nesIX3tsEXMg==}
    engines: {node: '>= 10.0.0'}
    cpu: [x64]
    os: [darwin]

  '@parcel/watcher-freebsd-x64@2.4.1':
    resolution: {integrity: sha512-TJa3Pex/gX3CWIx/Co8k+ykNdDCLx+TuZj3f3h7eOjgpdKM+Mnix37RYsYU4LHhiYJz3DK5nFCCra81p6g050w==}
    engines: {node: '>= 10.0.0'}
    cpu: [x64]
    os: [freebsd]

  '@parcel/watcher-linux-arm-glibc@2.4.1':
    resolution: {integrity: sha512-4rVYDlsMEYfa537BRXxJ5UF4ddNwnr2/1O4MHM5PjI9cvV2qymvhwZSFgXqbS8YoTk5i/JR0L0JDs69BUn45YA==}
    engines: {node: '>= 10.0.0'}
    cpu: [arm]
    os: [linux]

  '@parcel/watcher-linux-arm64-glibc@2.4.1':
    resolution: {integrity: sha512-BJ7mH985OADVLpbrzCLgrJ3TOpiZggE9FMblfO65PlOCdG++xJpKUJ0Aol74ZUIYfb8WsRlUdgrZxKkz3zXWYA==}
    engines: {node: '>= 10.0.0'}
    cpu: [arm64]
    os: [linux]

  '@parcel/watcher-linux-arm64-musl@2.4.1':
    resolution: {integrity: sha512-p4Xb7JGq3MLgAfYhslU2SjoV9G0kI0Xry0kuxeG/41UfpjHGOhv7UoUDAz/jb1u2elbhazy4rRBL8PegPJFBhA==}
    engines: {node: '>= 10.0.0'}
    cpu: [arm64]
    os: [linux]

  '@parcel/watcher-linux-x64-glibc@2.4.1':
    resolution: {integrity: sha512-s9O3fByZ/2pyYDPoLM6zt92yu6P4E39a03zvO0qCHOTjxmt3GHRMLuRZEWhWLASTMSrrnVNWdVI/+pUElJBBBg==}
    engines: {node: '>= 10.0.0'}
    cpu: [x64]
    os: [linux]

  '@parcel/watcher-linux-x64-musl@2.4.1':
    resolution: {integrity: sha512-L2nZTYR1myLNST0O632g0Dx9LyMNHrn6TOt76sYxWLdff3cB22/GZX2UPtJnaqQPdCRoszoY5rcOj4oMTtp5fQ==}
    engines: {node: '>= 10.0.0'}
    cpu: [x64]
    os: [linux]

  '@parcel/watcher-wasm@2.3.0':
    resolution: {integrity: sha512-ejBAX8H0ZGsD8lSICDNyMbSEtPMWgDL0WFCt/0z7hyf5v8Imz4rAM8xY379mBsECkq/Wdqa5WEDLqtjZ+6NxfA==}
    engines: {node: '>= 10.0.0'}
    bundledDependencies:
      - napi-wasm

  '@parcel/watcher-wasm@2.4.1':
    resolution: {integrity: sha512-/ZR0RxqxU/xxDGzbzosMjh4W6NdYFMqq2nvo2b8SLi7rsl/4jkL8S5stIikorNkdR50oVDvqb/3JT05WM+CRRA==}
    engines: {node: '>= 10.0.0'}
    bundledDependencies:
      - napi-wasm

  '@parcel/watcher-win32-arm64@2.4.1':
    resolution: {integrity: sha512-Uq2BPp5GWhrq/lcuItCHoqxjULU1QYEcyjSO5jqqOK8RNFDBQnenMMx4gAl3v8GiWa59E9+uDM7yZ6LxwUIfRg==}
    engines: {node: '>= 10.0.0'}
    cpu: [arm64]
    os: [win32]

  '@parcel/watcher-win32-ia32@2.4.1':
    resolution: {integrity: sha512-maNRit5QQV2kgHFSYwftmPBxiuK5u4DXjbXx7q6eKjq5dsLXZ4FJiVvlcw35QXzk0KrUecJmuVFbj4uV9oYrcw==}
    engines: {node: '>= 10.0.0'}
    cpu: [ia32]
    os: [win32]

  '@parcel/watcher-win32-x64@2.4.1':
    resolution: {integrity: sha512-+DvS92F9ezicfswqrvIRM2njcYJbd5mb9CUgtrHCHmvn7pPPa+nMDRu1o1bYYz/l5IB2NVGNJWiH7h1E58IF2A==}
    engines: {node: '>= 10.0.0'}
    cpu: [x64]
    os: [win32]

  '@parcel/watcher@2.4.1':
    resolution: {integrity: sha512-HNjmfLQEVRZmHRET336f20H/8kOozUGwk7yajvsonjNxbj2wBTK1WsQuHkD5yYh9RxFGL2EyDHryOihOwUoKDA==}
    engines: {node: '>= 10.0.0'}

  '@peculiar/asn1-schema@2.3.13':
    resolution: {integrity: sha512-3Xq3a01WkHRZL8X04Zsfg//mGaA21xlL4tlVn4v2xGT0JStiztATRkMwa5b+f/HXmY2smsiLXYK46Gwgzvfg3g==}

  '@peculiar/json-schema@1.1.12':
    resolution: {integrity: sha512-coUfuoMeIB7B8/NMekxaDzLhaYmp0HZNPEjYRm9goRou8UZIC3z21s0sL9AWoCw4EG876QyO3kYrc61WNF9B/w==}
    engines: {node: '>=8.0.0'}

  '@peculiar/webcrypto@1.5.0':
    resolution: {integrity: sha512-BRs5XUAwiyCDQMsVA9IDvDa7UBR9gAvPHgugOeGng3YN6vJ9JYonyDc0lNczErgtCWtucjR5N7VtaonboD/ezg==}
    engines: {node: '>=10.12.0'}

  '@pkgjs/parseargs@0.11.0':
    resolution: {integrity: sha512-+1VkjdD0QBLPodGrJUeqarH8VAIvQODIbwh9XpP5Syisf7YoQgsJKPNFoqqLQlu+VQ/tVSshMR6loPMn8U+dPg==}
    engines: {node: '>=14'}

  '@polka/url@1.0.0-next.25':
    resolution: {integrity: sha512-j7P6Rgr3mmtdkeDGTe0E/aYyWEWVtc5yFXtHCRHs28/jptDEWfaVOc5T7cblqy1XKPPfCxJc/8DwQ5YgLOZOVQ==}

  '@popperjs/core@2.11.8':
    resolution: {integrity: sha512-P1st0aksCrn9sGZhp8GMYwBnQsbvAWsZAX44oXNNvLHGqAOcoVxmjZiohstwQ7SqKnbR47akdNi+uleWD8+g6A==}

  '@reduxjs/toolkit@1.9.7':
    resolution: {integrity: sha512-t7v8ZPxhhKgOKtU+uyJT13lu4vL7az5aFi4IdoDs/eS548edn2M8Ik9h8fxgvMjGoAUVFSt6ZC1P5cWmQ014QQ==}
    peerDependencies:
      react: ^16.9.0 || ^17.0.0 || ^18
      react-redux: ^7.2.1 || ^8.0.2
    peerDependenciesMeta:
      react:
        optional: true
      react-redux:
        optional: true

  '@repeaterjs/repeater@3.0.6':
    resolution: {integrity: sha512-Javneu5lsuhwNCryN+pXH93VPQ8g0dBX7wItHFgYiwQmzE1sVdg5tWHiOgHywzL2W21XQopa7IwIEnNbmeUJYA==}

  '@rollup/plugin-alias@5.1.0':
    resolution: {integrity: sha512-lpA3RZ9PdIG7qqhEfv79tBffNaoDuukFDrmhLqg9ifv99u/ehn+lOg30x2zmhf8AQqQUZaMk/B9fZraQ6/acDQ==}
    engines: {node: '>=14.0.0'}
    peerDependencies:
      rollup: ^1.20.0||^2.0.0||^3.0.0||^4.0.0
    peerDependenciesMeta:
      rollup:
        optional: true

  '@rollup/plugin-commonjs@25.0.8':
    resolution: {integrity: sha512-ZEZWTK5n6Qde0to4vS9Mr5x/0UZoqCxPVR9KRUjU4kA2sO7GEUn1fop0DAwpO6z0Nw/kJON9bDmSxdWxO/TT1A==}
    engines: {node: '>=14.0.0'}
    peerDependencies:
      rollup: ^2.68.0||^3.0.0||^4.0.0
    peerDependenciesMeta:
      rollup:
        optional: true

  '@rollup/plugin-inject@5.0.5':
    resolution: {integrity: sha512-2+DEJbNBoPROPkgTDNe8/1YXWcqxbN5DTjASVIOx8HS+pITXushyNiBV56RB08zuptzz8gT3YfkqriTBVycepg==}
    engines: {node: '>=14.0.0'}
    peerDependencies:
      rollup: ^1.20.0||^2.0.0||^3.0.0||^4.0.0
    peerDependenciesMeta:
      rollup:
        optional: true

  '@rollup/plugin-json@6.1.0':
    resolution: {integrity: sha512-EGI2te5ENk1coGeADSIwZ7G2Q8CJS2sF120T7jLw4xFw9n7wIOXHo+kIYRAoVpJAN+kmqZSoO3Fp4JtoNF4ReA==}
    engines: {node: '>=14.0.0'}
    peerDependencies:
      rollup: ^1.20.0||^2.0.0||^3.0.0||^4.0.0
    peerDependenciesMeta:
      rollup:
        optional: true

  '@rollup/plugin-node-resolve@15.2.3':
    resolution: {integrity: sha512-j/lym8nf5E21LwBT4Df1VD6hRO2L2iwUeUmP7litikRsVp1H6NWx20NEp0Y7su+7XGc476GnXXc4kFeZNGmaSQ==}
    engines: {node: '>=14.0.0'}
    peerDependencies:
      rollup: ^2.78.0||^3.0.0||^4.0.0
    peerDependenciesMeta:
      rollup:
        optional: true

  '@rollup/plugin-replace@5.0.7':
    resolution: {integrity: sha512-PqxSfuorkHz/SPpyngLyg5GCEkOcee9M1bkxiVDr41Pd61mqP1PLOoDPbpl44SB2mQGKwV/In74gqQmGITOhEQ==}
    engines: {node: '>=14.0.0'}
    peerDependencies:
      rollup: ^1.20.0||^2.0.0||^3.0.0||^4.0.0
    peerDependenciesMeta:
      rollup:
        optional: true

  '@rollup/plugin-terser@0.4.4':
    resolution: {integrity: sha512-XHeJC5Bgvs8LfukDwWZp7yeqin6ns8RTl2B9avbejt6tZqsqvVoWI7ZTQrcNsfKEDWBTnTxM8nMDkO2IFFbd0A==}
    engines: {node: '>=14.0.0'}
    peerDependencies:
      rollup: ^2.0.0||^3.0.0||^4.0.0
    peerDependenciesMeta:
      rollup:
        optional: true

  '@rollup/pluginutils@4.2.1':
    resolution: {integrity: sha512-iKnFXr7NkdZAIHiIWE+BX5ULi/ucVFYWD6TbAV+rZctiRTY2PL6tsIKhoIOaoskiWAkgu+VsbXgUVDNLHf+InQ==}
    engines: {node: '>= 8.0.0'}

  '@rollup/pluginutils@5.1.0':
    resolution: {integrity: sha512-XTIWOPPcpvyKI6L1NHo0lFlCyznUEyPmPY1mc3KpPVDYulHSTvyeLNVW00QTLIAFNhR3kYnJTQHeGqU4M3n09g==}
    engines: {node: '>=14.0.0'}
    peerDependencies:
      rollup: ^1.20.0||^2.0.0||^3.0.0||^4.0.0
    peerDependenciesMeta:
      rollup:
        optional: true

  '@rollup/rollup-android-arm-eabi@4.20.0':
    resolution: {integrity: sha512-TSpWzflCc4VGAUJZlPpgAJE1+V60MePDQnBd7PPkpuEmOy8i87aL6tinFGKBFKuEDikYpig72QzdT3QPYIi+oA==}
    cpu: [arm]
    os: [android]

  '@rollup/rollup-android-arm64@4.20.0':
    resolution: {integrity: sha512-u00Ro/nok7oGzVuh/FMYfNoGqxU5CPWz1mxV85S2w9LxHR8OoMQBuSk+3BKVIDYgkpeOET5yXkx90OYFc+ytpQ==}
    cpu: [arm64]
    os: [android]

  '@rollup/rollup-darwin-arm64@4.20.0':
    resolution: {integrity: sha512-uFVfvzvsdGtlSLuL0ZlvPJvl6ZmrH4CBwLGEFPe7hUmf7htGAN+aXo43R/V6LATyxlKVC/m6UsLb7jbG+LG39Q==}
    cpu: [arm64]
    os: [darwin]

  '@rollup/rollup-darwin-x64@4.20.0':
    resolution: {integrity: sha512-xbrMDdlev53vNXexEa6l0LffojxhqDTBeL+VUxuuIXys4x6xyvbKq5XqTXBCEUA8ty8iEJblHvFaWRJTk/icAQ==}
    cpu: [x64]
    os: [darwin]

  '@rollup/rollup-linux-arm-gnueabihf@4.20.0':
    resolution: {integrity: sha512-jMYvxZwGmoHFBTbr12Xc6wOdc2xA5tF5F2q6t7Rcfab68TT0n+r7dgawD4qhPEvasDsVpQi+MgDzj2faOLsZjA==}
    cpu: [arm]
    os: [linux]

  '@rollup/rollup-linux-arm-musleabihf@4.20.0':
    resolution: {integrity: sha512-1asSTl4HKuIHIB1GcdFHNNZhxAYEdqML/MW4QmPS4G0ivbEcBr1JKlFLKsIRqjSwOBkdItn3/ZDlyvZ/N6KPlw==}
    cpu: [arm]
    os: [linux]

  '@rollup/rollup-linux-arm64-gnu@4.20.0':
    resolution: {integrity: sha512-COBb8Bkx56KldOYJfMf6wKeYJrtJ9vEgBRAOkfw6Ens0tnmzPqvlpjZiLgkhg6cA3DGzCmLmmd319pmHvKWWlQ==}
    cpu: [arm64]
    os: [linux]

  '@rollup/rollup-linux-arm64-musl@4.20.0':
    resolution: {integrity: sha512-+it+mBSyMslVQa8wSPvBx53fYuZK/oLTu5RJoXogjk6x7Q7sz1GNRsXWjn6SwyJm8E/oMjNVwPhmNdIjwP135Q==}
    cpu: [arm64]
    os: [linux]

  '@rollup/rollup-linux-powerpc64le-gnu@4.20.0':
    resolution: {integrity: sha512-yAMvqhPfGKsAxHN8I4+jE0CpLWD8cv4z7CK7BMmhjDuz606Q2tFKkWRY8bHR9JQXYcoLfopo5TTqzxgPUjUMfw==}
    cpu: [ppc64]
    os: [linux]

  '@rollup/rollup-linux-riscv64-gnu@4.20.0':
    resolution: {integrity: sha512-qmuxFpfmi/2SUkAw95TtNq/w/I7Gpjurx609OOOV7U4vhvUhBcftcmXwl3rqAek+ADBwSjIC4IVNLiszoj3dPA==}
    cpu: [riscv64]
    os: [linux]

  '@rollup/rollup-linux-s390x-gnu@4.20.0':
    resolution: {integrity: sha512-I0BtGXddHSHjV1mqTNkgUZLnS3WtsqebAXv11D5BZE/gfw5KoyXSAXVqyJximQXNvNzUo4GKlCK/dIwXlz+jlg==}
    cpu: [s390x]
    os: [linux]

  '@rollup/rollup-linux-x64-gnu@4.20.0':
    resolution: {integrity: sha512-y+eoL2I3iphUg9tN9GB6ku1FA8kOfmF4oUEWhztDJ4KXJy1agk/9+pejOuZkNFhRwHAOxMsBPLbXPd6mJiCwew==}
    cpu: [x64]
    os: [linux]

  '@rollup/rollup-linux-x64-musl@4.20.0':
    resolution: {integrity: sha512-hM3nhW40kBNYUkZb/r9k2FKK+/MnKglX7UYd4ZUy5DJs8/sMsIbqWK2piZtVGE3kcXVNj3B2IrUYROJMMCikNg==}
    cpu: [x64]
    os: [linux]

  '@rollup/rollup-win32-arm64-msvc@4.20.0':
    resolution: {integrity: sha512-psegMvP+Ik/Bg7QRJbv8w8PAytPA7Uo8fpFjXyCRHWm6Nt42L+JtoqH8eDQ5hRP7/XW2UiIriy1Z46jf0Oa1kA==}
    cpu: [arm64]
    os: [win32]

  '@rollup/rollup-win32-ia32-msvc@4.20.0':
    resolution: {integrity: sha512-GabekH3w4lgAJpVxkk7hUzUf2hICSQO0a/BLFA11/RMxQT92MabKAqyubzDZmMOC/hcJNlc+rrypzNzYl4Dx7A==}
    cpu: [ia32]
    os: [win32]

  '@rollup/rollup-win32-x64-msvc@4.20.0':
    resolution: {integrity: sha512-aJ1EJSuTdGnM6qbVC4B5DSmozPTqIag9fSzXRNNo+humQLG89XpPgdt16Ia56ORD7s+H8Pmyx44uczDQ0yDzpg==}
    cpu: [x64]
    os: [win32]

  '@sindresorhus/is@4.6.0':
    resolution: {integrity: sha512-t09vSN3MdfsyCHoFcTRCH/iUtG7OJ0CsjzB8cjAmKc/va/kIgeDI/TxsigdncE/4be734m0cvIYwNaV4i2XqAw==}
    engines: {node: '>=10'}

  '@sindresorhus/merge-streams@2.3.0':
    resolution: {integrity: sha512-LtoMMhxAlorcGhmFYI+LhPgbPZCkgP6ra1YL604EeF6U98pLlQ3iWIGMdWSC+vWmPBWBNgmDBAhnAobLROJmwg==}
    engines: {node: '>=18'}

  '@solid-primitives/clipboard@1.5.10':
    resolution: {integrity: sha512-ohwlrBP4j+Qjksg01CFWaP/USpzX78dBNVA1DPRZkf/vJgytX0T6KMc2YxF6o8fs6ePIYSI8Nt3sKxF0sh1q+Q==}
    peerDependencies:
      solid-js: ^1.6.12

  '@solid-primitives/composites@1.1.1':
    resolution: {integrity: sha512-eNi1jnUJehBjcVQvod8N1uz91Cn3KvJn/HJIPHUVpnpDj8dFhu5eHJtsiEdNBFJFOR/pPmf9RhJG0pKoTdPz6g==}
    peerDependencies:
      solid-js: ^1.3.1

  '@solid-primitives/debounce@1.3.0':
    resolution: {integrity: sha512-Cen4ccCPTuEtQM7o9aEKuOJ0LRlAnzKvN7loEBBOQ+zKdu7/7kYKr7HHE/WS8JAI3QeQr5v2ModYRIZLERw5zw==}
    deprecated: debounce primitive moved to @solid-primitives/scheduled
    peerDependencies:
      solid-js: '>=1.0.0'

  '@solid-primitives/event-bus@1.0.11':
    resolution: {integrity: sha512-bSwVA4aI2aNHomSbEroUnisMSyDDXJbrw4U8kFEvrcYdlLrJX5i6QeCFx+vj/zdQQw62KAllrEIyWP8KMpPVnQ==}
    peerDependencies:
      solid-js: ^1.6.12

  '@solid-primitives/event-listener@2.3.3':
    resolution: {integrity: sha512-DAJbl+F0wrFW2xmcV8dKMBhk9QLVLuBSW+TR4JmIfTaObxd13PuL7nqaXnaYKDWOYa6otB00qcCUIGbuIhSUgQ==}
    peerDependencies:
      solid-js: ^1.6.12

  '@solid-primitives/intersection-observer@2.1.6':
    resolution: {integrity: sha512-SeiCmN/R46Z+o9+5HhIQzSor0DqVPyo4ROLQMvCI8AsGZl/5nHlWzHTTbWPeukVUXTgb04wfC3DUo9IzF/XloA==}
    peerDependencies:
      solid-js: ^1.6.12

  '@solid-primitives/keyboard@1.2.8':
    resolution: {integrity: sha512-pJtcbkjozS6L1xvTht9rPpyPpX55nAkfBzbFWdf3y0Suwh6qClTibvvObzKOf7uzQ+8aZRDH4LsoGmbTKXtJjQ==}
    peerDependencies:
      solid-js: ^1.6.12

  '@solid-primitives/marker@0.1.0':
    resolution: {integrity: sha512-vRbqZ1z0qVYXLg5UmG4q5zAZeT6rOl2FcTyis7lnrp7WtY/WynsqIbiDEmnE9LJJPWdAz6HGZBgsOXeWkbPelw==}
    peerDependencies:
      solid-js: ^1.6.12

  '@solid-primitives/media@2.2.9':
    resolution: {integrity: sha512-QUmU62D4/d9YWx/4Dvr/UZasIkIpqNXz7wosA5GLmesRW9XlPa3G5M6uOmTw73SByHNTCw0D6x8bSdtvvLgzvQ==}
    peerDependencies:
      solid-js: ^1.6.12

  '@solid-primitives/mutation-observer@1.1.17':
    resolution: {integrity: sha512-01skkiHtNWl2PQ0ugFzZHBMsHk870+bZSNK8Gvjcj3mZwBzAJPaUPzFswfM/V8Io1Cko86vfXl73vl9ddRYb5A==}
    peerDependencies:
      solid-js: ^1.6.12

  '@solid-primitives/platform@0.1.2':
    resolution: {integrity: sha512-sSxcZfuUrtxcwV0vdjmGnZQcflACzMfLriVeIIWXKp8hzaS3Or3tO6EFQkTd3L8T5dTq+kTtLvPscXIpL0Wzdg==}
    peerDependencies:
      solid-js: ^1.6.12

  '@solid-primitives/refs@1.0.8':
    resolution: {integrity: sha512-+jIsWG8/nYvhaCoG2Vg6CJOLgTmPKFbaCrNQKWfChalgUf9WrVxWw0CdJb3yX15n5lUcQ0jBo6qYtuVVmBLpBw==}
    peerDependencies:
      solid-js: ^1.6.12

  '@solid-primitives/resize-observer@2.0.26':
    resolution: {integrity: sha512-KbPhwal6ML9OHeUTZszBbt6PYSMj89d4wVCLxlvDYL4U0+p+xlCEaqz6v9dkCwm/0Lb+Wed7W5T1dQZCP3JUUw==}
    peerDependencies:
      solid-js: ^1.6.12

  '@solid-primitives/rootless@1.4.5':
    resolution: {integrity: sha512-GFJE9GC3ojx0aUKqAUZmQPyU8fOVMtnVNrkdk2yS4kd17WqVSpXpoTmo9CnOwA+PG7FTzdIkogvfLQSLs4lrww==}
    peerDependencies:
      solid-js: ^1.6.12

  '@solid-primitives/scheduled@1.4.4':
    resolution: {integrity: sha512-BTGdFP7t+s7RSak+s1u0eTix4lHP23MrbGkgQTFlt1E+4fmnD/bEx3ZfNW7Grylz3GXgKyXrgDKA7jQ/wuWKgA==}
    peerDependencies:
      solid-js: ^1.6.12

  '@solid-primitives/scroll@2.0.23':
    resolution: {integrity: sha512-kO0YpXKEUHaAnHp3zIsHYmxxuKXO3/LxVhZQHHmhqsmUY6A5IBObkSkoQ/ChIPl/WMKE7ynxEq40OgRmhvyUSw==}
    peerDependencies:
      solid-js: ^1.6.12

  '@solid-primitives/static-store@0.0.8':
    resolution: {integrity: sha512-ZecE4BqY0oBk0YG00nzaAWO5Mjcny8Fc06CdbXadH9T9lzq/9GefqcSe/5AtdXqjvY/DtJ5C6CkcjPZO0o/eqg==}
    peerDependencies:
      solid-js: ^1.6.12

  '@solid-primitives/throttle@1.2.0':
    resolution: {integrity: sha512-qYKYEgGl/nSCF+wq7H6zFFi8s2e/woFZJkZbCbyUrtbEIvCze4xSZRr64Xi067GlBE+T/N4LZX/htJmLfwkAeg==}
    deprecated: throttle primitive moved to @solid-primitives/scheduled
    peerDependencies:
      solid-js: ^1.3.1

  '@solid-primitives/transition-group@1.0.5':
    resolution: {integrity: sha512-G3FuqvL13kQ55WzWPX2ewiXdZ/1iboiX53195sq7bbkDbXqP6TYKiadwEdsaDogW5rPnPYAym3+xnsNplQJRKQ==}
    peerDependencies:
      solid-js: ^1.6.12

  '@solid-primitives/tween@1.3.0':
    resolution: {integrity: sha512-APS/C++t0DY0KoWkDbFX7yqykpQ0rdmmv/A42+7zwxy0X0uxgVC3kYqH8gP5eh6HVrDbgtguTTBsb1irhbNjHg==}
    peerDependencies:
      solid-js: ^1.6.12

  '@solid-primitives/utils@6.2.3':
    resolution: {integrity: sha512-CqAwKb2T5Vi72+rhebSsqNZ9o67buYRdEJrIFzRXz3U59QqezuuxPsyzTSVCacwS5Pf109VRsgCJQoxKRoECZQ==}
    peerDependencies:
      solid-js: ^1.6.12

  '@solidjs/meta@0.29.4':
    resolution: {integrity: sha512-zdIWBGpR9zGx1p1bzIPqF5Gs+Ks/BH8R6fWhmUa/dcK1L2rUC8BAcZJzNRYBQv74kScf1TSOs0EY//Vd/I0V8g==}
    peerDependencies:
      solid-js: '>=1.8.4'

  '@solidjs/router@0.13.6':
    resolution: {integrity: sha512-CdpFsBYoiJ/FQ4wZIamj3KEFRkmrYu5sVXM6PouNkmSENta1YJamsm9wa/VjaPmkw2RsnDnO0UvZ705v6EgOXQ==}
    peerDependencies:
      solid-js: ^1.8.6

  '@solidjs/router@0.8.4':
    resolution: {integrity: sha512-Gi/WVoVseGMKS1DBdT3pNAMgOzEOp6Q3dpgNd2mW9GUEnVocPmtyBjDvXwN6m7tjSGsqqfqJFXk7bm1hxabSRw==}
    peerDependencies:
      solid-js: ^1.5.3

  '@solidjs/start@1.0.6':
    resolution: {integrity: sha512-O5knaeqDBx+nKLJRm5ZJurnXZtIYBOwOreQ10APaVtVjKIKKRC5HxJ1Kwqg7atOQNNDgsF0pzhW218KseaZ1UA==}

  '@tailwindcss/container-queries@0.1.1':
    resolution: {integrity: sha512-p18dswChx6WnTSaJCSGx6lTmrGzNNvm2FtXmiO6AuA1V4U5REyoqwmT6kgAsIMdjo07QdAfYXHJ4hnMtfHzWgA==}
    peerDependencies:
      tailwindcss: '>=3.2.0'

  '@tailwindcss/typography@0.5.14':
    resolution: {integrity: sha512-ZvOCjUbsJBjL9CxQBn+VEnFpouzuKhxh2dH8xMIWHILL+HfOYtlAkWcyoon8LlzE53d2Yo6YO6pahKKNW3q1YQ==}
    peerDependencies:
      tailwindcss: '>=3.0.0 || insiders'

  '@tauri-apps/api@1.6.0':
    resolution: {integrity: sha512-rqI++FWClU5I2UBp4HXFvl+sBWkdigBkxnpJDQUWttNyG7IZP4FwQGhTNL5EOw0vI8i6eSAJ5frLqO7n7jbJdg==}
    engines: {node: '>= 14.6.0', npm: '>= 6.6.0', yarn: '>= 1.19.1'}

  '@tauri-apps/api@2.0.1':
    resolution: {integrity: sha512-eoQWT+Tq1qSwQpHV+nw1eNYe5B/nm1PoRjQCRiEOS12I1b+X4PUcREfXVX8dPcBT6GrzWGDtaecY0+1p0Rfqlw==}

  '@tauri-apps/plugin-store@2.0.0':
    resolution: {integrity: sha512-l4xsbxAXrKGdBdYNNswrLfcRv3v1kOatdycOcVPYW+jKwkznCr1HEOrPXkPhXsZLSLyYmNXpgfOmdSZNmcykDg==}

  '@types/babel__core@7.20.5':
    resolution: {integrity: sha512-qoQprZvz5wQFJwMDqeseRXWv3rqMvhgpbXFfVyWhbx9X47POIA6i/+dXefEmZKoAgOaTdaIgNSMqMIU61yRyzA==}

  '@types/babel__generator@7.6.8':
    resolution: {integrity: sha512-ASsj+tpEDsEiFr1arWrlN6V3mdfjRMZt6LtK/Vp/kreFLnr5QH5+DhvD5nINYZXzwJvXeGq+05iUXcAzVrqWtw==}

  '@types/babel__template@7.4.4':
    resolution: {integrity: sha512-h/NUaSyG5EyxBIp8YRxo4RMe2/qQgvyowRwVMzhYhBCONbW8PUsg4lkFMrhgZhUe5z3L3MiLDuvyJ/CaPa2A8A==}

  '@types/babel__traverse@7.20.6':
    resolution: {integrity: sha512-r1bzfrm0tomOI8g1SzvCaQHo6Lcv6zu0EA+W2kHrt8dyrHQxGzBBL4kdkzIS+jBMV+EYcMAEAqXqYaLJq5rOZg==}

  '@types/braces@3.0.4':
    resolution: {integrity: sha512-0WR3b8eaISjEW7RpZnclONaLFDf7buaowRHdqLp4vLj54AsSAYWfh3DRbfiYJY9XDxMgx1B4sE1Afw2PGpuHOA==}

  '@types/debug@4.1.12':
    resolution: {integrity: sha512-vIChWdVG3LG1SMxEvI/AK+FWJthlrqlTu7fbrlywTkkaONwk/UAGaULXRlf8vkzFBLVm0zkMdCquhL5aOjhXPQ==}

  '@types/estree@1.0.5':
    resolution: {integrity: sha512-/kYRxGDLWzHOB7q+wtSUQlFrtcdUccpfy+X+9iMBpHK8QLLhx2wIPYuS5DYtR9Wa/YlZAbIovy7qVdB1Aq6Lyw==}

  '@types/geojson@7946.0.14':
    resolution: {integrity: sha512-WCfD5Ht3ZesJUsONdhvm84dmzWOiOzOAqOncN0++w0lBw1o8OuDNJF2McvvCef/yBqb/HYRahp1BYtODFQ8bRg==}

  '@types/hast@3.0.4':
    resolution: {integrity: sha512-WPs+bbQw5aCj+x6laNGWLH3wviHtoCv/P3+otBhbOhJgG8qtpdAMlTCxLtsTWA7LH1Oh/bFCHsBn0TPS5m30EQ==}

  '@types/http-proxy@1.17.15':
    resolution: {integrity: sha512-25g5atgiVNTIv0LBDTg1H74Hvayx0ajtJPLLcYE3whFv75J0pWNtOBzaXJQgDTmrX1bx5U9YC2w/n65BN1HwRQ==}

  '@types/jquery@3.5.30':
    resolution: {integrity: sha512-nbWKkkyb919DOUxjmRVk8vwtDb0/k8FKncmUKFi+NY+QXqWltooxTrswvz4LspQwxvLdvzBN1TImr6cw3aQx2A==}

  '@types/js-yaml@4.0.9':
    resolution: {integrity: sha512-k4MGaQl5TGo/iipqb2UDG2UwjXziSWkh0uysQelTlJpX1qGlpUZYm8PnO4DxG1qBomtJUdYJ6qR6xdIah10JLg==}

  '@types/jsdom@21.1.7':
    resolution: {integrity: sha512-yOriVnggzrnQ3a9OKOCxaVuSug3w3/SbOj5i7VwXWZEyUNl3bLF9V3MfxGbZKuwqJOQyRfqXyROBB1CoZLFWzA==}

  '@types/leaflet@1.9.12':
    resolution: {integrity: sha512-BK7XS+NyRI291HIo0HCfE18Lp8oA30H1gpi1tf0mF3TgiCEzanQjOqNZ4x126SXzzi2oNSZhZ5axJp1k0iM6jg==}

  '@types/mark.js@8.11.12':
    resolution: {integrity: sha512-244ZnaIBpz4c6xutliAnYVZp6xJlmC569jZqnR3ElO1Y01ooYASSVQEqpd2x0A2UfrgVMs5V9/9tUAdZaDMytQ==}

  '@types/mdast@4.0.4':
    resolution: {integrity: sha512-kGaNbPh1k7AFzgpud/gMdvIm5xuECykRR+JnWKQno9TAXVa6WIVCGTPvYGekIDL4uwCZQSYbUxNBSb1aUo79oA==}

  '@types/micromatch@4.0.9':
    resolution: {integrity: sha512-7V+8ncr22h4UoYRLnLXSpTxjQrNUXtWHGeMPRJt1nULXI57G9bIcpyrHlmrQ7QK24EyyuXvYcSSWAM8GA9nqCg==}

  '@types/ms@0.7.34':
    resolution: {integrity: sha512-nG96G3Wp6acyAgJqGasjODb+acrI7KltPiRxzHPXnP3NgI28bpQDRv53olbqGXbfcgF5aiiHmO3xpwEpS5Ld9g==}

  '@types/node@12.20.55':
    resolution: {integrity: sha512-J8xLz7q2OFulZ2cyGTLE1TbbZcjpno7FaN6zdJNrgAdrJ+DZzh/uFR6YrTb4C+nXakvud8Q4+rbhoIWlYQbUFQ==}

  '@types/node@22.5.4':
    resolution: {integrity: sha512-FDuKUJQm/ju9fT/SeX/6+gBzoPzlVCzfzmGkwKvRHQVxi4BntVbyIwf6a4Xn62mrvndLiml6z/UBXIdEVjQLXg==}

  '@types/resolve@1.20.2':
    resolution: {integrity: sha512-60BCwRFOZCQhDncwQdxxeOEEkbc5dIMccYLwbxsS4TUNeVECQ/pBJ0j09mrHOl/JJvpRPGwO9SvE4nR2Nb/a4Q==}

  '@types/semver@7.5.8':
    resolution: {integrity: sha512-I8EUhyrgfLrcTkzV3TSsGyl1tSuPrEDzr0yd5m90UgNxQkyDXULk3b6MlQqTCpZpNtWe1K0hzclnZkTcLBe2UQ==}

  '@types/sizzle@2.3.8':
    resolution: {integrity: sha512-0vWLNK2D5MT9dg0iOo8GlKguPAU02QjmZitPEsXRuJXU/OGIOt9vT9Fc26wtYuavLxtO45v9PGleoL9Z0k1LHg==}

  '@types/tough-cookie@4.0.5':
    resolution: {integrity: sha512-/Ad8+nIOV7Rl++6f1BdKxFSMgmoqEoYbHRpPcx3JEfv8VRsQe9Z4mCXeJBzxs7mbHY/XOZZuXlRNfhpVPbs6ZA==}

  '@types/unist@3.0.2':
    resolution: {integrity: sha512-dqId9J8K/vGi5Zr7oo212BGii5m3q5Hxlkwy3WpYuKPklmBEvsbMYYyLxAQpSffdLl/gdW0XUpKWFvYmyoWCoQ==}

  '@types/wicg-file-system-access@2023.10.2':
    resolution: {integrity: sha512-nSiK8qt0O7sQmDcW3HYfvya7GDoD6ipgdcUFzk3QN+UBIqXeNg38Nh6VnKv7EIPfkVETRiquyMskCbpxUzgX1Q==}

  '@types/ws@8.5.12':
    resolution: {integrity: sha512-3tPRkv1EtkDpzlgyKyI8pGsGZAGPEaXeu0DOj5DI25Ja91bdAYddYHbADRYVrZMRbfW+1l5YwXVDKohDJNQxkQ==}

  '@typescript-eslint/eslint-plugin@8.5.0':
    resolution: {integrity: sha512-lHS5hvz33iUFQKuPFGheAB84LwcJ60G8vKnEhnfcK1l8kGVLro2SFYW6K0/tj8FUhRJ0VHyg1oAfg50QGbPPHw==}
    engines: {node: ^18.18.0 || ^20.9.0 || >=21.1.0}
    peerDependencies:
      '@typescript-eslint/parser': ^8.0.0 || ^8.0.0-alpha.0
      eslint: ^8.57.0 || ^9.0.0
      typescript: '*'
    peerDependenciesMeta:
      typescript:
        optional: true

  '@typescript-eslint/parser@8.5.0':
    resolution: {integrity: sha512-gF77eNv0Xz2UJg/NbpWJ0kqAm35UMsvZf1GHj8D9MRFTj/V3tAciIWXfmPLsAAF/vUlpWPvUDyH1jjsr0cMVWw==}
    engines: {node: ^18.18.0 || ^20.9.0 || >=21.1.0}
    peerDependencies:
      eslint: ^8.57.0 || ^9.0.0
      typescript: '*'
    peerDependenciesMeta:
      typescript:
        optional: true

  '@typescript-eslint/scope-manager@8.5.0':
    resolution: {integrity: sha512-06JOQ9Qgj33yvBEx6tpC8ecP9o860rsR22hWMEd12WcTRrfaFgHr2RB/CA/B+7BMhHkXT4chg2MyboGdFGawYg==}
    engines: {node: ^18.18.0 || ^20.9.0 || >=21.1.0}

  '@typescript-eslint/type-utils@8.5.0':
    resolution: {integrity: sha512-N1K8Ix+lUM+cIDhL2uekVn/ZD7TZW+9/rwz8DclQpcQ9rk4sIL5CAlBC0CugWKREmDjBzI/kQqU4wkg46jWLYA==}
    engines: {node: ^18.18.0 || ^20.9.0 || >=21.1.0}
    peerDependencies:
      typescript: '*'
    peerDependenciesMeta:
      typescript:
        optional: true

  '@typescript-eslint/types@8.5.0':
    resolution: {integrity: sha512-qjkormnQS5wF9pjSi6q60bKUHH44j2APxfh9TQRXK8wbYVeDYYdYJGIROL87LGZZ2gz3Rbmjc736qyL8deVtdw==}
    engines: {node: ^18.18.0 || ^20.9.0 || >=21.1.0}

  '@typescript-eslint/typescript-estree@8.5.0':
    resolution: {integrity: sha512-vEG2Sf9P8BPQ+d0pxdfndw3xIXaoSjliG0/Ejk7UggByZPKXmJmw3GW5jV2gHNQNawBUyfahoSiCFVov0Ruf7Q==}
    engines: {node: ^18.18.0 || ^20.9.0 || >=21.1.0}
    peerDependencies:
      typescript: '*'
    peerDependenciesMeta:
      typescript:
        optional: true

  '@typescript-eslint/utils@8.5.0':
    resolution: {integrity: sha512-6yyGYVL0e+VzGYp60wvkBHiqDWOpT63pdMV2CVG4LVDd5uR6q1qQN/7LafBZtAtNIn/mqXjsSeS5ggv/P0iECw==}
    engines: {node: ^18.18.0 || ^20.9.0 || >=21.1.0}
    peerDependencies:
      eslint: ^8.57.0 || ^9.0.0

  '@typescript-eslint/visitor-keys@8.5.0':
    resolution: {integrity: sha512-yTPqMnbAZJNy2Xq2XU8AdtOW9tJIr+UQb64aXB9f3B1498Zx9JorVgFJcZpEc9UBuCCrdzKID2RGAMkYcDtZOw==}
    engines: {node: ^18.18.0 || ^20.9.0 || >=21.1.0}

  '@ungap/structured-clone@1.2.0':
    resolution: {integrity: sha512-zuVdFrMJiuCDQUMCzQaD6KL28MjnqqN8XnAqiEq9PNm/hCPTSGfrXCOfwj1ow4LFb/tNymJPwsNbVePc1xFqrQ==}

  '@vercel/nft@0.26.5':
    resolution: {integrity: sha512-NHxohEqad6Ra/r4lGknO52uc/GrWILXAMs1BB4401GTqww0fw1bAqzpG1XHuDO+dprg4GvsD9ZLLSsdo78p9hQ==}
    engines: {node: '>=16'}
    hasBin: true

  '@vinxi/listhen@1.5.6':
    resolution: {integrity: sha512-WSN1z931BtasZJlgPp704zJFnQFRg7yzSjkm3MzAWQYe4uXFXlFr1hc5Ac2zae5/HDOz5x1/zDM5Cb54vTCnWw==}
    hasBin: true

  '@vinxi/plugin-directives@0.4.2':
    resolution: {integrity: sha512-lQuKA6Bc6z3tGmqDTSyR2CC0aSOMc0nBlHmk+5HoROSJ9Lp24xVSJjqEyaBNEnUMaq4itw+4w2IGUX7+qoMhJQ==}
    peerDependencies:
      vinxi: ^0.4.2

  '@vinxi/server-components@0.4.2':
    resolution: {integrity: sha512-uQFQjfq7ZYBTYXij7NWQ7aKKH0HvpboLG/Oqxj+f3RNv09dY9xLlD03VdBvgJjx4TtssliGY2rYeFDjkrByVVw==}
    peerDependencies:
      vinxi: ^0.4.2

  '@vinxi/server-functions@0.4.2':
    resolution: {integrity: sha512-hI6MstgFx5LqR0ZFI2NU7WVBfSuurjD/NmQBE38FC1TY9gOwXCqVXi8aQ/DEUnO5mOGNBE0iPohIUxmsbHfnUQ==}
    peerDependencies:
      vinxi: ^0.4.2

  '@vitest/expect@2.1.1':
    resolution: {integrity: sha512-YeueunS0HiHiQxk+KEOnq/QMzlUuOzbU1Go+PgAsHvvv3tUkJPm9xWt+6ITNTlzsMXUjmgm5T+U7KBPK2qQV6w==}

  '@vitest/mocker@2.1.1':
    resolution: {integrity: sha512-LNN5VwOEdJqCmJ/2XJBywB11DLlkbY0ooDJW3uRX5cZyYCrc4PI/ePX0iQhE3BiEGiQmK4GE7Q/PqCkkaiPnrA==}
    peerDependencies:
      '@vitest/spy': 2.1.1
      msw: ^2.3.5
      vite: ^5.0.0
    peerDependenciesMeta:
      msw:
        optional: true
      vite:
        optional: true

  '@vitest/pretty-format@2.1.1':
    resolution: {integrity: sha512-SjxPFOtuINDUW8/UkElJYQSFtnWX7tMksSGW0vfjxMneFqxVr8YJ979QpMbDW7g+BIiq88RAGDjf7en6rvLPPQ==}

  '@vitest/runner@2.1.1':
    resolution: {integrity: sha512-uTPuY6PWOYitIkLPidaY5L3t0JJITdGTSwBtwMjKzo5O6RCOEncz9PUN+0pDidX8kTHYjO0EwUIvhlGpnGpxmA==}

  '@vitest/snapshot@2.1.1':
    resolution: {integrity: sha512-BnSku1WFy7r4mm96ha2FzN99AZJgpZOWrAhtQfoxjUU5YMRpq1zmHRq7a5K9/NjqonebO7iVDla+VvZS8BOWMw==}

  '@vitest/spy@2.1.1':
    resolution: {integrity: sha512-ZM39BnZ9t/xZ/nF4UwRH5il0Sw93QnZXd9NAZGRpIgj0yvVwPpLd702s/Cx955rGaMlyBQkZJ2Ir7qyY48VZ+g==}

  '@vitest/utils@2.1.1':
    resolution: {integrity: sha512-Y6Q9TsI+qJ2CC0ZKj6VBb+T8UPz593N113nnUykqwANqhgf3QkZeHFlusgKLTqrnVHbj/XDKZcDHol+dxVT+rQ==}

  '@whatwg-node/events@0.0.3':
    resolution: {integrity: sha512-IqnKIDWfXBJkvy/k6tzskWTc2NK3LcqHlb+KHGCrjOCH4jfQckRX0NAiIcC/vIqQkzLYw2r2CTSwAxcrtcD6lA==}

  '@whatwg-node/fetch@0.8.8':
    resolution: {integrity: sha512-CdcjGC2vdKhc13KKxgsc6/616BQ7ooDIgPeTuAiE8qfCnS0mGzcfCOoZXypQSz73nxI+GWc7ZReIAVhxoE1KCg==}

  '@whatwg-node/fetch@0.9.19':
    resolution: {integrity: sha512-J+zopRcUVOhkiQYlHpxOEZuOgZtqW9xMaNQFDjESm9vRcyATms+E2/p2mZiVQGllPqWflkA3SzoJC1MxV4Pf9g==}
    engines: {node: '>=16.0.0'}

  '@whatwg-node/node-fetch@0.3.6':
    resolution: {integrity: sha512-w9wKgDO4C95qnXZRwZTfCmLWqyRnooGjcIwG0wADWjw9/HN0p7dtvtgSvItZtUyNteEvgTrd8QojNEqV6DAGTA==}

  '@whatwg-node/node-fetch@0.5.21':
    resolution: {integrity: sha512-oOknAo8NvDnvj7P0N2ZHq/n3iK3wVtJHXwLVUsBBlc+u3UaNiL+bwXmS2OKu/pH+rIWMtOsXsTABrPjcCgEByg==}
    engines: {node: '>=18.0.0'}

  abbrev@1.1.1:
    resolution: {integrity: sha512-nne9/IiQ/hzIhY6pdDnbBtz7DjPTKrY00P/zvPSm5pOFkl6xuGrGnXn/VtTNNfNtAfZ9/1RtehkszU9qcTii0Q==}

  abort-controller@3.0.0:
    resolution: {integrity: sha512-h8lQ8tacZYnR3vNQTgibj+tODHI5/+l06Au2Pcriv/Gmet0eaj4TwWH41sO9wnHDiQsEj19q0drzdWdeAHtweg==}
    engines: {node: '>=6.5'}

  acorn-import-attributes@1.9.5:
    resolution: {integrity: sha512-n02Vykv5uA3eHGM/Z2dQrcD56kL8TyDb2p1+0P83PClMnC/nc+anbQRhIOWnSq4Ke/KvDPrY3C9hDtC/A3eHnQ==}
    peerDependencies:
      acorn: ^8

  acorn-jsx@5.3.2:
    resolution: {integrity: sha512-rq9s+JNhf0IChjtDXxllJ7g41oZk5SlXtp0LHwyA5cejwn7vKmKp4pPri6YEePv2PU65sAsegbXtIinmDFDXgQ==}
    peerDependencies:
      acorn: ^6.0.0 || ^7.0.0 || ^8.0.0

  acorn-loose@8.4.0:
    resolution: {integrity: sha512-M0EUka6rb+QC4l9Z3T0nJEzNOO7JcoJlYMrBlyBCiFSXRyxjLKayd4TbQs2FDRWQU1h9FR7QVNHt+PEaoNL5rQ==}
    engines: {node: '>=0.4.0'}

  acorn-node@1.8.2:
    resolution: {integrity: sha512-8mt+fslDufLYntIoPAaIMUe/lrbrehIiwmR3t2k9LljIzoigEPF27eLk2hy8zSGzmR/ogr7zbRKINMo1u0yh5A==}

  acorn-typescript@1.4.13:
    resolution: {integrity: sha512-xsc9Xv0xlVfwp2o7sQ+GCQ1PgbkdcpWdTzrwXxO3xDMTAywVS3oXVOcOHuRjAPkS4P9b+yc/qNF15460v+jp4Q==}
    peerDependencies:
      acorn: '>=8.9.0'

  acorn-walk@7.2.0:
    resolution: {integrity: sha512-OPdCF6GsMIP+Az+aWfAAOEt2/+iVDKE7oy6lJ098aoe59oAmK76qV6Gw60SbZ8jHuG2wH058GF4pLFbYamYrVA==}
    engines: {node: '>=0.4.0'}

  acorn@7.4.1:
    resolution: {integrity: sha512-nQyp0o1/mNdbTO1PO6kHkwSrmgZ0MT/jCCpNiwbUjGoRN4dlBhqJtoQuCnEOKzgTVwg0ZWiCoQy6SxMebQVh8A==}
    engines: {node: '>=0.4.0'}
    hasBin: true

  acorn@8.12.1:
    resolution: {integrity: sha512-tcpGyI9zbizT9JbV6oYE477V6mTlXvvi0T0G3SNIYE2apm/G5huBa1+K89VGeovbg+jycCrfhl3ADxErOuO6Jg==}
    engines: {node: '>=0.4.0'}
    hasBin: true

  agent-base@6.0.2:
    resolution: {integrity: sha512-RZNwNclF7+MS/8bDg70amg32dyeZGZxiDuQmZxKLAlQjr3jGyLx+4Kkk58UO7D2QdgFIQCovuSuZESne6RG6XQ==}
    engines: {node: '>= 6.0.0'}

  agent-base@7.1.1:
    resolution: {integrity: sha512-H0TSyFNDMomMNJQBn8wFV5YC/2eJ+VXECwOadZJT554xP6cODZHPX3H9QMQECxvrgiSOP1pHjy1sMWQVYJOUOA==}
    engines: {node: '>= 14'}

  aggregate-error@3.1.0:
    resolution: {integrity: sha512-4I7Td01quW/RpocfNayFdFVk1qSuoh0E7JrbRJ16nH01HhKFQ88INq9Sd+nd72zqRySlr9BmDA8xlEJ6vJMrYA==}
    engines: {node: '>=8'}

  ajv@6.12.6:
    resolution: {integrity: sha512-j3fVLgvTo527anyYyJOGTYJbG+vnnQYvE0m5mmkc1TK+nxAppkCLMIL0aZ4dblVCNoGShhm+kzE4ZUykBoMg4g==}

  ansi-align@3.0.1:
    resolution: {integrity: sha512-IOfwwBF5iczOjp/WeY4YxyjqAFMQoZufdQWDd19SEExbVLNXqvpzSJ/M7Za4/sCPmQ0+GRquoA7bGcINcxew6w==}

  ansi-colors@4.1.3:
    resolution: {integrity: sha512-/6w/C21Pm1A7aZitlI5Ni/2J6FFQN8i1Cvz3kHABAAbw93v/NlvKdVOqz7CCWz/3iv/JplRSEEZ83XION15ovw==}
    engines: {node: '>=6'}

  ansi-escapes@4.3.2:
    resolution: {integrity: sha512-gKXj5ALrKWQLsYG9jlTRmR/xKluxHV+Z9QEwNIgCfM1/uwPMCuzVVnh5mwTd+OuBZcwSIMbqssNWRm1lE51QaQ==}
    engines: {node: '>=8'}

  ansi-regex@5.0.1:
    resolution: {integrity: sha512-quJQXlTSUGL2LH9SUXo8VwsY4soanhgo6LNSm84E1LBcE8s3O0wpdiRzyR9z/ZZJMlMWv37qOOb9pdJlMUEKFQ==}
    engines: {node: '>=8'}

  ansi-regex@6.0.1:
    resolution: {integrity: sha512-n5M855fKb2SsfMIiFFoVrABHJC8QtHwVx+mHWP3QcEqBHYienj5dHSgjbxtC0WEZXYt4wcD6zrQElDPhFuZgfA==}
    engines: {node: '>=12'}

  ansi-styles@3.2.1:
    resolution: {integrity: sha512-VT0ZI6kZRdTh8YyJw3SMbYm/u+NqfsAxEpWO0Pf9sq8/e94WxxOpPKx9FR1FlyCtOVDNOQ+8ntlqFxiRc+r5qA==}
    engines: {node: '>=4'}

  ansi-styles@4.3.0:
    resolution: {integrity: sha512-zbB9rCJAT1rbjiVDb2hqKFHNYLxgtk8NURxZ3IZwD3F6NtxbXZQCnnSi1Lkx+IDohdPlFp222wVALIheZJQSEg==}
    engines: {node: '>=8'}

  ansi-styles@6.2.1:
    resolution: {integrity: sha512-bN798gFfQX+viw3R7yrGWRqnrN2oRkEkUjjl4JNn4E8GxxbjtG3FbrEIIY3l8/hrwUwIeCZvi4QuOTP4MErVug==}
    engines: {node: '>=12'}

  any-promise@1.3.0:
    resolution: {integrity: sha512-7UvmKalWRt1wgjL1RrGxoSJW/0QZFIegpeGvZG9kjp8vrRu55XTHbwnqq2GpXm9uLbcuhxm3IqX9OB4MZR1b2A==}

  anymatch@3.1.3:
    resolution: {integrity: sha512-KMReFUr0B4t+D+OBkjR3KYqvocp2XaSzO55UcB6mgQMd3KbcE+mWTyvVV7D/zsdEbNnV6acZUutkiHQXvTr1Rw==}
    engines: {node: '>= 8'}

  aproba@2.0.0:
    resolution: {integrity: sha512-lYe4Gx7QT+MKGbDsA+Z+he/Wtef0BiwDOlK/XkBrdfsh9J/jPPXbX0tE9x9cl27Tmu5gg3QUbUrQYa/y+KOHPQ==}

  archiver-utils@5.0.2:
    resolution: {integrity: sha512-wuLJMmIBQYCsGZgYLTy5FIB2pF6Lfb6cXMSF8Qywwk3t20zWnAi7zLcQFdKQmIB8wyZpY5ER38x08GbwtR2cLA==}
    engines: {node: '>= 14'}

  archiver@7.0.1:
    resolution: {integrity: sha512-ZcbTaIqJOfCc03QwD468Unz/5Ir8ATtvAHsK+FdXbDIbGfihqh9mrvdcYunQzqn4HrvWWaFyaxJhGZagaJJpPQ==}
    engines: {node: '>= 14'}

  are-we-there-yet@2.0.0:
    resolution: {integrity: sha512-Ci/qENmwHnsYo9xKIcUJN5LeDKdJ6R1Z1j9V/J5wyq8nh/mYPEpIKJbBZXtZjG04HiK7zV/p6Vs9952MrMeUIw==}
    engines: {node: '>=10'}
    deprecated: This package is no longer supported.

  arg@5.0.2:
    resolution: {integrity: sha512-PYjyFOLKQ9y57JvQ6QLo8dAgNqswh8M1RMJYdQduT6xbWSgK36P/Z/v+p888pM69jMMfS8Xd8F6I1kQ/I9HUGg==}

  argparse@1.0.10:
    resolution: {integrity: sha512-o5Roy6tNG4SL/FOkCAN6RzjiakZS25RLYFrcMttJqbdd8BWrnA+fGz57iN5Pb06pvBGvl5gQ0B48dJlslXvoTg==}

  argparse@2.0.1:
    resolution: {integrity: sha512-8+9WqebbFzpX9OR+Wa6O29asIogeRMzcGtAINdpMHHyAg10f05aSFVBbcEqGf/PXw1EjAZ+q2/bEBg3DvurK3Q==}

  array-union@2.1.0:
    resolution: {integrity: sha512-HGyxoOTYUyCM6stUe6EJgnd4EoewAI7zMdfqO+kGjnlZmBDz/cR5pf8r/cR4Wq60sL/p0IkcjUEEPwS3GFrIyw==}
    engines: {node: '>=8'}

  asap@2.0.6:
    resolution: {integrity: sha512-BSHWgDSAiKs50o2Re8ppvp3seVHXSRM44cdSsT9FfNEUUZLOGWVCsiWaRPWM1Znn+mqZ1OfVZ3z3DWEzSp7hRA==}

  asn1js@3.0.5:
    resolution: {integrity: sha512-FVnvrKJwpt9LP2lAMl8qZswRNm3T4q9CON+bxldk2iwk3FFpuwhx2FfinyitizWHsVYyaY+y5JzDR0rCMV5yTQ==}
    engines: {node: '>=12.0.0'}

  assertion-error@2.0.1:
    resolution: {integrity: sha512-Izi8RQcffqCeNVgFigKli1ssklIbpHnCYc6AknXGYoB6grJqyeby7jv12JUQgmTAnIDnbck1uxksT4dzN3PWBA==}
    engines: {node: '>=12'}

  ast-types@0.16.1:
    resolution: {integrity: sha512-6t10qk83GOG8p0vKmaCr8eiilZwO171AvbROMtvvNiwrTly62t+7XkA8RdIIVbpMhCASAsxgAzdRSwh6nw/5Dg==}
    engines: {node: '>=4'}

  astral-regex@2.0.0:
    resolution: {integrity: sha512-Z7tMw1ytTXt5jqMcOP+OQteU1VuNK9Y02uuJtKQ1Sv69jXQKKg5cibLwGJow8yzZP+eAc18EmLGPal0bp36rvQ==}
    engines: {node: '>=8'}

  astring@1.8.6:
    resolution: {integrity: sha512-ISvCdHdlTDlH5IpxQJIex7BWBywFWgjJSVdwst+/iQCoEYnyOaQ95+X1JGshuBjGp6nxKUy1jMgE3zPqN7fQdg==}
    hasBin: true

  async-sema@3.1.1:
    resolution: {integrity: sha512-tLRNUXati5MFePdAk8dw7Qt7DpxPB60ofAgn8WRhW6a2rcimZnYBP9oxHiv0OHy+Wz7kPMG+t4LGdt31+4EmGg==}

  async@3.2.5:
    resolution: {integrity: sha512-baNZyqaaLhyLVKm/DlvdW051MSgO6b8eVfIezl9E5PqWxFgzLm/wQntEW4zOytVburDEr0JlALEpdOFwvErLsg==}

  asynckit@0.4.0:
    resolution: {integrity: sha512-Oei9OH4tRh0YqU3GxhX79dM/mwVgvbZJaSNaRk+bshkj0S5cfHcgYakreBjrHwatXKbz+IoIdYLxrKim2MjW0Q==}

  auto-bind@4.0.0:
    resolution: {integrity: sha512-Hdw8qdNiqdJ8LqT0iK0sVzkFbzg6fhnQqqfWhBDxcHZvU75+B+ayzTy8x+k5Ix0Y92XOhOUlx74ps+bA6BeYMQ==}
    engines: {node: '>=8'}

  autoprefixer@10.4.20:
    resolution: {integrity: sha512-XY25y5xSv/wEoqzDyXXME4AFfkZI0P23z6Fs3YgymDnKJkCGOnkL0iTxCa85UTqaSgfcqyf3UA6+c7wUvx/16g==}
    engines: {node: ^10 || ^12 || >=14}
    hasBin: true
    peerDependencies:
      postcss: ^8.1.0

  autoprefixer@9.8.8:
    resolution: {integrity: sha512-eM9d/swFopRt5gdJ7jrpCwgvEMIayITpojhkkSMRsFHYuH5bkSQ4p/9qTEHtmNudUZh22Tehu7I6CxAW0IXTKA==}
    hasBin: true

  b4a@1.6.6:
    resolution: {integrity: sha512-5Tk1HLk6b6ctmjIkAcU/Ujv/1WqiDl0F0JdRCR80VsOcUlHcu7pWeWRlOqQLHfDEsVx9YH/aif5AG4ehoCtTmg==}

  babel-plugin-jsx-dom-expressions@0.38.1:
    resolution: {integrity: sha512-4FD4H69Cu4jHx2uLDEvx4YC5T/fC/Dmaafhsm8hXm7SjHYzjr09gBVyHdoFza+91f/g9e6tIzjbLCMkOXwmlew==}
    peerDependencies:
      '@babel/core': ^7.20.12

  babel-plugin-syntax-trailing-function-commas@7.0.0-beta.0:
    resolution: {integrity: sha512-Xj9XuRuz3nTSbaTXWv3itLOcxyF4oPD8douBBmj7U9BBC6nEBYfyOJYQMf/8PJAFotC62UY5dFfIGEPr7WswzQ==}

  babel-preset-fbjs@3.4.0:
    resolution: {integrity: sha512-9ywCsCvo1ojrw0b+XYk7aFvTH6D9064t0RIL1rtMf3nsa02Xw41MS7sZw216Im35xj/UY0PDBQsa1brUDDF1Ow==}
    peerDependencies:
      '@babel/core': ^7.0.0

  babel-preset-solid@1.8.19:
    resolution: {integrity: sha512-F3MoUdx3i4znhStnXUBno+5kGSbvhpbGrPgqfRPrS8W7foVJUOSd1/F9QDyd9dgClHfr+J7V14931eu1PEDDMQ==}
    peerDependencies:
      '@babel/core': ^7.0.0

  bail@2.0.2:
    resolution: {integrity: sha512-0xO6mYd7JB2YesxDKplafRpsiOzPt9V02ddPCLbY1xYGPOX24NTyN50qnUxgCPcSoYMhKpAuBTjQoRZCAkUDRw==}

  balanced-match@1.0.2:
    resolution: {integrity: sha512-3oSeUO0TMV67hN1AmbXsK4yaqU7tjiHlbxRDZOpH0KW9+CeX4bRAaX0Anxt0tx2MrpRpWwQaPwIlISEJhYU5Pw==}

  bare-events@2.4.2:
    resolution: {integrity: sha512-qMKFd2qG/36aA4GwvKq8MxnPgCQAmBWmSyLWsJcbn8v03wvIPQ/hG1Ms8bPzndZxMDoHpxez5VOS+gC9Yi24/Q==}

  base64-js@1.5.1:
    resolution: {integrity: sha512-AKpaYlHn8t4SVbOHCy+b5+KKgvR4vrsD8vbvrbiQJps7fKDTkjkDry6ji0rUJjC0kzbNePLwzxq8iypo41qeWA==}

  better-path-resolve@1.0.0:
    resolution: {integrity: sha512-pbnl5XzGBdrFU/wT4jqmJVPn2B6UHPBOhzMQkY/SPUPB6QtUXtmBHBIwCbXJol93mOpGMnQyP/+BB19q04xj7g==}
    engines: {node: '>=4'}

  big-integer@1.6.52:
    resolution: {integrity: sha512-QxD8cf2eVqJOOz63z6JIN9BzvVs/dlySa5HGSBH5xtR8dPteIRQnBxxKqkNTiT6jbDTF6jAfrd4oMcND9RGbQg==}
    engines: {node: '>=0.6'}

  binary-extensions@2.3.0:
    resolution: {integrity: sha512-Ceh+7ox5qe7LJuLHoY0feh3pHuUDHAcRUeyL2VYghZwfpkNIy/+8Ocg0a3UuSoYzavmylwuLWQOf3hl0jjMMIw==}
    engines: {node: '>=8'}

  bindings@1.5.0:
    resolution: {integrity: sha512-p2q/t/mhvuOj/UeLlV6566GD/guowlr0hHxClI0W9m7MWYkL1F0hLo+0Aexs9HSPCtR1SXQ0TD3MMKrXZajbiQ==}

  bl@4.1.0:
    resolution: {integrity: sha512-1W07cM9gS6DcLperZfFSj+bWLtaPGSOHWhPiGzXmvVJbRLdG82sH/Kn8EtW1VqWVA54AKf2h5k5BbnIbwF3h6w==}

  boxen@7.1.1:
    resolution: {integrity: sha512-2hCgjEmP8YLWQ130n2FerGv7rYpfBmnmp9Uy2Le1vge6X3gZIfSmEzP5QTDElFxcvVcXlEn8Aq6MU/PZygIOog==}
    engines: {node: '>=14.16'}

  bplist-parser@0.2.0:
    resolution: {integrity: sha512-z0M+byMThzQmD9NILRniCUXYsYpjwnlO8N5uCFaCqIOpqRsJCrQL9NK3JsD67CN5a08nF5oIL2bD6loTdHOuKw==}
    engines: {node: '>= 5.10.0'}

  brace-expansion@1.1.11:
    resolution: {integrity: sha512-iCuPHDFgrHX7H2vEI/5xpz07zSHB00TpugqhmYtVmMO6518mCuRMoOYFldEBl0g187ufozdaHgWKcYFb61qGiA==}

  brace-expansion@2.0.1:
    resolution: {integrity: sha512-XnAIvQ8eM+kC6aULx6wuQiwVsnzsi9d3WxzV3FpWTGA19F621kwdbsAcFKXgKUHZWsy+mY6iL1sHTxWEFCytDA==}

  braces@3.0.3:
    resolution: {integrity: sha512-yQbXgO/OSZVD2IsiLlro+7Hf6Q18EJrKSEsdoMzKePKXct3gvD8oLcOQdIzGupr5Fj+EDe8gO/lxc1BzfMpxvA==}
    engines: {node: '>=8'}

  browserslist@4.23.3:
    resolution: {integrity: sha512-btwCFJVjI4YWDNfau8RhZ+B1Q/VLoUITrm3RlP6y1tYGWIOa+InuYiRGXUBXo8nA1qKmHMyLB/iVQg5TT4eFoA==}
    engines: {node: ^6 || ^7 || ^8 || ^9 || ^10 || ^11 || ^12 || >=13.7}
    hasBin: true

  bser@2.1.1:
    resolution: {integrity: sha512-gQxTNE/GAfIIrmHLUE3oJyp5FO6HRBfhjnw4/wMmA63ZGDJnWBmgY/lyQBpnDUkGmAhbSe39tx2d/iTOAfglwQ==}

  buffer-crc32@1.0.0:
    resolution: {integrity: sha512-Db1SbgBS/fg/392AblrMJk97KggmvYhr4pB5ZIMTWtaivCPMWLkmb7m21cJvpvgK+J3nsU2CmmixNBZx4vFj/w==}
    engines: {node: '>=8.0.0'}

  buffer-from@1.1.2:
    resolution: {integrity: sha512-E+XQCRwSbaaiChtv6k6Dwgc+bx+Bs6vuKJHHl5kox/BaKbhiXzqQOwK4cO22yElGp2OCmjwVhT3HmxgyPGnJfQ==}

  buffer@5.7.1:
    resolution: {integrity: sha512-EHcyIPBQ4BSGlvjB16k5KgAJ27CIsHY/2JBmCRReo48y9rQ3MaUzWX3KVlBa4U7MyX02HdVj0K7C3WaB3ju7FQ==}

  buffer@6.0.3:
    resolution: {integrity: sha512-FTiCpNxtwiZZHEZbcbTIcZjERVICn9yq/pDFkTl95/AxzD1naBctN7YO68riM/gLSDY7sdrMby8hofADYuuqOA==}

  builtin-modules@3.3.0:
    resolution: {integrity: sha512-zhaCDicdLuWN5UbN5IMnFqNMhNfo919sH85y2/ea+5Yg9TsTkeZxpL+JLbp6cgYFS4sRLp3YV4S6yDuqVWHYOw==}
    engines: {node: '>=6'}

  bundle-name@3.0.0:
    resolution: {integrity: sha512-PKA4BeSvBpQKQ8iPOGCSiell+N8P+Tf1DlwqmYhpe2gAhKPHn8EYOxVT+ShuGmhg8lN8XiSlS80yiExKXrURlw==}
    engines: {node: '>=12'}

  busboy@1.6.0:
    resolution: {integrity: sha512-8SFQbg/0hQ9xy3UNTB0YEnsNBbWfhf7RtnzpL7TkBiTBRfrQ9Fxcnz7VJsleJpyp6rVLvXiuORqjlHi5q+PYuA==}
    engines: {node: '>=10.16.0'}

  bytes@3.1.2:
    resolution: {integrity: sha512-/Nf7TyzTx6S3yRJObOAV7956r8cr2+Oj8AC5dt8wSP3BQAoeX58NoHyCU8P8zGkNXStjTSi6fzO6F0pBdcYbEg==}
    engines: {node: '>= 0.8'}

  c12@1.11.1:
    resolution: {integrity: sha512-KDU0TvSvVdaYcQKQ6iPHATGz/7p/KiVjPg4vQrB6Jg/wX9R0yl5RZxWm9IoZqaIHD2+6PZd81+KMGwRr/lRIUg==}
    peerDependencies:
      magicast: ^0.3.4
    peerDependenciesMeta:
      magicast:
        optional: true

  cac@6.7.14:
    resolution: {integrity: sha512-b6Ilus+c3RrdDk+JhLKUAQfzzgLEPy6wcXqS7f/xe1EETvsDP6GORG7SFuOs6cID5YkqchW/LXZbX5bc8j7ZcQ==}
    engines: {node: '>=8'}

  callsites@3.1.0:
    resolution: {integrity: sha512-P8BjAsXvZS+VIDUI11hHCQEv74YT67YUi5JJFNWIqL235sBmjX4+qx9Muvls5ivyNENctx46xQLQ3aTuE7ssaQ==}
    engines: {node: '>=6'}

  camel-case@4.1.2:
    resolution: {integrity: sha512-gxGWBrTT1JuMx6R+o5PTXMmUnhnVzLQ9SNutD4YqKtI6ap897t3tKECYla6gCWEkplXnlNybEkZg9GEGxKFCgw==}

  camelcase-css@2.0.1:
    resolution: {integrity: sha512-QOSvevhslijgYwRx6Rv7zKdMF8lbRmx+uQGx2+vDc+KI/eBnsy9kit5aj23AgGu3pa4t9AgwbnXWqS+iOY+2aA==}
    engines: {node: '>= 6'}

  camelcase@5.3.1:
    resolution: {integrity: sha512-L28STB170nwWS63UjtlEOE3dldQApaJXZkOI1uMFfzf3rRuPegHaHesyee+YxQ+W6SvRDQV6UrdOdRiR153wJg==}
    engines: {node: '>=6'}

  camelcase@7.0.1:
    resolution: {integrity: sha512-xlx1yCK2Oc1APsPXDL2LdlNP6+uu8OCDdhOBSVT279M/S+y75O30C2VuD8T2ogdePBBl7PfPF4504tnLgX3zfw==}
    engines: {node: '>=14.16'}

  caniuse-lite@1.0.30001651:
    resolution: {integrity: sha512-9Cf+Xv1jJNe1xPZLGuUXLNkE1BoDkqRqYyFJ9TDYSqhduqA4hu4oR9HluGoWYQC/aj8WHjsGVV+bwkh0+tegRg==}

  capital-case@1.0.4:
    resolution: {integrity: sha512-ds37W8CytHgwnhGGTi88pcPyR15qoNkOpYwmMMfnWqqWgESapLqvDx6huFjQ5vqWSn2Z06173XNA7LtMOeUh1A==}

  ccount@2.0.1:
    resolution: {integrity: sha512-eyrF0jiFpY+3drT6383f1qhkbGsLSifNAjA61IUjZjmLCWjItY6LB9ft9YhoDgwfmclB2zhu51Lc7+95b8NRAg==}

  chai@5.1.1:
    resolution: {integrity: sha512-pT1ZgP8rPNqUgieVaEY+ryQr6Q4HXNg8Ei9UnLUrjN4IA7dvQC5JB+/kxVcPNDHyBcc/26CXPkbNzq3qwrOEKA==}
    engines: {node: '>=12'}

  chalk@2.4.2:
    resolution: {integrity: sha512-Mti+f9lpJNcwF4tWV8/OrTTtF1gZi+f8FqlyAdouralcFWFQWF2+NgCHShjkCb+IFBLq9buZwE1xckQU4peSuQ==}
    engines: {node: '>=4'}

  chalk@4.1.2:
    resolution: {integrity: sha512-oKnbhFyRIXpUuez8iBMmyEa4nbj4IOQyuhc/wy9kY7/WVPcwIO9VA668Pu8RkO7+0G76SLROeyw9CpQ061i4mA==}
    engines: {node: '>=10'}

  chalk@5.3.0:
    resolution: {integrity: sha512-dLitG79d+GV1Nb/VYcCDFivJeK1hiukt9QjRNVOsUtTy1rR1YJsmpGGTZ3qJos+uw7WmWF4wUwBd9jxjocFC2w==}
    engines: {node: ^12.17.0 || ^14.13 || >=16.0.0}

  change-case-all@1.0.15:
    resolution: {integrity: sha512-3+GIFhk3sNuvFAJKU46o26OdzudQlPNBCu1ZQi3cMeMHhty1bhDxu2WrEilVNYaGvqUtR1VSigFcJOiS13dRhQ==}

  change-case@4.1.2:
    resolution: {integrity: sha512-bSxY2ws9OtviILG1EiY5K7NNxkqg/JnRnFxLtKQ96JaviiIxi7djMrSd0ECT9AC+lttClmYwKw53BWpOMblo7A==}

  char-regex@1.0.2:
    resolution: {integrity: sha512-kWWXztvZ5SBQV+eRgKFeh8q5sLuZY2+8WUIzlxWVTg+oGwY14qylx1KbKzHd8P6ZYkAg0xyIDU9JMHhyJMZ1jw==}
    engines: {node: '>=10'}

  character-entities-html4@2.1.0:
    resolution: {integrity: sha512-1v7fgQRj6hnSwFpq1Eu0ynr/CDEw0rXo2B61qXrLNdHZmPKgb7fqS1a2JwF0rISo9q77jDI8VMEHoApn8qDoZA==}

  character-entities-legacy@3.0.0:
    resolution: {integrity: sha512-RpPp0asT/6ufRm//AJVwpViZbGM/MkjQFxJccQRHmISF/22NBtsHqAWmL+/pmkPWoIUJdWyeVleTl1wydHATVQ==}

  character-entities@2.0.2:
    resolution: {integrity: sha512-shx7oQ0Awen/BRIdkjkvz54PnEEI/EjwXDSIZp86/KKdbafHh1Df/RYGBhn4hbe2+uKC9FnT5UCEdyPz3ai9hQ==}

  chardet@0.7.0:
    resolution: {integrity: sha512-mT8iDcrh03qDGRRmoA2hmBJnxpllMR+0/0qlzjqZES6NdiWDcZkCNAk4rPFZ9Q85r27unkiNNg8ZOiwZXBHwcA==}

  check-error@2.1.1:
    resolution: {integrity: sha512-OAlb+T7V4Op9OwdkjmguYRqncdlx5JiofwOAUkmTF+jNdHwzTaTs4sRAGpzLF3oOz5xAyDGrPgeIDFQmDOTiJw==}
    engines: {node: '>= 16'}

  chokidar@3.6.0:
    resolution: {integrity: sha512-7VT13fmjotKpGipCW9JEQAusEPE+Ei8nl6/g4FBAmIm0GOOLMua9NDDo/DWp0ZAxCr3cPq5ZpBqmPAQgDda2Pw==}
    engines: {node: '>= 8.10.0'}

  chownr@2.0.0:
    resolution: {integrity: sha512-bIomtDF5KGpdogkLd9VspvFzk9KfpyyGlS8YFVZl7TGPBHL5snIOnxeshwVgPteQ9b4Eydl+pVbIyE1DcvCWgQ==}
    engines: {node: '>=10'}

  ci-info@3.9.0:
    resolution: {integrity: sha512-NIxF55hv4nSqQswkAeiOi1r83xy8JldOFDTWiug55KBu9Jnblncd2U6ViHmYgHf01TPZS77NJBhBMKdWj9HQMQ==}
    engines: {node: '>=8'}

  citty@0.1.6:
    resolution: {integrity: sha512-tskPPKEs8D2KPafUypv2gxwJP8h/OaJmC82QQGGDQcHvXX43xF2VDACcJVmZ0EuSxkpO9Kc4MlrA3q0+FG58AQ==}

  clean-stack@2.2.0:
    resolution: {integrity: sha512-4diC9HaTE+KRAMWhDhrGOECgWZxoevMc5TlkObMqNSsVU62PYzXZ/SMTjzyGAFF1YusgxGcSWTEXBhp0CPwQ1A==}
    engines: {node: '>=6'}

  cli-boxes@3.0.0:
    resolution: {integrity: sha512-/lzGpEWL/8PfI0BmBOPRwp0c/wFNX1RdUML3jK/RcSBA9T8mZDdQpqYBKtCFTOfQbwPqWEOpjqW+Fnayc0969g==}
    engines: {node: '>=10'}

  cli-cursor@3.1.0:
    resolution: {integrity: sha512-I/zHAwsKf9FqGoXM4WWRACob9+SNukZTd94DWF57E4toouRulbCxcUh6RKUEOQlYTHJnzkPMySvPNaaSLNfLZw==}
    engines: {node: '>=8'}

  cli-spinners@2.9.2:
    resolution: {integrity: sha512-ywqV+5MmyL4E7ybXgKys4DugZbX0FC6LnwrhjuykIjnK9k8OQacQ7axGKnjDXWNhns0xot3bZI5h55H8yo9cJg==}
    engines: {node: '>=6'}

  cli-truncate@2.1.0:
    resolution: {integrity: sha512-n8fOixwDD6b/ObinzTrp1ZKFzbgvKZvuz/TvejnLn1aQfC6r52XEx85FmuC+3HI+JM7coBRXUvNqEU2PHVrHpg==}
    engines: {node: '>=8'}

  cli-width@3.0.0:
    resolution: {integrity: sha512-FxqpkPPwu1HjuN93Omfm4h8uIanXofW0RxVEW3k5RKx+mJJYSthzNhp32Kzxxy3YAEZ/Dc/EWN1vZRY0+kOhbw==}
    engines: {node: '>= 10'}

  clipboardy@4.0.0:
    resolution: {integrity: sha512-5mOlNS0mhX0707P2I0aZ2V/cmHUEO/fL7VFLqszkhUsxt7RwnmrInf/eEQKlf5GzvYeHIjT+Ov1HRfNmymlG0w==}
    engines: {node: '>=18'}

  cliui@6.0.0:
    resolution: {integrity: sha512-t6wbgtoCXvAzst7QgXxJYqPt0usEfbgQdftEPbLL/cvv6HPE5VgvqCuAIDR0NgU52ds6rFwqrgakNLrHEjCbrQ==}

  cliui@8.0.1:
    resolution: {integrity: sha512-BSeNnyus75C4//NQ9gQt1/csTXyo/8Sb+afLAkzAptFuMsod9HFokGNudZpi/oQV73hnVK+sR+5PVRMd+Dr7YQ==}
    engines: {node: '>=12'}

  clone@1.0.4:
    resolution: {integrity: sha512-JQHZ2QMW6l3aH/j6xCqQThY/9OH4D/9ls34cgkUBiEeocRTU04tHfKPBsUK1PqZCUQM7GiA0IIXJSuXHI64Kbg==}
    engines: {node: '>=0.8'}

  clsx@2.1.1:
    resolution: {integrity: sha512-eYm0QWBtUrBWZWG0d386OGAw16Z995PiOVo2B7bjWSbHedGl5e0ZWaq65kOGgUSNesEIDkB9ISbTg/JK9dhCZA==}
    engines: {node: '>=6'}

  cluster-key-slot@1.1.2:
    resolution: {integrity: sha512-RMr0FhtfXemyinomL4hrWcYJxmX6deFdCxpJzhDttxgO1+bcCnkk+9drydLVDmAMG7NE6aN/fl4F7ucU/90gAA==}
    engines: {node: '>=0.10.0'}

  color-convert@1.9.3:
    resolution: {integrity: sha512-QfAUtd+vFdAtFQcC8CCyYt1fYWxSqAiK2cSD6zDB8N3cpsEBAvRxp9zOGg6G/SHHJYAT88/az/IuDGALsNVbGg==}

  color-convert@2.0.1:
    resolution: {integrity: sha512-RRECPsj7iu/xb5oKYcsFHSppFNnsj/52OVTRKb4zP5onXwVF3zVmmToNcOfGC+CRDpfK/U584fMg38ZHCaElKQ==}
    engines: {node: '>=7.0.0'}

  color-name@1.1.3:
    resolution: {integrity: sha512-72fSenhMw2HZMTVHeCA9KCmpEIbzWiQsjN+BHcBbS9vr1mtt+vJjPdksIBNUmKAW8TFUDPJK5SUU3QhE9NEXDw==}

  color-name@1.1.4:
    resolution: {integrity: sha512-dOy+3AuW3a2wNbZHIuMZpTcgjGuLU/uBL/ubcZF9OXbDo8ff4O8yVp5Bf0efS8uEoYo5q4Fx7dY9OgQGXgAsQA==}

  color-string@1.9.1:
    resolution: {integrity: sha512-shrVawQFojnZv6xM40anx4CkoDP+fZsw/ZerEMsW/pyzsRbElpsL/DBVW7q3ExxwusdNXI3lXpuhEZkzs8p5Eg==}

  color-support@1.1.3:
    resolution: {integrity: sha512-qiBjkpbMLO/HL68y+lh4q0/O1MZFj2RX6X/KmMa3+gJD3z+WwI1ZzDHysvqHGS3mP6mznPckpXmw1nI9cJjyRg==}
    hasBin: true

  color@3.2.1:
    resolution: {integrity: sha512-aBl7dZI9ENN6fUGC7mWpMTPNHmWUSNan9tuWN6ahh5ZLNk9baLJOnSMlrQkHcrfFgz2/RigjUVAjdx36VcemKA==}

  colorette@2.0.20:
    resolution: {integrity: sha512-IfEDxwoWIjkeXL1eXcDiow4UbKjhLdq6/EuSVR9GMN7KVH3r9gQ83e73hsz1Nd1T3ijd5xv1wcWRYO+D6kCI2w==}

  combined-stream@1.0.8:
    resolution: {integrity: sha512-FQN4MRfuJeHf7cBbBMJFXhKSDq+2kAArBlmRBvcvFE5BB1HZKXtSFASDhdlz9zOYwxh8lDdnvmMOe/+5cdoEdg==}
    engines: {node: '>= 0.8'}

  comma-separated-tokens@2.0.3:
    resolution: {integrity: sha512-Fu4hJdvzeylCfQPp9SGWidpzrMs7tTrlu6Vb8XGaRGck8QSNZJJp538Wrb60Lax4fPwR64ViY468OIUTbRlGZg==}

  commander@2.20.3:
    resolution: {integrity: sha512-GpVkmM8vF2vQUkj2LvZmD35JxeJOLCwJ9cUkugyk2nuhbv3+mJvpLYYt+0+USMxE+oj+ey/lJEnhZw75x/OMcQ==}

  commander@4.1.1:
    resolution: {integrity: sha512-NOKm8xhkzAjzFx8B2v5OAHT+u5pRQc2UCa2Vq9jYL/31o2wi9mxBA7LIFs3sV5VSC49z6pEhfbMULvShKj26WA==}
    engines: {node: '>= 6'}

  commander@5.1.0:
    resolution: {integrity: sha512-P0CysNDQ7rtVw4QIQtm+MRxV66vKFSvlsQvGYXZWR3qFU0jlMKHZZZgw8e+8DSah4UDKMqnknRDQz+xuQXQ/Zg==}
    engines: {node: '>= 6'}

  common-tags@1.8.2:
    resolution: {integrity: sha512-gk/Z852D2Wtb//0I+kRFNKKE9dIIVirjoqPoA1wJU+XePVXZfGeBpk45+A1rKO4Q43prqWBNY/MiIeRLbPWUaA==}
    engines: {node: '>=4.0.0'}

  commondir@1.0.1:
    resolution: {integrity: sha512-W9pAhw0ja1Edb5GVdIF1mjZw/ASI0AlShXM83UUGe2DVr5TdAPEA1OA8m/g8zWp9x6On7gqufY+FatDbC3MDQg==}

  compress-commons@6.0.2:
    resolution: {integrity: sha512-6FqVXeETqWPoGcfzrXb37E50NP0LXT8kAMu5ooZayhWWdgEY4lBEEcbQNXtkuKQsGduxiIcI4gOTsxTmuq/bSg==}
    engines: {node: '>= 14'}

  concat-map@0.0.1:
    resolution: {integrity: sha512-/Srv4dswyQNBfohGpz9o6Yb3Gz3SrUDqBH5rTuhGR7ahtlbYKnVxw2bCFMRljaA7EXHaXZ8wsHdodFvbkhKmqg==}

  confbox@0.1.7:
    resolution: {integrity: sha512-uJcB/FKZtBMCJpK8MQji6bJHgu1tixKPxRLeGkNzBoOZzpnZUJm0jm2/sBDWcuBx1dYgxV4JU+g5hmNxCyAmdA==}

  consola@3.2.3:
    resolution: {integrity: sha512-I5qxpzLv+sJhTVEoLYNcTW+bThDCPsit0vLNKShZx6rLtpilNpmmeTPaeqJb9ZE9dV3DGaeby6Vuhrw38WjeyQ==}
    engines: {node: ^14.18.0 || >=16.10.0}

  console-control-strings@1.1.0:
    resolution: {integrity: sha512-ty/fTekppD2fIwRvnZAVdeOiGd1c7YXEixbgJTNzqcxJWKQnjJ/V1bNEEE6hygpM3WjwHFUVK6HTjWSzV4a8sQ==}

  constant-case@3.0.4:
    resolution: {integrity: sha512-I2hSBi7Vvs7BEuJDr5dDHfzb/Ruj3FyvFyh7KLilAjNQw3Be+xgqUBA2W6scVEcL0hL1dwPRtIqEPVUCKkSsyQ==}

  convert-source-map@2.0.0:
    resolution: {integrity: sha512-Kvp459HrV2FEJ1CAsi1Ku+MY3kasH19TFykTz2xWmMeq6bk2NU3XXvfJ+Q61m0xktWwt+1HSYf3JZsTms3aRJg==}

  cookie-es@1.2.2:
    resolution: {integrity: sha512-+W7VmiVINB+ywl1HGXJXmrqkOhpKrIiVZV6tQuV54ZyQC7MMuBt81Vc336GMLoHBq5hV/F9eXgt5Mnx0Rha5Fg==}

  core-util-is@1.0.3:
    resolution: {integrity: sha512-ZQBvi1DcpJ4GDqanjucZ2Hj3wEO5pZDS89BWbkcrvdxksJorwUDDZamX9ldFkp9aw2lmBDLgkObEA4DWNJ9FYQ==}

  cosmiconfig@8.3.6:
    resolution: {integrity: sha512-kcZ6+W5QzcJ3P1Mt+83OUv/oHFqZHIx8DuxG6eZ5RGMERoLqp4BuGjhHLYGK+Kf5XVkQvqBSmAy/nGWN3qDgEA==}
    engines: {node: '>=14'}
    peerDependencies:
      typescript: '>=4.9.5'
    peerDependenciesMeta:
      typescript:
        optional: true

  crc-32@1.2.2:
    resolution: {integrity: sha512-ROmzCKrTnOwybPcJApAA6WBWij23HVfGVNKqqrZpuyZOHqK2CwHSvpGuyt/UNNvaIjEd8X5IFGp4Mh+Ie1IHJQ==}
    engines: {node: '>=0.8'}
    hasBin: true

  crc32-stream@6.0.0:
    resolution: {integrity: sha512-piICUB6ei4IlTv1+653yq5+KoqfBYmj9bw6LqXoOneTMDXk5nM1qt12mFW1caG3LlJXEKW1Bp0WggEmIfQB34g==}
    engines: {node: '>= 14'}

  croner@8.1.1:
    resolution: {integrity: sha512-1VdUuRnQP4drdFkS8NKvDR1NBgevm8TOuflcaZEKsxw42CxonjW/2vkj1AKlinJb4ZLwBcuWF9GiPr7FQc6AQA==}
    engines: {node: '>=18.0'}

  cross-fetch@3.1.8:
    resolution: {integrity: sha512-cvA+JwZoU0Xq+h6WkMvAUqPEYy92Obet6UdKLfW60qn99ftItKjB5T+BkyWOFWe2pUyfQ+IJHmpOTznqk1M6Kg==}

  cross-inspect@1.0.1:
    resolution: {integrity: sha512-Pcw1JTvZLSJH83iiGWt6fRcT+BjZlCDRVwYLbUcHzv/CRpB7r0MlSrGbIyQvVSNyGnbt7G4AXuyCiDR3POvZ1A==}
    engines: {node: '>=16.0.0'}

  cross-spawn@5.1.0:
    resolution: {integrity: sha512-pTgQJ5KC0d2hcY8eyL1IzlBPYjTkyH72XRZPnLyKus2mBfNjQs3klqbJU2VILqZryAZUt9JOb3h/mWMy23/f5A==}

  cross-spawn@7.0.3:
    resolution: {integrity: sha512-iRDPJKUPVEND7dHPO8rkbOnPpyDygcDFtWjpeWNCgy8WP2rXcxXL8TskReQl6OrB2G7+UJrags1q15Fudc7G6w==}
    engines: {node: '>= 8'}

  crossws@0.2.4:
    resolution: {integrity: sha512-DAxroI2uSOgUKLz00NX6A8U/8EE3SZHmIND+10jkVSaypvyt57J5JEOxAQOL6lQxyzi/wZbTIwssU1uy69h5Vg==}
    peerDependencies:
      uWebSockets.js: '*'
    peerDependenciesMeta:
      uWebSockets.js:
        optional: true

  css-unit-converter@1.1.2:
    resolution: {integrity: sha512-IiJwMC8rdZE0+xiEZHeru6YoONC4rfPMqGm2W85jMIbkFvv5nFTwJVFHam2eFrN6txmoUYFAFXiv8ICVeTO0MA==}

  cssesc@3.0.0:
    resolution: {integrity: sha512-/Tb/JcjK111nNScGob5MNtsntNM1aCNUDipB/TkwZFhyDrrE47SOx/18wF2bbjgc3ZzCSKW1T5nt5EbFoAz/Vg==}
    engines: {node: '>=4'}
    hasBin: true

  cssstyle@4.1.0:
    resolution: {integrity: sha512-h66W1URKpBS5YMI/V8PyXvTMFT8SupJ1IzoIV8IeBC/ji8WVmrO8dGlTi+2dh6whmdk6BiKJLD/ZBkhWbcg6nA==}
    engines: {node: '>=18'}

  csstype@3.1.3:
    resolution: {integrity: sha512-M1uQkMl8rQK/szD0LNhtqxIPLpimGm8sOBwU7lLnCpSbTyY3yeU1Vc7l4KT5zT4s/yOxHH5O7tIuuLOCnLADRw==}

  data-uri-to-buffer@4.0.1:
    resolution: {integrity: sha512-0R9ikRb668HB7QDxT1vkpuUBtqc53YyAwMwGeUFKRojY/NWKvdZ+9UYtRfGmhqNbRkTSVpMbmyhXipFFv2cb/A==}
    engines: {node: '>= 12'}

  data-urls@5.0.0:
    resolution: {integrity: sha512-ZYP5VBHshaDAiVZxjbRVcFJpc+4xGgT0bK3vzy1HLN8jTO975HEbuYzZJcHoQEY5K1a0z8YayJkyVETa08eNTg==}
    engines: {node: '>=18'}

  dataloader@2.2.2:
    resolution: {integrity: sha512-8YnDaaf7N3k/q5HnTJVuzSyLETjoZjVmHc4AeKAzOvKHEFQKcn64OKBfzHYtE9zGjctNM7V9I0MfnUVLpi7M5g==}

  date-fns@2.30.0:
    resolution: {integrity: sha512-fnULvOpxnC5/Vg3NCiWelDsLiUc9bRwAPs/+LfTLNvetFCtCTN+yQz15C/fs4AwX1R9K5GLtLfn8QW+dWisaAw==}
    engines: {node: '>=0.11'}

  dax-sh@0.39.2:
    resolution: {integrity: sha512-gpuGEkBQM+5y6p4cWaw9+ePy5TNon+fdwFVtTI8leU3UhwhsBfPewRxMXGuQNC+M2b/MDGMlfgpqynkcd0C3FQ==}

  db0@0.1.4:
    resolution: {integrity: sha512-Ft6eCwONYxlwLjBXSJxw0t0RYtA5gW9mq8JfBXn9TtC0nDPlqePAhpv9v4g9aONBi6JI1OXHTKKkUYGd+BOrCA==}
    peerDependencies:
      '@libsql/client': ^0.5.2
      better-sqlite3: ^9.4.3
      drizzle-orm: ^0.29.4
    peerDependenciesMeta:
      '@libsql/client':
        optional: true
      better-sqlite3:
        optional: true
      drizzle-orm:
        optional: true

  debounce@1.2.1:
    resolution: {integrity: sha512-XRRe6Glud4rd/ZGQfiV1ruXSfbvfJedlV9Y6zOlP+2K04vBYiJEte6stfFkCP03aMnY5tsipamumUjL14fofug==}

  debug@2.6.9:
    resolution: {integrity: sha512-bC7ElrdJaJnPbAP+1EotYvqZsb3ecl5wi6Bfi6BJTUcNowp6cvspg0jXznRTKDjm/E7AdgFBVeAPVMNcKGsHMA==}
    peerDependencies:
      supports-color: '*'
    peerDependenciesMeta:
      supports-color:
        optional: true

  debug@4.3.6:
    resolution: {integrity: sha512-O/09Bd4Z1fBrU4VzkhFqVgpPzaGbw6Sm9FEkBT1A/YBXQFGuuSxa1dN2nxgxS34JmKXqYx8CZAwEVoJFImUXIg==}
    engines: {node: '>=6.0'}
    peerDependencies:
      supports-color: '*'
    peerDependenciesMeta:
      supports-color:
        optional: true

  decamelize@1.2.0:
    resolution: {integrity: sha512-z2S+W9X73hAUUki+N+9Za2lBlun89zigOyGrsax+KUQ6wKW4ZoWpEYBkGhQjwAjjDCkWxhY0VKEhk8wzY7F5cA==}
    engines: {node: '>=0.10.0'}

  decimal.js@10.4.3:
    resolution: {integrity: sha512-VBBaLc1MgL5XpzgIP7ny5Z6Nx3UrRkIViUkPUdtl9aya5amy3De1gsUUSB1g3+3sExYNjCAsAznmukyxCb1GRA==}

  decode-named-character-reference@1.0.2:
    resolution: {integrity: sha512-O8x12RzrUF8xyVcY0KJowWsmaJxQbmy0/EtnNtHRpsOcT7dFk5W598coHqBVpmWo1oQQfsCqfCmkZN5DJrZVdg==}

  deep-eql@5.0.2:
    resolution: {integrity: sha512-h5k/5U50IJJFpzfL6nO9jaaumfjO/f2NjK/oYB2Djzm4p9L+3T9qWpZqZ2hAbLPuuYq9wrU08WQyBTL5GbPk5Q==}
    engines: {node: '>=6'}

  deep-is@0.1.4:
    resolution: {integrity: sha512-oIPzksmTg4/MriiaYGO+okXDT7ztn/w3Eptv/+gSIdMdKsJo0u4CfYNFJPy+4SKMuCqGw2wxnA+URMg3t8a/bQ==}

  deepmerge@4.3.1:
    resolution: {integrity: sha512-3sUqbMEc77XqpdNO7FRyRog+eW3ph+GYCbj+rK+uYyRMuwsVy0rMiVtPn+QJlKFvWP/1PYpapqYn0Me2knFn+A==}
    engines: {node: '>=0.10.0'}

  default-browser-id@3.0.0:
    resolution: {integrity: sha512-OZ1y3y0SqSICtE8DE4S8YOE9UZOJ8wO16fKWVP5J1Qz42kV9jcnMVFrEE/noXb/ss3Q4pZIH79kxofzyNNtUNA==}
    engines: {node: '>=12'}

  default-browser@4.0.0:
    resolution: {integrity: sha512-wX5pXO1+BrhMkSbROFsyxUm0i/cJEScyNhA4PPxc41ICuv05ZZB/MX28s8aZx6xjmatvebIapF6hLEKEcpneUA==}
    engines: {node: '>=14.16'}

  defaults@1.0.4:
    resolution: {integrity: sha512-eFuaLoy/Rxalv2kr+lqMlUnrDWV+3j4pljOIJgLIhI058IQfWJ7vXhyEIHu+HtC738klGALYxOKDO0bQP3tg8A==}

  define-lazy-prop@2.0.0:
    resolution: {integrity: sha512-Ds09qNh8yw3khSjiJjiUInaGX9xlqZDY7JVryGxdxV7NPeuqQfplOpQ66yJFZut3jLa5zOwkXw1g9EI2uKh4Og==}
    engines: {node: '>=8'}

  define-lazy-prop@3.0.0:
    resolution: {integrity: sha512-N+MeXYoqr3pOgn8xfyRPREN7gHakLYjhsHhWGT3fWAiL4IkAt0iDw14QiiEm2bE30c5XX5q0FtAA3CK5f9/BUg==}
    engines: {node: '>=12'}

  defined@1.0.1:
    resolution: {integrity: sha512-hsBd2qSVCRE+5PmNdHt1uzyrFu5d3RwmFDKzyNZMFq/EwDNJF7Ee5+D5oEKF0hU6LhtoUF1macFvOe4AskQC1Q==}

  defu@6.1.4:
    resolution: {integrity: sha512-mEQCMmwJu317oSz8CwdIOdwf3xMif1ttiM8LTufzc3g6kR+9Pe236twL8j3IYT1F7GfRgGcW6MWxzZjLIkuHIg==}

  delayed-stream@1.0.0:
    resolution: {integrity: sha512-ZySD7Nf91aLB0RxL4KGrKHBXl7Eds1DAmEdcoVawXnLD7SDhpNgtuII2aAkg7a7QS41jxPSZ17p4VdGnMHk3MQ==}
    engines: {node: '>=0.4.0'}

  delegates@1.0.0:
    resolution: {integrity: sha512-bd2L678uiWATM6m5Z1VzNCErI3jiGzt6HGY8OVICs40JQq/HALfbyNJmp0UDakEY4pMMaN0Ly5om/B1VI/+xfQ==}

  denque@2.1.0:
    resolution: {integrity: sha512-HVQE3AAb/pxF8fQAoiqpvg9i3evqug3hoiwakOyZAwJm+6vZehbkYXZ0l4JxS+I3QxM97v5aaRNhj8v5oBhekw==}
    engines: {node: '>=0.10'}

  depd@2.0.0:
    resolution: {integrity: sha512-g7nH6P6dyDioJogAAGprGpCtVImJhpPk/roCzdb3fIh61/s/nPsfR6onyMwkCAR/OlC3yBC0lESvUoQEAssIrw==}
    engines: {node: '>= 0.8'}

  dependency-graph@0.11.0:
    resolution: {integrity: sha512-JeMq7fEshyepOWDfcfHK06N3MhyPhz++vtqWhMT5O9A3K42rdsEDpfdVqjaqaAhsw6a+ZqeDvQVtD0hFHQWrzg==}
    engines: {node: '>= 0.6.0'}

  dequal@2.0.3:
    resolution: {integrity: sha512-0je+qPKHEMohvfRTCEo3CrPG6cAzAYgmzKyxRiYSSDkS6eGJdyVJm7WaYA5ECaAD9wLB2T4EEeymA5aFVcYXCA==}
    engines: {node: '>=6'}

  destr@2.0.3:
    resolution: {integrity: sha512-2N3BOUU4gYMpTP24s5rF5iP7BDr7uNTCs4ozw3kf/eKfvWSIu93GEBi5m427YoyJoeOzQ5smuu4nNAPGb8idSQ==}

  destroy@1.2.0:
    resolution: {integrity: sha512-2sJGJTaXIIaR1w4iJSNoN0hnMY7Gpc/n8D4qSCJw8QqFWXf7cuAgnEHxBpweaVcPevC2l3KpjYCx3NypQQgaJg==}
    engines: {node: '>= 0.8', npm: 1.2.8000 || >= 1.4.16}

  detect-indent@6.1.0:
    resolution: {integrity: sha512-reYkTUJAZb9gUuZ2RvVCNhVHdg62RHnJ7WJl8ftMi4diZ6NWlciOzQN88pUhSELEwflJht4oQDv0F0BMlwaYtA==}
    engines: {node: '>=8'}

  detect-libc@1.0.3:
    resolution: {integrity: sha512-pGjwhsmsp4kL2RTz08wcOlGN83otlqHeD/Z5T8GXZB+/YcpQ/dgo+lbU8ZsGxV0HIvqqxo9l7mqYwyYMD9bKDg==}
    engines: {node: '>=0.10'}
    hasBin: true

  detect-libc@2.0.3:
    resolution: {integrity: sha512-bwy0MGW55bG41VqxxypOsdSdGqLwXPI/focwgTYCFMbdUiBAxLg9CFzG08sz2aqzknwiX7Hkl0bQENjg8iLByw==}
    engines: {node: '>=8'}

  detective@5.2.1:
    resolution: {integrity: sha512-v9XE1zRnz1wRtgurGu0Bs8uHKFSTdteYZNbIPFVhUZ39L/S79ppMpdmVOZAnoz1jfEFodc48n6MX483Xo3t1yw==}
    engines: {node: '>=0.8.0'}
    hasBin: true

  devlop@1.1.0:
    resolution: {integrity: sha512-RWmIqhcFf1lRYBvNmr7qTNuyCt/7/ns2jbpp1+PalgE/rDQcBT0fioSMUpJ93irlUhC5hrg4cYqe6U+0ImW0rA==}

  didyoumean@1.2.2:
    resolution: {integrity: sha512-gxtyfqMg7GKyhQmb056K7M3xszy/myH8w+B4RT+QXBQsvAOdc3XymqDDPHx1BgPgsdAA5SIifona89YtRATDzw==}

  dir-glob@3.0.1:
    resolution: {integrity: sha512-WkrWp9GR4KXfKGYzOLmTuGVi1UWFfws377n9cc55/tb6DuqyF6pcQ5AbiHEshaDpY9v6oaSr2XCDidGmMwdzIA==}
    engines: {node: '>=8'}

  dlv@1.1.3:
    resolution: {integrity: sha512-+HlytyjlPKnIG8XuRG8WvmBP8xs8P71y+SKKS6ZXWoEgLuePxtDoUEiH7WkdePWrQ5JBpE6aoVqfZfJUQkjXwA==}

  dot-case@3.0.4:
    resolution: {integrity: sha512-Kv5nKlh6yRrdrGvxeJ2e5y2eRUpkUosIW4A2AS38zwSz27zu7ufDwQPi5Jhs3XAlGNetl3bmnGhQsMtkKJnj3w==}

  dot-prop@8.0.2:
    resolution: {integrity: sha512-xaBe6ZT4DHPkg0k4Ytbvn5xoxgpG0jOS1dYxSOwAHPuNLjP3/OzN0gH55SrLqpx8cBfSaVt91lXYkApjb+nYdQ==}
    engines: {node: '>=16'}

  dotenv@16.4.5:
    resolution: {integrity: sha512-ZmdL2rui+eB2YwhsWzjInR8LldtZHGDoQ1ugH85ppHKwpUHL7j7rN0Ti9NCnGiQbhaZ11FpR+7ao1dNsmduNUg==}
    engines: {node: '>=12'}

  dset@3.1.3:
    resolution: {integrity: sha512-20TuZZHCEZ2O71q9/+8BwKwZ0QtD9D8ObhrihJPr+vLLYlSuAU3/zL4cSlgbfeoGHTjCSJBa7NGcrF9/Bx/WJQ==}
    engines: {node: '>=4'}

  duplexer@0.1.2:
    resolution: {integrity: sha512-jtD6YG370ZCIi/9GTaJKQxWTZD045+4R4hTk/x1UyoqadyJ9x9CgSi1RlVDQF8U2sxLLSnFkCaMihqljHIWgMg==}

  eastasianwidth@0.2.0:
    resolution: {integrity: sha512-I88TYZWc9XiYHRQ4/3c5rjjfgkjhLyW2luGIheGERbNQ6OY7yTybanSpDXZa8y7VUP9YmDcYa+eyq4ca7iLqWA==}

  ee-first@1.1.1:
    resolution: {integrity: sha512-WMwm9LhRUo+WUaRN+vRuETqG89IgZphVSNkdFgeb6sS/E4OrDIN7t48CAewSHXc6C8lefD8KKfr5vY61brQlow==}

  electron-to-chromium@1.5.6:
    resolution: {integrity: sha512-jwXWsM5RPf6j9dPYzaorcBSUg6AiqocPEyMpkchkvntaH9HGfOOMZwxMJjDY/XEs3T5dM7uyH1VhRMkqUU9qVw==}

  emoji-regex@8.0.0:
    resolution: {integrity: sha512-MSjYzcWNOA0ewAHpz0MxpYFvwg6yjy1NG3xteoqz644VCo/RPgnr1/GGt+ic3iJTzQ8Eu3TdM14SawnVUmGE6A==}

  emoji-regex@9.2.2:
    resolution: {integrity: sha512-L18DaJsXSUk2+42pv8mLs5jJT2hqFkFE4j21wOmgbUqsZ2hL72NsUU785g9RXgo3s0ZNgVl42TiHp3ZtOv/Vyg==}

  emojilib@2.4.0:
    resolution: {integrity: sha512-5U0rVMU5Y2n2+ykNLQqMoqklN9ICBT/KsvC1Gz6vqHbz2AXXGkG+Pm5rMWk/8Vjrr/mY9985Hi8DYzn1F09Nyw==}

  emoticon@4.1.0:
    resolution: {integrity: sha512-VWZfnxqwNcc51hIy/sbOdEem6D+cVtpPzEEtVAFdaas30+1dgkyaOQ4sQ6Bp0tOMqWO1v+HQfYaoodOkdhK6SQ==}

  encodeurl@1.0.2:
    resolution: {integrity: sha512-TPJXq8JqFaVYm2CWmPvnP2Iyo4ZSM7/QKcSmuMLDObfpH5fi7RUGmd/rTDf+rut/saiDiQEeVTNgAmJEdAOx0w==}
    engines: {node: '>= 0.8'}

  enquirer@2.4.1:
    resolution: {integrity: sha512-rRqJg/6gd538VHvR3PSrdRBb/1Vy2YfzHqzvbhGIQpDRKIa4FgV/54b5Q1xYSxOOwKvjXweS26E0Q+nAMwp2pQ==}
    engines: {node: '>=8.6'}

  entities@4.5.0:
    resolution: {integrity: sha512-V0hjH4dGPh9Ao5p0MoRY6BVqtwCjhz6vI5LT8AJ55H+4g9/4vbHx1I54fS0XuclLhDHArPQCiMjDxjaL8fPxhw==}
    engines: {node: '>=0.12'}

  error-ex@1.3.2:
    resolution: {integrity: sha512-7dFHNmqeFSEt2ZBsCriorKnn3Z2pj+fd9kmI6QoWw4//DL+icEBfc0U7qJCisqrTsKTjw4fNFy2pW9OqStD84g==}

  error-stack-parser-es@0.1.5:
    resolution: {integrity: sha512-xHku1X40RO+fO8yJ8Wh2f2rZWVjqyhb1zgq1yZ8aZRQkv6OOKhKWRUaht3eSCUbAOBaKIgM+ykwFLE+QUxgGeg==}

  error-stack-parser@2.1.4:
    resolution: {integrity: sha512-Sk5V6wVazPhq5MhpO+AUxJn5x7XSXGl1R93Vn7i+zS15KDVxQijejNCrz8340/2bgLBjR9GtEG8ZVKONDjcqGQ==}

  es-module-lexer@1.5.4:
    resolution: {integrity: sha512-MVNK56NiMrOwitFB7cqDwq0CQutbw+0BvLshJSse0MUNU+y1FC3bUS/AQg7oUng+/wKrrki7JfmwtVHkVfPLlw==}

  esbuild-plugin-solid@0.6.0:
    resolution: {integrity: sha512-V1FvDALwLDX6K0XNYM9CMRAnMzA0+Ecu55qBUT9q/eAJh1KIDsTMFoOzMSgyHqbOfvrVfO3Mws3z7TW2GVnIZA==}
    peerDependencies:
      esbuild: '>=0.20'
      solid-js: '>= 1.0'

<<<<<<< HEAD
=======
  esbuild-plugin-solid@0.6.0:
    resolution: {integrity: sha512-V1FvDALwLDX6K0XNYM9CMRAnMzA0+Ecu55qBUT9q/eAJh1KIDsTMFoOzMSgyHqbOfvrVfO3Mws3z7TW2GVnIZA==}
    peerDependencies:
      esbuild: '>=0.20'
      solid-js: '>= 1.0'

  esbuild@0.17.19:
    resolution: {integrity: sha512-XQ0jAPFkK/u3LcVRcvVHQcTIqD6E2H1fvZMA5dQPSOWb3suUbWbfbRf94pjc0bNzRYLfIrDRQXr7X+LHIm5oHw==}
    engines: {node: '>=12'}
    hasBin: true

>>>>>>> 30949ccf
  esbuild@0.19.12:
    resolution: {integrity: sha512-aARqgq8roFBj054KvQr5f1sFu0D65G+miZRCuJyJ0G13Zwx7vRar5Zhn2tkQNzIXcBrNVsv/8stehpj+GAjgbg==}
    engines: {node: '>=12'}
    hasBin: true

  esbuild@0.20.2:
    resolution: {integrity: sha512-WdOOppmUNU+IbZ0PaDiTst80zjnrOkyJNHoKupIcVyU8Lvla3Ugx94VzkQ32Ijqd7UhHJy75gNWDMUekcrSJ6g==}
    engines: {node: '>=12'}
    hasBin: true

  esbuild@0.21.5:
    resolution: {integrity: sha512-mg3OPMV4hXywwpoDxu3Qda5xCKQi+vCTZq8S9J/EpkhB2HzKXq4SNFZE3+NK93JYxc8VMSep+lOUSC/RVKaBqw==}
    engines: {node: '>=12'}
    hasBin: true

  esbuild@0.23.0:
    resolution: {integrity: sha512-1lvV17H2bMYda/WaFb2jLPeHU3zml2k4/yagNMG8Q/YtfMjCwEUZa2eXXMgZTVSL5q1n4H7sQ0X6CdJDqqeCFA==}
    engines: {node: '>=18'}
    hasBin: true

  escalade@3.1.2:
    resolution: {integrity: sha512-ErCHMCae19vR8vQGe50xIsVomy19rg6gFu3+r3jkEO46suLMWBksvVyoGgQV+jOfl84ZSOSlmv6Gxa89PmTGmA==}
    engines: {node: '>=6'}

  escape-html@1.0.3:
    resolution: {integrity: sha512-NiSupZ4OeuGwr68lGIeym/ksIZMJodUGOSCZ/FSnTxcrekbvqrgdUxlJOMpijaKZVjAJrWrGs/6Jy8OMuyj9ow==}

  escape-string-regexp@1.0.5:
    resolution: {integrity: sha512-vbRorB5FUQWvla16U8R/qgaFIya2qGzwDrNmCZuYKrbdSUMG6I1ZCGQRefkRVhuOkIGVne7BQ35DSfo1qvJqFg==}
    engines: {node: '>=0.8.0'}

  escape-string-regexp@4.0.0:
    resolution: {integrity: sha512-TtpcNJ3XAzx3Gq8sWRzJaVajRs0uVxA2YAkdb1jm2YkPz4G6egUFAyA3n5vtEIZefPk5Wa4UXbKuS5fKkJWdgA==}
    engines: {node: '>=10'}

  escape-string-regexp@5.0.0:
    resolution: {integrity: sha512-/veY75JbMK4j1yjvuUxuVsiS/hr/4iHs9FTT6cgTexxdE0Ly/glccBAkloH/DofkjRbZU3bnoj38mOmhkZ0lHw==}
    engines: {node: '>=12'}

  eslint-plugin-eslint-comments@3.2.0:
    resolution: {integrity: sha512-0jkOl0hfojIHHmEHgmNdqv4fmh7300NdpA9FFpF7zaoLvB/QeXOGNLIo86oAveJFrfB1p05kC8hpEMHM8DwWVQ==}
    engines: {node: '>=6.5.0'}
    peerDependencies:
      eslint: '>=4.19.1'

  eslint-plugin-no-only-tests@3.3.0:
    resolution: {integrity: sha512-brcKcxGnISN2CcVhXJ/kEQlNa0MEfGRtwKtWA16SkqXHKitaKIMrfemJKLKX1YqDU5C/5JY3PvZXd5jEW04e0Q==}
    engines: {node: '>=5.0.0'}

  eslint-scope@8.0.2:
    resolution: {integrity: sha512-6E4xmrTw5wtxnLA5wYL3WDfhZ/1bUBGOXV0zQvVRDOtrR8D0p6W7fs3JweNYhwRYeGvd/1CKX2se0/2s7Q/nJA==}
    engines: {node: ^18.18.0 || ^20.9.0 || >=21.1.0}

  eslint-visitor-keys@3.4.3:
    resolution: {integrity: sha512-wpc+LXeiyiisxPlEkUzU6svyS1frIO3Mgxj1fdy7Pm8Ygzguax2N3Fa/D/ag1WqbOprdI+uY6wMUl8/a2G+iag==}
    engines: {node: ^12.22.0 || ^14.17.0 || >=16.0.0}

  eslint-visitor-keys@4.0.0:
    resolution: {integrity: sha512-OtIRv/2GyiF6o/d8K7MYKKbXrOUBIK6SfkIRM4Z0dY3w+LiQ0vy3F57m0Z71bjbyeiWFiHJ8brqnmE6H6/jEuw==}
    engines: {node: ^18.18.0 || ^20.9.0 || >=21.1.0}

  eslint@9.10.0:
    resolution: {integrity: sha512-Y4D0IgtBZfOcOUAIQTSXBKoNGfY0REGqHJG6+Q81vNippW5YlKjHFj4soMxamKK1NXHUWuBZTLdU3Km+L/pcHw==}
    engines: {node: ^18.18.0 || ^20.9.0 || >=21.1.0}
    hasBin: true
    peerDependencies:
      jiti: '*'
    peerDependenciesMeta:
      jiti:
        optional: true

  espree@10.1.0:
    resolution: {integrity: sha512-M1M6CpiE6ffoigIOWYO9UDP8TMUw9kqb21tf+08IgDYjCsOvCuDt4jQcZmoYxx+w7zlKw9/N0KXfto+I8/FrXA==}
    engines: {node: ^18.18.0 || ^20.9.0 || >=21.1.0}

  esprima@4.0.1:
    resolution: {integrity: sha512-eGuFFw7Upda+g4p+QHvnW0RyTX/SVeJBDM/gCtMARO0cLuT2HcEKnTPvhjV6aGeqrCB/sbNop0Kszm0jsaWU4A==}
    engines: {node: '>=4'}
    hasBin: true

  esquery@1.6.0:
    resolution: {integrity: sha512-ca9pw9fomFcKPvFLXhBKUK90ZvGibiGOvRJNbjljY7s7uq/5YO4BOzcYtJqExdx99rF6aAcnRxHmcUHcz6sQsg==}
    engines: {node: '>=0.10'}

  esrecurse@4.3.0:
    resolution: {integrity: sha512-KmfKL3b6G+RXvP8N1vr3Tq1kL/oCFgn2NYXEtqP8/L3pKapUA4G8cFVaoF3SU323CD4XypR/ffioHmkti6/Tag==}
    engines: {node: '>=4.0'}

  estraverse@5.3.0:
    resolution: {integrity: sha512-MMdARuVEQziNTeJD8DgMqmhwR11BRQ/cBP+pLtYdSTnf3MIO8fFeiINEbX36ZdNlfU/7A9f3gUw49B3oQsvwBA==}
    engines: {node: '>=4.0'}

  estree-walker@2.0.2:
    resolution: {integrity: sha512-Rfkk/Mp/DL7JVje3u18FxFujQlTNR2q6QfMSMB7AvCBx91NGj/ba3kCfza0f6dVDbw7YlRf/nDrn7pQrCCyQ/w==}

  estree-walker@3.0.3:
    resolution: {integrity: sha512-7RUKfXgSMMkzt6ZuXmqapOurLGPPfgj6l9uRZ7lRGolvk0y2yocc35LdcxKC5PQZdn2DMqioAQ2NoWcrTKmm6g==}

  esutils@2.0.3:
    resolution: {integrity: sha512-kVscqXk4OCp68SZ0dkgEKVi6/8ij300KBWTJq32P/dYeWTSwK41WyTxalN1eRmA5Z9UU/LX9D7FWSmV9SAYx6g==}
    engines: {node: '>=0.10.0'}

  etag@1.8.1:
    resolution: {integrity: sha512-aIL5Fx7mawVa300al2BnEE4iNvo1qETxLrPI/o05L7z6go7fCw1J6EQmbK4FmJ2AS7kgVF/KEZWufBfdClMcPg==}
    engines: {node: '>= 0.6'}

  event-target-shim@5.0.1:
    resolution: {integrity: sha512-i/2XbnSz/uxRCU6+NdVJgKWDTM427+MqYbkQzD321DuCQJUqOuJKIA0IM2+W2xtYHdKOmZ4dR6fExsd4SXL+WQ==}
    engines: {node: '>=6'}

  eventemitter3@4.0.7:
    resolution: {integrity: sha512-8guHBZCwKnFhYdHr2ysuRWErTwhoN2X8XELRlrRwpmfeY2jjuUN4taQMsULKUVo1K4DvZl+0pgfyoysHxvmvEw==}

  events@3.3.0:
    resolution: {integrity: sha512-mQw+2fkQbALzQ7V0MY0IqdnXNOeTtP4r0lN9z7AAawCXgqea7bDii20AYrIBrFd/Hx0M2Ocz6S111CaFkUcb0Q==}
    engines: {node: '>=0.8.x'}

  execa@5.1.1:
    resolution: {integrity: sha512-8uSpZZocAZRBAPIEINJj3Lo9HyGitllczc27Eh5YYojjMFMn8yHMDMaUHE2Jqfq05D/wucwI4JGURyXt1vchyg==}
    engines: {node: '>=10'}

  execa@7.2.0:
    resolution: {integrity: sha512-UduyVP7TLB5IcAQl+OzLyLcS/l32W/GLg+AhHJ+ow40FOk2U3SAllPwR44v4vmdFwIWqpdwxxpQbF1n5ta9seA==}
    engines: {node: ^14.18.0 || ^16.14.0 || >=18.0.0}

  execa@8.0.1:
    resolution: {integrity: sha512-VyhnebXciFV2DESc+p6B+y0LjSm0krU4OgJN44qFAhBY0TJ+1V61tYD2+wHusZ6F9n5K+vl8k0sTy7PEfV4qpg==}
    engines: {node: '>=16.17'}

  extend@3.0.2:
    resolution: {integrity: sha512-fjquC59cD7CyW6urNXK0FBufkZcoiGG80wTuPujX590cB5Ttln20E2UB4S/WARVqhXffZl2LNgS+gQdPIIim/g==}

  extendable-error@0.1.7:
    resolution: {integrity: sha512-UOiS2in6/Q0FK0R0q6UY9vYpQ21mr/Qn1KOnte7vsACuNJf514WvCCUHSRCPcgjPT2bAhNIJdlE6bVap1GKmeg==}

  external-editor@3.1.0:
    resolution: {integrity: sha512-hMQ4CX1p1izmuLYyZqLMO/qGNw10wSv9QDCPfzXfyFrOaCSSoRfqE1Kf1s5an66J5JZC62NewG+mK49jOCtQew==}
    engines: {node: '>=4'}

  extract-files@11.0.0:
    resolution: {integrity: sha512-FuoE1qtbJ4bBVvv94CC7s0oTnKUGvQs+Rjf1L2SJFfS+HTVVjhPFtehPdQ0JiGPqVNfSSZvL5yzHHQq2Z4WNhQ==}
    engines: {node: ^12.20 || >= 14.13}

  fast-decode-uri-component@1.0.1:
    resolution: {integrity: sha512-WKgKWg5eUxvRZGwW8FvfbaH7AXSh2cL+3j5fMGzUMCxWBJ3dV3a7Wz8y2f/uQ0e3B6WmodD3oS54jTQ9HVTIIg==}

  fast-deep-equal@3.1.3:
    resolution: {integrity: sha512-f3qQ9oQy9j2AhBe/H9VC91wLmKBCCU/gDOnKNAYG5hswO7BLKj09Hc5HYNz9cGI++xlpDCIgDaitVs03ATR84Q==}

  fast-fifo@1.3.2:
    resolution: {integrity: sha512-/d9sfos4yxzpwkDkuN7k2SqFKtYNmCTzgfEpz82x34IM9/zc8KGxQoXg1liNC/izpRM/MBdt44Nmx41ZWqk+FQ==}

  fast-glob@3.3.2:
    resolution: {integrity: sha512-oX2ruAFQwf/Orj8m737Y5adxDQO0LAB7/S5MnxCdTNDd4p6BsyIVsv9JQsATbTSq8KHRpLwIHbVlUNatxd+1Ow==}
    engines: {node: '>=8.6.0'}

  fast-json-stable-stringify@2.1.0:
    resolution: {integrity: sha512-lhd/wF+Lk98HZoTCtlVraHtfh5XYijIjalXck7saUtuanSDyLMxnHhSXEDJqHxD7msR8D0uCmqlkwjCV8xvwHw==}

  fast-levenshtein@2.0.6:
    resolution: {integrity: sha512-DCXu6Ifhqcks7TZKY3Hxp3y6qphY5SJZmrWMDrKcERSOXWQdMhU9Ig/PYrzyw/ul9jOIyh0N4M0tbC5hodg8dw==}

  fast-querystring@1.1.2:
    resolution: {integrity: sha512-g6KuKWmFXc0fID8WWH0jit4g0AGBoJhCkJMb1RmbsSEUNvQ+ZC8D6CUZ+GtF8nMzSPXnhiePyyqqipzNNEnHjg==}

  fast-url-parser@1.1.3:
    resolution: {integrity: sha512-5jOCVXADYNuRkKFzNJ0dCCewsZiYo0dz8QNYljkOpFC6r2U4OBmKtvm/Tsuh4w1YYdDqDb31a8TVhBJ2OJKdqQ==}

  fastq@1.17.1:
    resolution: {integrity: sha512-sRVD3lWVIXWg6By68ZN7vho9a1pQcN/WBFaAAsDDFzlJjvoGx0P8z7V1t72grFJfJhu3YPZBuu25f7Kaw2jN1w==}

  fb-watchman@2.0.2:
    resolution: {integrity: sha512-p5161BqbuCaSnB8jIbzQHOlpgsPmK5rJVDfDKO91Axs5NC1uu3HRQm6wt9cd9/+GtQQIO53JdGXXoyDpTAsgYA==}

  fbjs-css-vars@1.0.2:
    resolution: {integrity: sha512-b2XGFAFdWZWg0phtAWLHCk836A1Xann+I+Dgd3Gk64MHKZO44FfoD1KxyvbSh0qZsIoXQGGlVztIY+oitJPpRQ==}

  fbjs@3.0.5:
    resolution: {integrity: sha512-ztsSx77JBtkuMrEypfhgc3cI0+0h+svqeie7xHbh1k/IKdcydnvadp/mUaGgjAOXQmQSxsqgaRhS3q9fy+1kxg==}

  fetch-blob@3.2.0:
    resolution: {integrity: sha512-7yAQpD2UMJzLi1Dqv7qFYnPbaPx7ZfFK6PiIxQ4PfkGPyNyl2Ugx+a/umUonmKqjhM4DnfbMvdX6otXq83soQQ==}
    engines: {node: ^12.20 || >= 14.13}

  figures@3.2.0:
    resolution: {integrity: sha512-yaduQFRKLXYOGgEn6AZau90j3ggSOyiqXU0F9JZfeXYhNa+Jk4X+s45A2zg5jns87GAFa34BBm2kXw4XpNcbdg==}
    engines: {node: '>=8'}

  file-entry-cache@8.0.0:
    resolution: {integrity: sha512-XXTUwCvisa5oacNGRP9SfNtYBNAMi+RPwBFmblZEF7N7swHYQS6/Zfk7SRwx4D5j3CH211YNRco1DEMNVfZCnQ==}
    engines: {node: '>=16.0.0'}

  file-uri-to-path@1.0.0:
    resolution: {integrity: sha512-0Zt+s3L7Vf1biwWZ29aARiVYLx7iMGnEUl9x33fbB/j3jR81u/O2LbqK+Bm1CDSNDKVtJ/YjwY7TUd5SkeLQLw==}

  fill-range@7.1.1:
    resolution: {integrity: sha512-YsGpe3WHLK8ZYi4tWDg2Jy3ebRz2rXowDxnld4bkQB00cc/1Zw9AWnC0i9ztDJitivtQvaI9KaLyKrc+hBW0yg==}
    engines: {node: '>=8'}

  find-up@4.1.0:
    resolution: {integrity: sha512-PpOwAdQ/YlXQ2vj8a3h8IipDuYRi3wceVQQGYWxNINccq40Anw7BlsEXCMbt1Zt+OLA6Fq9suIpIWD0OsnISlw==}
    engines: {node: '>=8'}

  find-up@5.0.0:
    resolution: {integrity: sha512-78/PXT1wlLLDgTzDs7sjq9hzz0vXD+zn+7wypEe4fXQxCmdmqfGsEPQxmiCSQI3ajFV91bVSsvNtrJRiW6nGng==}
    engines: {node: '>=10'}

  flat-cache@4.0.1:
    resolution: {integrity: sha512-f7ccFPK3SXFHpx15UIGyRJ/FJQctuKZ0zVuN3frBo4HnK3cay9VEW0R6yPYFHC0AgqhukPzKjq22t5DmAyqGyw==}
    engines: {node: '>=16'}

  flatted@3.3.1:
    resolution: {integrity: sha512-X8cqMLLie7KsNUDSdzeN8FYK9rEt4Dt67OsG/DNGnYTSDBG4uFAJFBnUeiV+zCVAvwFy56IjM9sH51jVaEhNxw==}

  follow-redirects@1.15.6:
    resolution: {integrity: sha512-wWN62YITEaOpSK584EZXJafH1AGpO8RVgElfkuXbTOrPX4fIfOyEpW/CsiNd8JdYrAoOvafRTOEnvsO++qCqFA==}
    engines: {node: '>=4.0'}
    peerDependencies:
      debug: '*'
    peerDependenciesMeta:
      debug:
        optional: true

  foreground-child@3.3.0:
    resolution: {integrity: sha512-Ld2g8rrAyMYFXBhEqMz8ZAHBi4J4uS1i/CxGMDnjyFWddMXLVcDp051DZfu+t7+ab7Wv6SMqpWmyFIj5UbfFvg==}
    engines: {node: '>=14'}

  form-data@4.0.0:
    resolution: {integrity: sha512-ETEklSGi5t0QMZuiXoA/Q6vcnxcLQP5vdugSpuAyi6SVGi2clPPp+xgEhuMaHC+zGgn31Kd235W35f7Hykkaww==}
    engines: {node: '>= 6'}

  formdata-polyfill@4.0.10:
    resolution: {integrity: sha512-buewHzMvYL29jdeQTVILecSaZKnt/RJWjoZCF5OW60Z67/GmSLBkOFM7qh1PI3zFNtJbaZL5eQu1vLfazOwj4g==}
    engines: {node: '>=12.20.0'}

  fraction.js@4.3.7:
    resolution: {integrity: sha512-ZsDfxO51wGAXREY55a7la9LScWpwv9RxIrYABrlvOFBlH/ShPnrtsXeuUIfXKKOVicNxQ+o8JTbJvjS4M89yew==}

  fresh@0.5.2:
    resolution: {integrity: sha512-zJ2mQYM18rEFOudeV4GShTGIQ7RbzA7ozbU9I/XBpm7kqgMywgmylMwXHxZJmkVoYkna9d2pVXVXPdYTP9ej8Q==}
    engines: {node: '>= 0.6'}

  fs-extra@11.2.0:
    resolution: {integrity: sha512-PmDi3uwK5nFuXh7XDTlVnS17xJS7vW36is2+w3xcv8SVxiB4NyATf4ctkVY5bkSjX0Y4nbvZCq1/EjtEyr9ktw==}
    engines: {node: '>=14.14'}

  fs-extra@7.0.1:
    resolution: {integrity: sha512-YJDaCJZEnBmcbw13fvdAM9AwNOJwOzrE4pqMqBq5nFiEqXUqHwlK4B+3pUw6JNvfSPtX05xFHtYy/1ni01eGCw==}
    engines: {node: '>=6 <7 || >=8'}

  fs-extra@8.1.0:
    resolution: {integrity: sha512-yhlQgA6mnOJUKOsRUFsgJdQCvkKhcz8tlZG5HBQfReYZy46OwLcY+Zia0mtdHsOo9y/hP+CxMN0TU9QxoOtG4g==}
    engines: {node: '>=6 <7 || >=8'}

  fs-minipass@2.1.0:
    resolution: {integrity: sha512-V/JgOLFCS+R6Vcq0slCuaeWEdNC3ouDlJMNIsacH2VtALiu9mV4LPrHc5cDl8k5aw6J8jwgWWpiTo5RYhmIzvg==}
    engines: {node: '>= 8'}

  fs.realpath@1.0.0:
    resolution: {integrity: sha512-OO0pH2lK6a0hZnAdau5ItzHPI6pUlvI7jMVnxUQRtw4owF2wk8lOSabtGDCTP4Ggrg2MbGnWO9X8K1t4+fGMDw==}

  fsevents@2.3.3:
    resolution: {integrity: sha512-5xoDfX+fL7faATnagmWPpbFtwh/R77WmMMqqHGS65C3vvB0YHrgF+B1YmZ3441tMj5n63k0212XNoJwzlhffQw==}
    engines: {node: ^8.16.0 || ^10.6.0 || >=11.0.0}
    os: [darwin]

  function-bind@1.1.2:
    resolution: {integrity: sha512-7XHNxH7qX9xG5mIwxkhumTox/MIRNcOgDrxWsMt2pAr23WHp6MrRlN7FBSFpCpr+oVO0F744iUgR82nJMfG2SA==}

  fuse.js@7.0.0:
    resolution: {integrity: sha512-14F4hBIxqKvD4Zz/XjDc3y94mNZN6pRv3U13Udo0lNLCWRBUsrMv2xwcF/y/Z5sV6+FQW+/ow68cHpm4sunt8Q==}
    engines: {node: '>=10'}

  gauge@3.0.2:
    resolution: {integrity: sha512-+5J6MS/5XksCuXq++uFRsnUd7Ovu1XenbeuIuNRJxYWjgQbPuFhT14lAvsWfqfAmnwluf1OwMjz39HjfLPci0Q==}
    engines: {node: '>=10'}
    deprecated: This package is no longer supported.

  gensync@1.0.0-beta.2:
    resolution: {integrity: sha512-3hN7NaskYvMDLQY55gnW3NQ+mesEAepTqlg+VEbj7zzqEMBVNhzcGYYeqFo/TlYz6eQiFcp1HcsCZO+nGgS8zg==}
    engines: {node: '>=6.9.0'}

  get-caller-file@2.0.5:
    resolution: {integrity: sha512-DyFP3BM/3YHTQOCUL/w0OZHR0lpKeGrxotcHWcqNEdnltqFwXVfhEBQ94eIo34AfQpo0rGki4cyIiftY06h2Fg==}
    engines: {node: 6.* || 8.* || >= 10.*}

  get-func-name@2.0.2:
    resolution: {integrity: sha512-8vXOvuE167CtIc3OyItco7N/dpRtBbYOsPsXCz7X/PMnlGjYjSGuZJgM1Y7mmew7BKf9BqvLX2tnOVy1BBUsxQ==}

  get-port-please@3.1.2:
    resolution: {integrity: sha512-Gxc29eLs1fbn6LQ4jSU4vXjlwyZhF5HsGuMAa7gqBP4Rw4yxxltyDUuF5MBclFzDTXO+ACchGQoeela4DSfzdQ==}

  get-stream@6.0.1:
    resolution: {integrity: sha512-ts6Wi+2j3jQjqi70w5AlN8DFnkSwC+MqmxEzdEALB2qXZYV3X/b1CTfgPLGJNMeAWxdPfU8FO1ms3NUfaHCPYg==}
    engines: {node: '>=10'}

  get-stream@8.0.1:
    resolution: {integrity: sha512-VaUJspBffn/LMCJVoMvSAdmscJyS1auj5Zulnn5UoYcY531UWmdwhRWkcGKnGU93m5HSXP9LP2usOryrBtQowA==}
    engines: {node: '>=16'}

  get-tsconfig@4.7.6:
    resolution: {integrity: sha512-ZAqrLlu18NbDdRaHq+AKXzAmqIUPswPWKUchfytdAjiRFnCe5ojG2bstg6mRiZabkKfCoL/e98pbBELIV/YCeA==}

  giget@1.2.3:
    resolution: {integrity: sha512-8EHPljDvs7qKykr6uw8b+lqLiUc/vUg+KVTI0uND4s63TdsZM2Xus3mflvF0DDG9SiM4RlCkFGL+7aAjRmV7KA==}
    hasBin: true

  github-slugger@2.0.0:
    resolution: {integrity: sha512-IaOQ9puYtjrkq7Y0Ygl9KDZnrf/aiUJYUpVf89y8kyaxbRG7Y1SrX/jaumrv81vc61+kiMempujsM3Yw7w5qcw==}

  glob-parent@5.1.2:
    resolution: {integrity: sha512-AOIgSQCepiJYwP3ARnGx+5VnTu2HBYdzbGP45eLw1vr3zB3vZLeyed1sC9hnbcOc9/SrMyM5RPQrkGz4aS9Zow==}
    engines: {node: '>= 6'}

  glob-parent@6.0.2:
    resolution: {integrity: sha512-XxwI8EOhVQgWp6iDL+3b0r86f4d6AX6zSU55HfB4ydCEuXLXc5FcYeOu+nnGftS4TEju/11rt4KJPTMgbfmv4A==}
    engines: {node: '>=10.13.0'}

  glob@10.4.5:
    resolution: {integrity: sha512-7Bv8RF0k6xjo7d4A/PxYLbUCfb6c+Vpd2/mB2yRDlew7Jb5hEXiCD9ibfO7wpk8i4sevK6DFny9h7EYbM3/sHg==}
    hasBin: true

  glob@7.2.3:
    resolution: {integrity: sha512-nFR0zLpU2YCaRxwoCJvL6UvCH2JFyFVIvwTLsIf21AuHlMskA1hhTdk+LlYJtOlYt9v6dvszD2BGRqBL+iQK9Q==}
    deprecated: Glob versions prior to v9 are no longer supported

  glob@8.1.0:
    resolution: {integrity: sha512-r8hpEjiQEYlF2QU0df3dS+nxxSIreXQS1qRhMJM0Q5NDdR386C7jb7Hwwod8Fgiuex+k0GFjgft18yvxm5XoCQ==}
    engines: {node: '>=12'}
    deprecated: Glob versions prior to v9 are no longer supported

  globals@11.12.0:
    resolution: {integrity: sha512-WOBp/EEGUiIsJSp7wcv/y6MO+lV9UoncWqxuFfm8eBwzWNgyfBd6Gz+IeKQ9jCmyhoH99g15M3T+QaVHFjizVA==}
    engines: {node: '>=4'}

  globals@14.0.0:
    resolution: {integrity: sha512-oahGvuMGQlPw/ivIYBjVSrWAfWLBeku5tpPE2fOPLi+WHffIWbuh2tCjhyQhTBPMf5E9jDEH4FOmTYgYwbKwtQ==}
    engines: {node: '>=18'}

  globby@11.1.0:
    resolution: {integrity: sha512-jhIXaOzy1sb8IyocaruWSn1TjmnBVs8Ayhcy83rmxNJ8q2uWKCAj3CnJY+KpGSXCueAPc0i05kVvVKtP1t9S3g==}
    engines: {node: '>=10'}

  globby@14.0.2:
    resolution: {integrity: sha512-s3Fq41ZVh7vbbe2PN3nrW7yC7U7MFVc5c98/iTl9c2GawNMKx/J648KQRW6WKkuU8GIbbh2IXfIRQjOZnXcTnw==}
    engines: {node: '>=18'}

  graceful-fs@4.2.11:
    resolution: {integrity: sha512-RbJ5/jmFcNNCcDV5o9eTnBLJ/HszWV0P73bc+Ff4nS/rJj+YaS6IGyiOL0VoBYX+l1Wrl3k63h/KrH+nhJ0XvQ==}

  graphemer@1.4.0:
    resolution: {integrity: sha512-EtKwoO6kxCL9WO5xipiHTZlSzBm7WLT627TqC/uVRd0HKmq8NXyebnNYxDoBi7wt8eTWrUrKXCOVaFq9x1kgag==}

  graphql-config@5.1.0:
    resolution: {integrity: sha512-g4mNs1OZmZI+LHwRly3BbHO3mRZryyRCbmFKDGsFGde3U0F7TlIwJ0mhX1KTJlQzGQVDZDexZWnvIwodFERPvg==}
    engines: {node: '>= 16.0.0'}
    peerDependencies:
      cosmiconfig-toml-loader: ^1.0.0
      graphql: ^0.11.0 || ^0.12.0 || ^0.13.0 || ^14.0.0 || ^15.0.0 || ^16.0.0
    peerDependenciesMeta:
      cosmiconfig-toml-loader:
        optional: true

  graphql-request@6.1.0:
    resolution: {integrity: sha512-p+XPfS4q7aIpKVcgmnZKhMNqhltk20hfXtkaIkTfjjmiKMJ5xrt5c743cL03y/K7y1rg3WrIC49xGiEQ4mxdNw==}
    peerDependencies:
      graphql: 14 - 16

  graphql-tag@2.12.6:
    resolution: {integrity: sha512-FdSNcu2QQcWnM2VNvSCCDCVS5PpPqpzgFT8+GXzqJuoDd0CBncxCY278u4mhRO7tMgo2JjgJA5aZ+nWSQ/Z+xg==}
    engines: {node: '>=10'}
    peerDependencies:
      graphql: ^0.9.0 || ^0.10.0 || ^0.11.0 || ^0.12.0 || ^0.13.0 || ^14.0.0 || ^15.0.0 || ^16.0.0

  graphql-ws@5.16.0:
    resolution: {integrity: sha512-Ju2RCU2dQMgSKtArPbEtsK5gNLnsQyTNIo/T7cZNp96niC1x0KdJNZV0TIoilceBPQwfb5itrGl8pkFeOUMl4A==}
    engines: {node: '>=10'}
    peerDependencies:
      graphql: '>=0.11 <=16'

  graphql@16.9.0:
    resolution: {integrity: sha512-GGTKBX4SD7Wdb8mqeDLni2oaRGYQWjWHGKPQ24ZMnUtKfcsVoiv4uX8+LJr1K6U5VW2Lu1BwJnj7uiori0YtRw==}
    engines: {node: ^12.22.0 || ^14.16.0 || ^16.0.0 || >=17.0.0}

  gzip-size@7.0.0:
    resolution: {integrity: sha512-O1Ld7Dr+nqPnmGpdhzLmMTQ4vAsD+rHwMm1NLUmoUFFymBOMKxCCrtDxqdBRYXdeEPEi3SyoR4TizJLQrnKBNA==}
    engines: {node: ^12.20.0 || ^14.13.1 || >=16.0.0}

  h3@1.11.1:
    resolution: {integrity: sha512-AbaH6IDnZN6nmbnJOH72y3c5Wwh9P97soSVdGSBbcDACRdkC0FEWf25pzx4f/NuOCK6quHmW18yF2Wx+G4Zi1A==}

  h3@1.12.0:
    resolution: {integrity: sha512-Zi/CcNeWBXDrFNlV0hUBJQR9F7a96RjMeAZweW/ZWkR9fuXrMcvKnSA63f/zZ9l0GgQOZDVHGvXivNN9PWOwhA==}

  has-flag@3.0.0:
    resolution: {integrity: sha512-sKJf1+ceQBr4SMkvQnBDNDtf4TXpVhVGateu0t918bl30FnbE2m4vNLX+VWe/dpjlb+HugGYzW7uQXH98HPEYw==}
    engines: {node: '>=4'}

  has-flag@4.0.0:
    resolution: {integrity: sha512-EykJT/Q1KjTWctppgIAgfSO0tKVuZUjhgMr17kqTumMl6Afv3EISleU7qZUzoXDFTAHTDC4NOoG/ZxU3EvlMPQ==}
    engines: {node: '>=8'}

  has-unicode@2.0.1:
    resolution: {integrity: sha512-8Rf9Y83NBReMnx0gFzA8JImQACstCYWUplepDa9xprwwtmgEZUF0h/i5xSA625zB/I37EtrswSST6OXxwaaIJQ==}

  hasown@2.0.2:
    resolution: {integrity: sha512-0hJU9SCPvmMzIBdZFqNPXWa6dqh7WdH0cII9y+CyS8rG3nL48Bclra9HmKhVVUHyPWNH5Y7xDwAB7bfgSjkUMQ==}
    engines: {node: '>= 0.4'}

  hast-util-from-parse5@8.0.1:
    resolution: {integrity: sha512-Er/Iixbc7IEa7r/XLtuG52zoqn/b3Xng/w6aZQ0xGVxzhw5xUFxcRqdPzP6yFi/4HBYRaifaI5fQ1RH8n0ZeOQ==}

  hast-util-heading-rank@3.0.0:
    resolution: {integrity: sha512-EJKb8oMUXVHcWZTDepnr+WNbfnXKFNf9duMesmr4S8SXTJBJ9M4Yok08pu9vxdJwdlGRhVumk9mEhkEvKGifwA==}

  hast-util-is-element@3.0.0:
    resolution: {integrity: sha512-Val9mnv2IWpLbNPqc/pUem+a7Ipj2aHacCwgNfTiK0vJKl0LF+4Ba4+v1oPHFpf3bLYmreq0/l3Gud9S5OH42g==}

  hast-util-parse-selector@4.0.0:
    resolution: {integrity: sha512-wkQCkSYoOGCRKERFWcxMVMOcYE2K1AaNLU8DXS9arxnLOUEWbOXKXiJUNzEpqZ3JOKpnha3jkFrumEjVliDe7A==}

  hast-util-raw@9.0.4:
    resolution: {integrity: sha512-LHE65TD2YiNsHD3YuXcKPHXPLuYh/gjp12mOfU8jxSrm1f/yJpsb0F/KKljS6U9LJoP0Ux+tCe8iJ2AsPzTdgA==}

  hast-util-sanitize@5.0.1:
    resolution: {integrity: sha512-IGrgWLuip4O2nq5CugXy4GI2V8kx4sFVy5Hd4vF7AR2gxS0N9s7nEAVUyeMtZKZvzrxVsHt73XdTsno1tClIkQ==}

  hast-util-to-html@9.0.1:
    resolution: {integrity: sha512-hZOofyZANbyWo+9RP75xIDV/gq+OUKx+T46IlwERnKmfpwp81XBFbT9mi26ws+SJchA4RVUQwIBJpqEOBhMzEQ==}

  hast-util-to-parse5@8.0.0:
    resolution: {integrity: sha512-3KKrV5ZVI8if87DVSi1vDeByYrkGzg4mEfeu4alwgmmIeARiBLKCZS2uw5Gb6nU9x9Yufyj3iudm6i7nl52PFw==}

  hast-util-to-string@3.0.0:
    resolution: {integrity: sha512-OGkAxX1Ua3cbcW6EJ5pT/tslVb90uViVkcJ4ZZIMW/R33DX/AkcJcRrPebPwJkHYwlDHXz4aIwvAAaAdtrACFA==}

  hast-util-to-text@4.0.2:
    resolution: {integrity: sha512-KK6y/BN8lbaq654j7JgBydev7wuNMcID54lkRav1P0CaE1e47P72AWWPiGKXTJU271ooYzcvTAn/Zt0REnvc7A==}

  hast-util-whitespace@3.0.0:
    resolution: {integrity: sha512-88JUN06ipLwsnv+dVn+OIYOvAuvBMy/Qoi6O7mQHxdPXpjy+Cd6xRkWwux7DKO+4sYILtLBRIKgsdpS2gQc7qw==}

  hastscript@8.0.0:
    resolution: {integrity: sha512-dMOtzCEd3ABUeSIISmrETiKuyydk1w0pa+gE/uormcTpSYuaNJPbX1NU3JLyscSLjwAQM8bWMhhIlnCqnRvDTw==}

  header-case@2.0.4:
    resolution: {integrity: sha512-H/vuk5TEEVZwrR0lp2zed9OCo1uAILMlx0JEMgC26rzyJJ3N1v6XkwHHXJQdR2doSjcGPM6OKPYoJgf0plJ11Q==}

  highlight.js@11.9.0:
    resolution: {integrity: sha512-fJ7cW7fQGCYAkgv4CPfwFHrfd/cLS4Hau96JuJ+ZTOWhjnhoeN1ub1tFmALm/+lW5z4WCAuAV9bm05AP0mS6Gw==}
    engines: {node: '>=12.0.0'}

  hookable@5.5.3:
    resolution: {integrity: sha512-Yc+BQe8SvoXH1643Qez1zqLRmbA5rCL+sSmk6TVos0LWVfNIB7PGncdlId77WzLGSIB5KaWgTaNTs2lNVEI6VQ==}

  html-encoding-sniffer@4.0.0:
    resolution: {integrity: sha512-Y22oTqIU4uuPgEemfz7NDJz6OeKf12Lsu+QC+s3BVpda64lTiMYCyGwg5ki4vFxkMwQdeZDl2adZoqUgdFuTgQ==}
    engines: {node: '>=18'}

  html-entities@2.3.3:
    resolution: {integrity: sha512-DV5Ln36z34NNTDgnz0EWGBLZENelNAtkiFA4kyNOG2tDI6Mz1uSWiq1wAKdyjnJwyDiDO7Fa2SO1CTxPXL8VxA==}

  html-tags@3.3.1:
    resolution: {integrity: sha512-ztqyC3kLto0e9WbNp0aeP+M3kTt+nbaIveGmUxAtZa+8iFgKLUOD4YKM5j+f3QD89bra7UeumolZHKuOXnTmeQ==}
    engines: {node: '>=8'}

  html-to-image@1.11.11:
    resolution: {integrity: sha512-9gux8QhvjRO/erSnDPv28noDZcPZmYE7e1vFsBLKLlRlKDSqNJYebj6Qz1TGd5lsRV+X+xYyjCKjuZdABinWjA==}

  html-void-elements@3.0.0:
    resolution: {integrity: sha512-bEqo66MRXsUGxWHV5IP0PUiAWwoEjba4VCzg0LjFJBpchPaTfyfCKTG6bc5F8ucKec3q5y6qOdGyYTSBEvhCrg==}

  http-errors@2.0.0:
    resolution: {integrity: sha512-FtwrG/euBzaEjYeRqOgly7G0qviiXoJWnvEH2Z1plBdXgbyjv34pHTSb9zoeHMyDy33+DWy5Wt9Wo+TURtOYSQ==}
    engines: {node: '>= 0.8'}

  http-proxy-agent@7.0.2:
    resolution: {integrity: sha512-T1gkAiYYDWYx3V5Bmyu7HcfcvL7mUrTWiM6yOfa3PIphViJ/gFPbvidQ+veqSOHci/PxBcDabeUNCzpOODJZig==}
    engines: {node: '>= 14'}

  http-proxy@1.18.1:
    resolution: {integrity: sha512-7mz/721AbnJwIVbnaSv1Cz3Am0ZLT/UBwkC92VlxhXv/k/BBQfM2fXElQNC27BVGr0uwUpplYPQM9LnaBMR5NQ==}
    engines: {node: '>=8.0.0'}

  http-shutdown@1.2.2:
    resolution: {integrity: sha512-S9wWkJ/VSY9/k4qcjG318bqJNruzE4HySUhFYknwmu6LBP97KLLfwNf+n4V1BHurvFNkSKLFnK/RsuUnRTf9Vw==}
    engines: {iojs: '>= 1.0.0', node: '>= 0.12.0'}

  https-proxy-agent@5.0.1:
    resolution: {integrity: sha512-dFcAjpTQFgoLMzC2VwU+C/CbS7uRL0lWmxDITmqm7C+7F0Odmj6s9l6alZc6AELXhrnggM2CeWSXHGOdX2YtwA==}
    engines: {node: '>= 6'}

  https-proxy-agent@7.0.5:
    resolution: {integrity: sha512-1e4Wqeblerz+tMKPIq2EMGiiWW1dIjZOksyHWSUm1rmuvw/how9hBHZ38lAGj5ID4Ik6EdkOw7NmWPy6LAwalw==}
    engines: {node: '>= 14'}

  httpxy@0.1.5:
    resolution: {integrity: sha512-hqLDO+rfststuyEUTWObQK6zHEEmZ/kaIP2/zclGGZn6X8h/ESTWg+WKecQ/e5k4nPswjzZD+q2VqZIbr15CoQ==}

  human-id@1.0.2:
    resolution: {integrity: sha512-UNopramDEhHJD+VR+ehk8rOslwSfByxPIZyJRfV739NDhN5LF1fa1MqnzKm2lGTQRjNrjK19Q5fhkgIfjlVUKw==}

  human-signals@2.1.0:
    resolution: {integrity: sha512-B4FFZ6q/T2jhhksgkbEW3HBvWIfDW85snkQgawt07S7J5QXTk6BkNV+0yAeZrM5QpMAdYlocGoljn0sJ/WQkFw==}
    engines: {node: '>=10.17.0'}

  human-signals@4.3.1:
    resolution: {integrity: sha512-nZXjEF2nbo7lIw3mgYjItAfgQXog3OjJogSbKa2CQIIvSGWcKgeJnQlNXip6NglNzYH45nSRiEVimMvYL8DDqQ==}
    engines: {node: '>=14.18.0'}

  human-signals@5.0.0:
    resolution: {integrity: sha512-AXcZb6vzzrFAUE61HnN4mpLqd/cSIwNQjtNWR0euPm6y0iqx3G4gOXaIDdtdDwZmhwe82LA6+zinmW4UBWVePQ==}
    engines: {node: '>=16.17.0'}

  iconv-lite@0.4.24:
    resolution: {integrity: sha512-v3MXnZAcvnywkTUEZomIActle7RXXeedOR31wwl7VlyoXO4Qi9arvSenNQWne1TcRwhCL1HwLI21bEqdpj8/rA==}
    engines: {node: '>=0.10.0'}

  iconv-lite@0.6.3:
    resolution: {integrity: sha512-4fCk79wshMdzMp2rH06qWrJE4iolqLhCUH+OiuIgU++RB0+94NlDL81atO7GX55uUKueo0txHNtvEyI6D7WdMw==}
    engines: {node: '>=0.10.0'}

  ieee754@1.2.1:
    resolution: {integrity: sha512-dcyqhDvX1C46lXZcVqCpK+FtMRQVdIMN6/Df5js2zouUsqG7I6sFxitIC+7KYK29KdXOLHdu9zL4sFnoVQnqaA==}

  ignore@5.3.1:
    resolution: {integrity: sha512-5Fytz/IraMjqpwfd34ke28PTVMjZjJG2MPn5t7OE4eUCUNf8BAa7b5WUS9/Qvr6mwOQS7Mk6vdsMno5he+T8Xw==}
    engines: {node: '>= 4'}

  immer@9.0.21:
    resolution: {integrity: sha512-bc4NBHqOqSfRW7POMkHd51LvClaeMXpm8dx0e8oE2GORbq5aRK7Bxl4FyzVLdGtLmvLKL7BTDBG5ACQm4HWjTA==}

  immutable@3.7.6:
    resolution: {integrity: sha512-AizQPcaofEtO11RZhPPHBOJRdo/20MKQF9mBLnVkBoyHi1/zXK8fzVdnEpSV9gxqtnh6Qomfp3F0xT5qP/vThw==}
    engines: {node: '>=0.8.0'}

  immutable@4.3.7:
    resolution: {integrity: sha512-1hqclzwYwjRDFLjcFxOM5AYkkG0rpFPpr1RLPMEuGczoS7YA8gLhy8SWXYRAA/XwfEHpfo3cw5JGioS32fnMRw==}

  import-fresh@3.3.0:
    resolution: {integrity: sha512-veYYhQa+D1QBKznvhUHxb8faxlrwUnxseDAbAp457E0wLNio2bOSKnjYDhMj+YiAq61xrMGhQk9iXVk5FzgQMw==}
    engines: {node: '>=6'}

  import-from@4.0.0:
    resolution: {integrity: sha512-P9J71vT5nLlDeV8FHs5nNxaLbrpfAV5cF5srvbZfpwpcJoM/xZR3hiv+q+SAnuSmuGbXMWud063iIMx/V/EWZQ==}
    engines: {node: '>=12.2'}

  imurmurhash@0.1.4:
    resolution: {integrity: sha512-JmXMZ6wuvDmLiHEml9ykzqO6lwFbof0GG4IkcGaENdCRDDmMVnny7s5HsIgHCbaq0w2MyPhDqkhTUgS2LU2PHA==}
    engines: {node: '>=0.8.19'}

  indent-string@4.0.0:
    resolution: {integrity: sha512-EdDDZu4A2OyIK7Lr/2zG+w5jmbuk1DVBnEwREQvBzspBJkCEbRa8GxU1lghYcaGJCnRWibjDXlq779X1/y5xwg==}
    engines: {node: '>=8'}

  inflight@1.0.6:
    resolution: {integrity: sha512-k92I/b08q4wvFscXCLvqfsHCrjrF7yiXsQuIVvVE7N82W3+aqpzuUdBbfhWcy/FZR3/4IgflMgKLOsvPDrGCJA==}
    deprecated: This module is not supported, and leaks memory. Do not use it. Check out lru-cache if you want a good and tested way to coalesce async requests by a key value, which is much more comprehensive and powerful.

  inherits@2.0.4:
    resolution: {integrity: sha512-k/vGaX4/Yla3WzyMCvTQOXYeIHvqOKtnqBduzTHpzpQZzAskKMhZ2K+EnBiSM9zGSoIFeMpXKxa4dYeZIQqewQ==}

  inquirer@8.2.6:
    resolution: {integrity: sha512-M1WuAmb7pn9zdFRtQYk26ZBoY043Sse0wVDdk4Bppr+JOXyQYybdtvK+l9wUibhtjdjvtoiNy8tk+EgsYIUqKg==}
    engines: {node: '>=12.0.0'}

  invariant@2.2.4:
    resolution: {integrity: sha512-phJfQVBuaJM5raOpJjSfkiD6BpbCE4Ns//LaXl6wGYtUBY83nWS6Rf9tXm2e8VaK60JEjYldbPif/A2B1C2gNA==}

  ioredis@5.4.1:
    resolution: {integrity: sha512-2YZsvl7jopIa1gaePkeMtd9rAcSjOOjPtpcLlOeusyO+XH2SK5ZcT+UCrElPP+WVIInh2TzeI4XW9ENaSLVVHA==}
    engines: {node: '>=12.22.0'}

  iron-webcrypto@1.2.1:
    resolution: {integrity: sha512-feOM6FaSr6rEABp/eDfVseKyTMDt+KGpeB35SkVn9Tyn0CqvVsY3EwI0v5i8nMHyJnzCIQf7nsy3p41TPkJZhg==}

  is-absolute@1.0.0:
    resolution: {integrity: sha512-dOWoqflvcydARa360Gvv18DZ/gRuHKi2NU/wU5X1ZFzdYfH29nkiNZsF3mp4OJ3H4yo9Mx8A/uAGNzpzPN3yBA==}
    engines: {node: '>=0.10.0'}

  is-arrayish@0.2.1:
    resolution: {integrity: sha512-zz06S8t0ozoDXMG+ube26zeCTNXcKIPJZJi8hBrF4idCLms4CG9QtK7qBl1boi5ODzFpjswb5JPmHCbMpjaYzg==}

  is-arrayish@0.3.2:
    resolution: {integrity: sha512-eVRqCvVlZbuw3GrM63ovNSNAeA1K16kaR/LRY/92w0zxQ5/1YzwblUX652i4Xs9RwAGjW9d9y6X88t8OaAJfWQ==}

  is-binary-path@2.1.0:
    resolution: {integrity: sha512-ZMERYes6pDydyuGidse7OsHxtbI7WVeUEozgR/g7rd0xUimYNlvZRE/K2MgZTjWy725IfelLeVcEM97mmtRGXw==}
    engines: {node: '>=8'}

  is-builtin-module@3.2.1:
    resolution: {integrity: sha512-BSLE3HnV2syZ0FK0iMA/yUGplUeMmNz4AW5fnTunbCIqZi4vG3WjJT9FHMy5D69xmAYBHXQhJdALdpwVxV501A==}
    engines: {node: '>=6'}

  is-core-module@2.15.0:
    resolution: {integrity: sha512-Dd+Lb2/zvk9SKy1TGCt1wFJFo/MWBPMX5x7KcvLajWTGuomczdQX61PvY5yK6SVACwpoexWo81IfFyoKY2QnTA==}
    engines: {node: '>= 0.4'}

  is-docker@2.2.1:
    resolution: {integrity: sha512-F+i2BKsFrH66iaUFc0woD8sLy8getkwTwtOBjvs56Cx4CgJDeKQeqfz8wAYiSb8JOprWhHH5p77PbmYCvvUuXQ==}
    engines: {node: '>=8'}
    hasBin: true

  is-docker@3.0.0:
    resolution: {integrity: sha512-eljcgEDlEns/7AXFosB5K/2nCM4P7FQPkGc/DWLy5rmFEWvZayGrik1d9/QIY5nJ4f9YsVvBkA6kJpHn9rISdQ==}
    engines: {node: ^12.20.0 || ^14.13.1 || >=16.0.0}
    hasBin: true

  is-extglob@2.1.1:
    resolution: {integrity: sha512-SbKbANkN603Vi4jEZv49LeVJMn4yGwsbzZworEoyEiutsN3nJYdbO36zfhGJ6QEDpOZIFkDtnq5JRxmvl3jsoQ==}
    engines: {node: '>=0.10.0'}

  is-fullwidth-code-point@3.0.0:
    resolution: {integrity: sha512-zymm5+u+sCsSWyD9qNaejV3DFvhCKclKdizYaJUuHA83RLjb7nSuGnddCHGv0hk+KY7BMAlsWeK4Ueg6EV6XQg==}
    engines: {node: '>=8'}

  is-glob@4.0.3:
    resolution: {integrity: sha512-xelSayHH36ZgE7ZWhli7pW34hNbNl8Ojv5KVmkJD4hBdD3th8Tfk9vYasLM+mXWOZhFkgZfxhLSnrwRr4elSSg==}
    engines: {node: '>=0.10.0'}

  is-inside-container@1.0.0:
    resolution: {integrity: sha512-KIYLCCJghfHZxqjYBE7rEy0OBuTd5xCHS7tHVgvCLkx7StIoaxwNW3hCALgEUjFfeRk+MG/Qxmp/vtETEF3tRA==}
    engines: {node: '>=14.16'}
    hasBin: true

  is-interactive@1.0.0:
    resolution: {integrity: sha512-2HvIEKRoqS62guEC+qBjpvRubdX910WCMuJTZ+I9yvqKU2/12eSL549HMwtabb4oupdj2sMP50k+XJfB/8JE6w==}
    engines: {node: '>=8'}

  is-lower-case@2.0.2:
    resolution: {integrity: sha512-bVcMJy4X5Og6VZfdOZstSexlEy20Sr0k/p/b2IlQJlfdKAQuMpiv5w2Ccxb8sKdRUNAG1PnHVHjFSdRDVS6NlQ==}

  is-module@1.0.0:
    resolution: {integrity: sha512-51ypPSPCoTEIN9dy5Oy+h4pShgJmPCygKfyRCISBI+JoWT/2oJvK8QPxmwv7b/p239jXrm9M1mlQbyKJ5A152g==}

  is-number@7.0.0:
    resolution: {integrity: sha512-41Cifkg6e8TylSpdtTpeLVMqvSBEVzTttHvERD741+pnZ8ANv0004MRL43QKPDlK9cGvNp6NZWZUBlbGXYxxng==}
    engines: {node: '>=0.12.0'}

  is-path-inside@3.0.3:
    resolution: {integrity: sha512-Fd4gABb+ycGAmKou8eMftCupSir5lRxqf4aD/vd0cD2qc4HL07OjCeuHMr8Ro4CoMaeCKDB0/ECBOVWjTwUvPQ==}
    engines: {node: '>=8'}

  is-plain-obj@4.1.0:
    resolution: {integrity: sha512-+Pgi+vMuUNkJyExiMBt5IlFoMyKnr5zhJ4Uspz58WOhBF5QoIZkFyNHIbBAtHwzVAgk5RtndVNsDRN61/mmDqg==}
    engines: {node: '>=12'}

  is-potential-custom-element-name@1.0.1:
    resolution: {integrity: sha512-bCYeRA2rVibKZd+s2625gGnGF/t7DSqDs4dP7CrLA1m7jKWz6pps0LpYLJN8Q64HtmPKJ1hrN3nzPNKFEKOUiQ==}

  is-reference@1.2.1:
    resolution: {integrity: sha512-U82MsXXiFIrjCK4otLT+o2NA2Cd2g5MLoOVXUZjIOhLurrRxpEXzI8O0KZHr3IjLvlAH1kTPYSuqer5T9ZVBKQ==}

  is-relative@1.0.0:
    resolution: {integrity: sha512-Kw/ReK0iqwKeu0MITLFuj0jbPAmEiOsIwyIXvvbfa6QfmN9pkD1M+8pdk7Rl/dTKbH34/XBFMbgD4iMJhLQbGA==}
    engines: {node: '>=0.10.0'}

  is-stream@2.0.1:
    resolution: {integrity: sha512-hFoiJiTl63nn+kstHGBtewWSKnQLpyb155KHheA1l39uvtO9nWIop1p3udqPcUd/xbF1VLMO4n7OI6p7RbngDg==}
    engines: {node: '>=8'}

  is-stream@3.0.0:
    resolution: {integrity: sha512-LnQR4bZ9IADDRSkvpqMGvt/tEJWclzklNgSw48V5EAaAeDd6qGvN8ei6k5p0tvxSR171VmGyHuTiAOfxAbr8kA==}
    engines: {node: ^12.20.0 || ^14.13.1 || >=16.0.0}

  is-subdir@1.2.0:
    resolution: {integrity: sha512-2AT6j+gXe/1ueqbW6fLZJiIw3F8iXGJtt0yDrZaBhAZEG1raiTxKWU+IPqMCzQAXOUCKdA4UDMgacKH25XG2Cw==}
    engines: {node: '>=4'}

  is-unc-path@1.0.0:
    resolution: {integrity: sha512-mrGpVd0fs7WWLfVsStvgF6iEJnbjDFZh9/emhRDcGWTduTfNHd9CHeUwH3gYIjdbwo4On6hunkztwOaAw0yllQ==}
    engines: {node: '>=0.10.0'}

  is-unicode-supported@0.1.0:
    resolution: {integrity: sha512-knxG2q4UC3u8stRGyAVJCOdxFmv5DZiRcdlIaAQXAbSfJya+OhopNotLQrstBhququ4ZpuKbDc/8S6mgXgPFPw==}
    engines: {node: '>=10'}

  is-upper-case@2.0.2:
    resolution: {integrity: sha512-44pxmxAvnnAOwBg4tHPnkfvgjPwbc5QIsSstNU+YcJ1ovxVzCWpSGosPJOZh/a1tdl81fbgnLc9LLv+x2ywbPQ==}

  is-what@4.1.16:
    resolution: {integrity: sha512-ZhMwEosbFJkA0YhFnNDgTM4ZxDRsS6HqTo7qsZM08fehyRYIYa0yHu5R6mgo1n/8MgaPBXiPimPD77baVFYg+A==}
    engines: {node: '>=12.13'}

  is-windows@1.0.2:
    resolution: {integrity: sha512-eXK1UInq2bPmjyX6e3VHIzMLobc4J94i4AWn+Hpq3OU5KkrRC96OAcR3PRJ/pGu6m8TRnBHP9dkXQVsT/COVIA==}
    engines: {node: '>=0.10.0'}

  is-wsl@2.2.0:
    resolution: {integrity: sha512-fKzAra0rGJUUBwGBgNkHZuToZcn+TtXHpeCgmkMJMMYx1sQDYaCSyjJBSCa2nH1DGm7s3n1oBnohoVTBaN7Lww==}
    engines: {node: '>=8'}

  is-wsl@3.1.0:
    resolution: {integrity: sha512-UcVfVfaK4Sc4m7X3dUSoHoozQGBEFeDC+zVo06t98xe8CzHSZZBekNXH+tu0NalHolcJ/QAGqS46Hef7QXBIMw==}
    engines: {node: '>=16'}

  is64bit@2.0.0:
    resolution: {integrity: sha512-jv+8jaWCl0g2lSBkNSVXdzfBA0npK1HGC2KtWM9FumFRoGS94g3NbCCLVnCYHLjp4GrW2KZeeSTMo5ddtznmGw==}
    engines: {node: '>=18'}

  isarray@1.0.0:
    resolution: {integrity: sha512-VLghIWNM6ELQzo7zwmcg0NmTVyWKYjvIeM83yjp0wRDTmUnrM678fQbcKBo6n2CJEF0szoG//ytg+TKla89ALQ==}

  isexe@2.0.0:
    resolution: {integrity: sha512-RHxMLp9lnKHGHRng9QFhRCMbYAcVpn69smSGcq3f36xjgVVWThj4qqLbTLlq7Ssj8B+fIQ1EuCEGI2lKsyQeIw==}

  isexe@3.1.1:
    resolution: {integrity: sha512-LpB/54B+/2J5hqQ7imZHfdU31OlgQqx7ZicVlkm9kzg9/w8GKLEcFfJl/t7DCEDueOyBAD6zCCwTO6Fzs0NoEQ==}
    engines: {node: '>=16'}

  isomorphic-ws@5.0.0:
    resolution: {integrity: sha512-muId7Zzn9ywDsyXgTIafTry2sV3nySZeUDe6YedVd1Hvuuep5AsIlqK+XefWpYTyJG5e503F2xIuT2lcU6rCSw==}
    peerDependencies:
      ws: '*'

  jackspeak@3.4.3:
    resolution: {integrity: sha512-OGlZQpz2yfahA/Rd1Y8Cd9SIEsqvXkLVoSw/cgwhnhFMDbsQFeZYoJJ7bIZBS9BcamUW96asq/npPWugM+RQBw==}

  jiti@1.21.6:
    resolution: {integrity: sha512-2yTgeWTWzMWkHu6Jp9NKgePDaYHbntiwvYuuJLbbN9vl7DC9DvXKOB2BC3ZZ92D3cvV/aflH0osDfwpHepQ53w==}
    hasBin: true

  jose@5.6.3:
    resolution: {integrity: sha512-1Jh//hEEwMhNYPDDLwXHa2ePWgWiFNNUadVmguAAw2IJ6sj9mNxV5tGXJNqlMkJAybF6Lgw1mISDxTePP/187g==}

  js-tokens@4.0.0:
    resolution: {integrity: sha512-RdJUflcE3cUzKiMqQgsCu06FPu9UdIJO0beYbPhHN4k6apgJtifcoCtT9bcxOpYBtpD2kCM6Sbzg4CausW/PKQ==}

  js-tokens@9.0.0:
    resolution: {integrity: sha512-WriZw1luRMlmV3LGJaR6QOJjWwgLUTf89OwT2lUOyjX2dJGBwgmIkbcz+7WFZjrZM635JOIR517++e/67CP9dQ==}

  js-yaml@3.14.1:
    resolution: {integrity: sha512-okMH7OXXJ7YrN9Ok3/SXrnu4iX9yOk+25nqX4imS2npuvTYDmo/QEZoqwZkYaIDk3jVvBOTOIEgEhaLOynBS9g==}
    hasBin: true

  js-yaml@4.1.0:
    resolution: {integrity: sha512-wpxZs9NoxZaJESJGIZTyDEaYpl0FKSA+FB9aJiyemKhMwkxQg63h4T1KJgUGHpTqPDNRcmmYLugrRjJlBtWvRA==}
    hasBin: true

  jsdom@25.0.0:
    resolution: {integrity: sha512-OhoFVT59T7aEq75TVw9xxEfkXgacpqAhQaYgP9y/fDqWQCMB/b1H66RfmPm/MaeaAIU9nDwMOVTlPN51+ao6CQ==}
    engines: {node: '>=18'}
    peerDependencies:
      canvas: ^2.11.2
    peerDependenciesMeta:
      canvas:
        optional: true

  jsesc@2.5.2:
    resolution: {integrity: sha512-OYu7XEzjkCQ3C5Ps3QIZsQfNpqoJyZZA99wd9aWd05NCtC5pWOkShK2mkL6HXQR6/Cy2lbNdPlZBpuQHXE63gA==}
    engines: {node: '>=4'}
    hasBin: true

  json-buffer@3.0.1:
    resolution: {integrity: sha512-4bV5BfR2mqfQTJm+V5tPPdf+ZpuhiIvTuAB5g8kcrXOZpTT/QwwVRWBywX1ozr6lEuPdbHxwaJlm9G6mI2sfSQ==}

  json-parse-even-better-errors@2.3.1:
    resolution: {integrity: sha512-xyFwyhro/JEof6Ghe2iz2NcXoj2sloNsWr/XsERDK/oiPCfaNhl5ONfp+jQdAZRQQ0IJWNzH9zIZF7li91kh2w==}

  json-schema-traverse@0.4.1:
    resolution: {integrity: sha512-xbbCH5dCYU5T8LcEhhuh7HJ88HXuW3qsI3Y0zOZFKfZEHcpWiHU/Jxzk629Brsab/mMiHQti9wMP+845RPe3Vg==}

  json-stable-stringify-without-jsonify@1.0.1:
    resolution: {integrity: sha512-Bdboy+l7tA3OGW6FjyFHWkP5LuByj1Tk33Ljyq0axyzdk9//JSi2u3fP1QSmd1KNwq6VOKYGlAu87CisVir6Pw==}

  json-to-markdown-table@1.0.0:
    resolution: {integrity: sha512-doujwoq5AsxYhumxg+KfkuNWy7Ch7nEWmCC+5UykGm4ommJBD52oqexL7625ZK0bddlDV4fhEkX+m0j8h2n8Pw==}

  json-to-pretty-yaml@1.2.2:
    resolution: {integrity: sha512-rvm6hunfCcqegwYaG5T4yKJWxc9FXFgBVrcTZ4XfSVRwa5HA/Xs+vB/Eo9treYYHCeNM0nrSUr82V/M31Urc7A==}
    engines: {node: '>= 0.2.0'}

  json5@2.2.3:
    resolution: {integrity: sha512-XmOWe7eyHYH14cLdVPoyg+GOH3rYX++KpzrylJwSW98t3Nk+U8XOl8FWKOgwtzdb8lXGf6zYwDUzeHMWfxasyg==}
    engines: {node: '>=6'}
    hasBin: true

  jsonfile@4.0.0:
    resolution: {integrity: sha512-m6F1R3z8jjlf2imQHS2Qez5sjKWQzbuuhuJ/FKYFRZvPE3PuHcSMVZzfsLhGVOkfd20obL5SWEBew5ShlquNxg==}

  jsonfile@6.1.0:
    resolution: {integrity: sha512-5dgndWOriYSm5cnYaJNhalLNDKOqFwyDB/rr1E9ZsGciGvKPs8R2xYGCacuf3z6K1YKDz182fd+fY3cn3pMqXQ==}

  keyv@4.5.4:
    resolution: {integrity: sha512-oxVHkHR/EJf2CNXnWxRLW6mg7JyCCUcG0DtEGmL2ctUo1PNTin1PUil+r/+4r5MpVgC/fn1kjsx7mjSujKqIpw==}

  klona@2.0.6:
    resolution: {integrity: sha512-dhG34DXATL5hSxJbIexCft8FChFXtmskoZYnoPWjXQuebWYCNkVeV3KkGegCK9CP1oswI/vQibS2GY7Em/sJJA==}
    engines: {node: '>= 8'}

  knitwork@1.1.0:
    resolution: {integrity: sha512-oHnmiBUVHz1V+URE77PNot2lv3QiYU2zQf1JjOVkMt3YDKGbu8NAFr+c4mcNOhdsGrB/VpVbRwPwhiXrPhxQbw==}

  lazystream@1.0.1:
    resolution: {integrity: sha512-b94GiNHQNy6JNTrt5w6zNyffMrNkXZb3KTkCZJb2V1xaEGCk093vkZ2jk3tpaeP33/OiXC+WvK9AxUebnf5nbw==}
    engines: {node: '>= 0.6.3'}

  leaflet@1.9.4:
    resolution: {integrity: sha512-nxS1ynzJOmOlHp+iL3FyWqK89GtNL8U8rvlMOsQdTTssxZwCXh8N2NB3GDQOL+YR3XnWyZAxwQixURb+FA74PA==}

  levn@0.4.1:
    resolution: {integrity: sha512-+bT2uH4E5LGE7h/n3evcS/sQlJXCpIp6ym8OWJ5eV6+67Dsql/LaaT7qJBAt2rzfoa/5QBGBhxDix1dMt2kQKQ==}
    engines: {node: '>= 0.8.0'}

  lilconfig@2.1.0:
    resolution: {integrity: sha512-utWOt/GHzuUxnLKxB6dk81RoOeoNeHgbrXiuGk4yyF5qlRz+iIVWu56E2fqGHFrXz0QNUhLB/8nKqvRH66JKGQ==}
    engines: {node: '>=10'}

  lilconfig@3.1.2:
    resolution: {integrity: sha512-eop+wDAvpItUys0FWkHIKeC9ybYrTGbU41U5K7+bttZZeohvnY7M9dZ5kB21GNWiFT2q1OoPTvncPCgSOVO5ow==}
    engines: {node: '>=14'}

  lines-and-columns@1.2.4:
    resolution: {integrity: sha512-7ylylesZQ/PV29jhEDl3Ufjo6ZX7gCqJr5F7PKrqc93v7fzSymt1BpwEU8nAUXs8qzzvqhbjhK5QZg6Mt/HkBg==}

  listhen@1.7.2:
    resolution: {integrity: sha512-7/HamOm5YD9Wb7CFgAZkKgVPA96WwhcTQoqtm2VTZGVbVVn3IWKRBTgrU7cchA3Q8k9iCsG8Osoi9GX4JsGM9g==}
    hasBin: true

  listr2@4.0.5:
    resolution: {integrity: sha512-juGHV1doQdpNT3GSTs9IUN43QJb7KHdF9uqg7Vufs/tG9VTzpFphqF4pm/ICdAABGQxsyNn9CiYA3StkI6jpwA==}
    engines: {node: '>=12'}
    peerDependencies:
      enquirer: '>= 2.3.0 < 3'
    peerDependenciesMeta:
      enquirer:
        optional: true

  local-pkg@0.5.0:
    resolution: {integrity: sha512-ok6z3qlYyCDS4ZEU27HaU6x/xZa9Whf8jD4ptH5UZTQYZVYeb9bnZ3ojVhiJNLiXK1Hfc0GNbLXcmZ5plLDDBg==}
    engines: {node: '>=14'}

  locate-path@5.0.0:
    resolution: {integrity: sha512-t7hw9pI+WvuwNJXwk5zVHpyhIqzg2qTlklJOf0mVxGSbe3Fp2VieZcduNYjaLDoy6p9uGpQEGWG87WpMKlNq8g==}
    engines: {node: '>=8'}

  locate-path@6.0.0:
    resolution: {integrity: sha512-iPZK6eYjbxRu3uB4/WZ3EsEIMJFMqAoopl3R+zuq0UjcAm/MO6KCweDgPfP3elTztoKP3KtnVHxTn2NHBSDVUw==}
    engines: {node: '>=10'}

  lodash.castarray@4.4.0:
    resolution: {integrity: sha512-aVx8ztPv7/2ULbArGJ2Y42bG1mEQ5mGjpdvrbJcJFU3TbYybe+QlLS4pst9zV52ymy2in1KpFPiZnAOATxD4+Q==}

  lodash.defaults@4.2.0:
    resolution: {integrity: sha512-qjxPLHd3r5DnsdGacqOMU6pb/avJzdh9tFX2ymgoZE27BmjXrNy/y4LoaiTeAb+O3gL8AfpJGtqfX/ae2leYYQ==}

  lodash.isarguments@3.1.0:
    resolution: {integrity: sha512-chi4NHZlZqZD18a0imDHnZPrDeBbTtVN7GXMwuGdRH9qotxAjYs3aVLKc7zNOG9eddR5Ksd8rvFEBc9SsggPpg==}

  lodash.isplainobject@4.0.6:
    resolution: {integrity: sha512-oSXzaWypCMHkPC3NvBEaPHf0KsA5mvPrOPgQWDsbg8n7orZ290M0BmC/jgRZ4vcJ6DTAhjrsSYgdsW/F+MFOBA==}

  lodash.merge@4.6.2:
    resolution: {integrity: sha512-0KpjqXRVvrYyCsX1swR/XTK0va6VQkQM6MNo7PqW77ByjAhoARA8EfrP1N4+KlKj8YS0ZUCtRT/YUuhyYDujIQ==}

  lodash.sortby@4.7.0:
    resolution: {integrity: sha512-HDWXG8isMntAyRF5vZ7xKuEvOhT4AhlRt/3czTSjvGUxjYCBVRQY48ViDHyfYz9VIoBkW4TMGQNapx+l3RUwdA==}

  lodash.startcase@4.4.0:
    resolution: {integrity: sha512-+WKqsK294HMSc2jEbNgpHpd0JfIBhp7rEV4aqXWqFr6AlXov+SlcgB1Fv01y2kGe3Gc8nMW7VA0SrGuSkRfIEg==}

  lodash@4.17.21:
    resolution: {integrity: sha512-v2kDEe57lecTulaDIuNTPy3Ry4gLGJ6Z1O3vE1krgXZNrsQ+LFTGHVxVjcXPs17LhbZVGedAJv8XZ1tvj5FvSg==}

  log-symbols@4.1.0:
    resolution: {integrity: sha512-8XPvpAA8uyhfteu8pIvQxpJZ7SYYdpUivZpGy6sFsBuKRY/7rQGavedeB8aK+Zkyq6upMFVL/9AW6vOYzfRyLg==}
    engines: {node: '>=10'}

  log-update@4.0.0:
    resolution: {integrity: sha512-9fkkDevMefjg0mmzWFBW8YkFP91OrizzkW3diF7CpG+S2EYdy4+TVfGwz1zeF8x7hCx1ovSPTOE9Ngib74qqUg==}
    engines: {node: '>=10'}

  longest-streak@3.1.0:
    resolution: {integrity: sha512-9Ri+o0JYgehTaVBBDoMqIl8GXtbWg711O3srftcHhZ0dqnETqLaoIK0x17fUw9rFSlK/0NlsKe0Ahhyl5pXE2g==}

  loose-envify@1.4.0:
    resolution: {integrity: sha512-lyuxPGr/Wfhrlem2CL/UcnUc1zcqKAImBDzukY7Y5F/yQiNdko6+fRLevlw1HgMySw7f611UIY408EtxRSoK3Q==}
    hasBin: true

  loupe@3.1.1:
    resolution: {integrity: sha512-edNu/8D5MKVfGVFRhFf8aAxiTM6Wumfz5XsaatSxlD3w4R1d/WEKUTydCdPGbl9K7QG/Ca3GnDV2sIKIpXRQcw==}

  lower-case-first@2.0.2:
    resolution: {integrity: sha512-EVm/rR94FJTZi3zefZ82fLWab+GX14LJN4HrWBcuo6Evmsl9hEfnqxgcHCKb9q+mNf6EVdsjx/qucYFIIB84pg==}

  lower-case@2.0.2:
    resolution: {integrity: sha512-7fm3l3NAF9WfN6W3JOmf5drwpVqX78JtoGJ3A6W0a6ZnldM41w2fV5D490psKFTpMds8TJse/eHLFFsNHHjHgg==}

  lowlight@3.1.0:
    resolution: {integrity: sha512-CEbNVoSikAxwDMDPjXlqlFYiZLkDJHwyGu/MfOsJnF3d7f3tds5J3z8s/l9TMXhzfsJCCJEAsD78842mwmg0PQ==}

  lru-cache@10.4.3:
    resolution: {integrity: sha512-JNAzZcXrCt42VGLuYz0zfAzDfAvJWW6AfYlDBQyDV5DClI2m5sAmK+OIO7s59XfsRsWHp02jAJrRadPRGTt6SQ==}

  lru-cache@4.1.5:
    resolution: {integrity: sha512-sWZlbEP2OsHNkXrMl5GYk/jKk70MBng6UU4YI/qGDYbgf6YbP4EvmqISbXCoJiRKs+1bSpFHVgQxvJ17F2li5g==}

  lru-cache@5.1.1:
    resolution: {integrity: sha512-KpNARQA3Iwv+jTA0utUVVbrh+Jlrr1Fv0e56GGzAFOXN7dk/FviaDW8LHmK52DlcH4WP2n6gI8vN1aesBFgo9w==}

  magic-string@0.30.11:
    resolution: {integrity: sha512-+Wri9p0QHMy+545hKww7YAu5NyzF8iomPL/RQazugQ9+Ez4Ic3mERMd8ZTX5rfK944j+560ZJi8iAwgak1Ac7A==}

  magicast@0.2.11:
    resolution: {integrity: sha512-6saXbRDA1HMkqbsvHOU6HBjCVgZT460qheRkLhJQHWAbhXoWESI3Kn/dGGXyKs15FFKR85jsUqFx2sMK0wy/5g==}

  make-dir@3.1.0:
    resolution: {integrity: sha512-g3FeP20LNwhALb/6Cz6Dd4F2ngze0jz7tbzrD2wAV+o9FeNHe4rL+yK2md0J/fiSf1sa1ADhXqi5+oVwOM/eGw==}
    engines: {node: '>=8'}

  map-cache@0.2.2:
    resolution: {integrity: sha512-8y/eV9QQZCiyn1SprXSrCmqJN0yNRATe+PO8ztwqrvrbdRLA3eYJF0yaR0YayLWkMbsQSKWS9N2gPcGEc4UsZg==}
    engines: {node: '>=0.10.0'}

  markdown-table@3.0.3:
    resolution: {integrity: sha512-Z1NL3Tb1M9wH4XESsCDEksWoKTdlUafKc4pt0GRwjUyXaCFZ+dc3g2erqB6zm3szA2IUSi7VnPI+o/9jnxh9hw==}

  mdast-util-find-and-replace@3.0.1:
    resolution: {integrity: sha512-SG21kZHGC3XRTSUhtofZkBzZTJNM5ecCi0SK2IMKmSXR8vO3peL+kb1O0z7Zl83jKtutG4k5Wv/W7V3/YHvzPA==}

  mdast-util-from-markdown@2.0.1:
    resolution: {integrity: sha512-aJEUyzZ6TzlsX2s5B4Of7lN7EQtAxvtradMMglCQDyaTFgse6CmtmdJ15ElnVRlCg1vpNyVtbem0PWzlNieZsA==}

  mdast-util-gfm-autolink-literal@2.0.0:
    resolution: {integrity: sha512-FyzMsduZZHSc3i0Px3PQcBT4WJY/X/RCtEJKuybiC6sjPqLv7h1yqAkmILZtuxMSsUyaLUWNp71+vQH2zqp5cg==}

  mdast-util-gfm-footnote@2.0.0:
    resolution: {integrity: sha512-5jOT2boTSVkMnQ7LTrd6n/18kqwjmuYqo7JUPe+tRCY6O7dAuTFMtTPauYYrMPpox9hlN0uOx/FL8XvEfG9/mQ==}

  mdast-util-gfm-strikethrough@2.0.0:
    resolution: {integrity: sha512-mKKb915TF+OC5ptj5bJ7WFRPdYtuHv0yTRxK2tJvi+BDqbkiG7h7u/9SI89nRAYcmap2xHQL9D+QG/6wSrTtXg==}

  mdast-util-gfm-table@2.0.0:
    resolution: {integrity: sha512-78UEvebzz/rJIxLvE7ZtDd/vIQ0RHv+3Mh5DR96p7cS7HsBhYIICDBCu8csTNWNO6tBWfqXPWekRuj2FNOGOZg==}

  mdast-util-gfm-task-list-item@2.0.0:
    resolution: {integrity: sha512-IrtvNvjxC1o06taBAVJznEnkiHxLFTzgonUdy8hzFVeDun0uTjxxrRGVaNFqkU1wJR3RBPEfsxmU6jDWPofrTQ==}

  mdast-util-gfm@3.0.0:
    resolution: {integrity: sha512-dgQEX5Amaq+DuUqf26jJqSK9qgixgd6rYDHAv4aTBuA92cTknZlKpPfa86Z/s8Dj8xsAQpFfBmPUHWJBWqS4Bw==}

  mdast-util-phrasing@4.1.0:
    resolution: {integrity: sha512-TqICwyvJJpBwvGAMZjj4J2n0X8QWp21b9l0o7eXyVJ25YNWYbJDVIyD1bZXE6WtV6RmKJVYmQAKWa0zWOABz2w==}

  mdast-util-to-hast@13.2.0:
    resolution: {integrity: sha512-QGYKEuUsYT9ykKBCMOEDLsU5JRObWQusAolFMeko/tYPufNkRffBAQjIE+99jbA87xv6FgmjLtwjh9wBWajwAA==}

  mdast-util-to-markdown@2.1.0:
    resolution: {integrity: sha512-SR2VnIEdVNCJbP6y7kVTJgPLifdr8WEU440fQec7qHoHOUz/oJ2jmNRqdDQ3rbiStOXb2mCDGTuwsK5OPUgYlQ==}

  mdast-util-to-string@4.0.0:
    resolution: {integrity: sha512-0H44vDimn51F0YwvxSJSm0eCDOJTRlmN0R1yBh4HLj9wiV1Dn0QoXGbvFAWj2hSItVTlCmBF1hqKlIyUBVFLPg==}

  merge-anything@5.1.7:
    resolution: {integrity: sha512-eRtbOb1N5iyH0tkQDAoQ4Ipsp/5qSR79Dzrz8hEPxRX10RWWR/iQXdoKmBSRCThY1Fh5EhISDtpSc93fpxUniQ==}
    engines: {node: '>=12.13'}

  merge-stream@2.0.0:
    resolution: {integrity: sha512-abv/qOcuPfk3URPfDzmZU1LKmuw8kT+0nIHvKrKgFrwifol/doWcdA4ZqsWQ8ENrFKkd67Mfpo/LovbIUsbt3w==}

  merge2@1.4.1:
    resolution: {integrity: sha512-8q7VEgMJW4J8tcfVPy8g09NcQwZdbwFEqhe/WZkoIzjn/3TGDwtOCYtXGxA3O8tPzpczCCDgv+P2P5y00ZJOOg==}
    engines: {node: '>= 8'}

  meros@1.3.0:
    resolution: {integrity: sha512-2BNGOimxEz5hmjUG2FwoxCt5HN7BXdaWyFqEwxPTrJzVdABtrL4TiHTcsWSFAxPQ/tOnEaQEJh3qWq71QRMY+w==}
    engines: {node: '>=13'}
    peerDependencies:
      '@types/node': '>=13'
    peerDependenciesMeta:
      '@types/node':
        optional: true

  micromark-core-commonmark@2.0.1:
    resolution: {integrity: sha512-CUQyKr1e///ZODyD1U3xit6zXwy1a8q2a1S1HKtIlmgvurrEpaw/Y9y6KSIbF8P59cn/NjzHyO+Q2fAyYLQrAA==}

  micromark-extension-gfm-autolink-literal@2.1.0:
    resolution: {integrity: sha512-oOg7knzhicgQ3t4QCjCWgTmfNhvQbDDnJeVu9v81r7NltNCVmhPy1fJRX27pISafdjL+SVc4d3l48Gb6pbRypw==}

  micromark-extension-gfm-footnote@2.1.0:
    resolution: {integrity: sha512-/yPhxI1ntnDNsiHtzLKYnE3vf9JZ6cAisqVDauhp4CEHxlb4uoOTxOCJ+9s51bIB8U1N1FJ1RXOKTIlD5B/gqw==}

  micromark-extension-gfm-strikethrough@2.1.0:
    resolution: {integrity: sha512-ADVjpOOkjz1hhkZLlBiYA9cR2Anf8F4HqZUO6e5eDcPQd0Txw5fxLzzxnEkSkfnD0wziSGiv7sYhk/ktvbf1uw==}

  micromark-extension-gfm-table@2.1.0:
    resolution: {integrity: sha512-Ub2ncQv+fwD70/l4ou27b4YzfNaCJOvyX4HxXU15m7mpYY+rjuWzsLIPZHJL253Z643RpbcP1oeIJlQ/SKW67g==}

  micromark-extension-gfm-tagfilter@2.0.0:
    resolution: {integrity: sha512-xHlTOmuCSotIA8TW1mDIM6X2O1SiX5P9IuDtqGonFhEK0qgRI4yeC6vMxEV2dgyr2TiD+2PQ10o+cOhdVAcwfg==}

  micromark-extension-gfm-task-list-item@2.1.0:
    resolution: {integrity: sha512-qIBZhqxqI6fjLDYFTBIa4eivDMnP+OZqsNwmQ3xNLE4Cxwc+zfQEfbs6tzAo2Hjq+bh6q5F+Z8/cksrLFYWQQw==}

  micromark-extension-gfm@3.0.0:
    resolution: {integrity: sha512-vsKArQsicm7t0z2GugkCKtZehqUm31oeGBV/KVSorWSy8ZlNAv7ytjFhvaryUiCUJYqs+NoE6AFhpQvBTM6Q4w==}

  micromark-factory-destination@2.0.0:
    resolution: {integrity: sha512-j9DGrQLm/Uhl2tCzcbLhy5kXsgkHUrjJHg4fFAeoMRwJmJerT9aw4FEhIbZStWN8A3qMwOp1uzHr4UL8AInxtA==}

  micromark-factory-label@2.0.0:
    resolution: {integrity: sha512-RR3i96ohZGde//4WSe/dJsxOX6vxIg9TimLAS3i4EhBAFx8Sm5SmqVfR8E87DPSR31nEAjZfbt91OMZWcNgdZw==}

  micromark-factory-space@2.0.0:
    resolution: {integrity: sha512-TKr+LIDX2pkBJXFLzpyPyljzYK3MtmllMUMODTQJIUfDGncESaqB90db9IAUcz4AZAJFdd8U9zOp9ty1458rxg==}

  micromark-factory-title@2.0.0:
    resolution: {integrity: sha512-jY8CSxmpWLOxS+t8W+FG3Xigc0RDQA9bKMY/EwILvsesiRniiVMejYTE4wumNc2f4UbAa4WsHqe3J1QS1sli+A==}

  micromark-factory-whitespace@2.0.0:
    resolution: {integrity: sha512-28kbwaBjc5yAI1XadbdPYHX/eDnqaUFVikLwrO7FDnKG7lpgxnvk/XGRhX/PN0mOZ+dBSZ+LgunHS+6tYQAzhA==}

  micromark-util-character@2.1.0:
    resolution: {integrity: sha512-KvOVV+X1yLBfs9dCBSopq/+G1PcgT3lAK07mC4BzXi5E7ahzMAF8oIupDDJ6mievI6F+lAATkbQQlQixJfT3aQ==}

  micromark-util-chunked@2.0.0:
    resolution: {integrity: sha512-anK8SWmNphkXdaKgz5hJvGa7l00qmcaUQoMYsBwDlSKFKjc6gjGXPDw3FNL3Nbwq5L8gE+RCbGqTw49FK5Qyvg==}

  micromark-util-classify-character@2.0.0:
    resolution: {integrity: sha512-S0ze2R9GH+fu41FA7pbSqNWObo/kzwf8rN/+IGlW/4tC6oACOs8B++bh+i9bVyNnwCcuksbFwsBme5OCKXCwIw==}

  micromark-util-combine-extensions@2.0.0:
    resolution: {integrity: sha512-vZZio48k7ON0fVS3CUgFatWHoKbbLTK/rT7pzpJ4Bjp5JjkZeasRfrS9wsBdDJK2cJLHMckXZdzPSSr1B8a4oQ==}

  micromark-util-decode-numeric-character-reference@2.0.1:
    resolution: {integrity: sha512-bmkNc7z8Wn6kgjZmVHOX3SowGmVdhYS7yBpMnuMnPzDq/6xwVA604DuOXMZTO1lvq01g+Adfa0pE2UKGlxL1XQ==}

  micromark-util-decode-string@2.0.0:
    resolution: {integrity: sha512-r4Sc6leeUTn3P6gk20aFMj2ntPwn6qpDZqWvYmAG6NgvFTIlj4WtrAudLi65qYoaGdXYViXYw2pkmn7QnIFasA==}

  micromark-util-encode@2.0.0:
    resolution: {integrity: sha512-pS+ROfCXAGLWCOc8egcBvT0kf27GoWMqtdarNfDcjb6YLuV5cM3ioG45Ys2qOVqeqSbjaKg72vU+Wby3eddPsA==}

  micromark-util-html-tag-name@2.0.0:
    resolution: {integrity: sha512-xNn4Pqkj2puRhKdKTm8t1YHC/BAjx6CEwRFXntTaRf/x16aqka6ouVoutm+QdkISTlT7e2zU7U4ZdlDLJd2Mcw==}

  micromark-util-normalize-identifier@2.0.0:
    resolution: {integrity: sha512-2xhYT0sfo85FMrUPtHcPo2rrp1lwbDEEzpx7jiH2xXJLqBuy4H0GgXk5ToU8IEwoROtXuL8ND0ttVa4rNqYK3w==}

  micromark-util-resolve-all@2.0.0:
    resolution: {integrity: sha512-6KU6qO7DZ7GJkaCgwBNtplXCvGkJToU86ybBAUdavvgsCiG8lSSvYxr9MhwmQ+udpzywHsl4RpGJsYWG1pDOcA==}

  micromark-util-sanitize-uri@2.0.0:
    resolution: {integrity: sha512-WhYv5UEcZrbAtlsnPuChHUAsu/iBPOVaEVsntLBIdpibO0ddy8OzavZz3iL2xVvBZOpolujSliP65Kq0/7KIYw==}

  micromark-util-subtokenize@2.0.1:
    resolution: {integrity: sha512-jZNtiFl/1aY73yS3UGQkutD0UbhTt68qnRpw2Pifmz5wV9h8gOVsN70v+Lq/f1rKaU/W8pxRe8y8Q9FX1AOe1Q==}

  micromark-util-symbol@2.0.0:
    resolution: {integrity: sha512-8JZt9ElZ5kyTnO94muPxIGS8oyElRJaiJO8EzV6ZSyGQ1Is8xwl4Q45qU5UOg+bGH4AikWziz0iN4sFLWs8PGw==}

  micromark-util-types@2.0.0:
    resolution: {integrity: sha512-oNh6S2WMHWRZrmutsRmDDfkzKtxF+bc2VxLC9dvtrDIRFln627VsFP6fLMgTryGDljgLPjkrzQSDcPrjPyDJ5w==}

  micromark@4.0.0:
    resolution: {integrity: sha512-o/sd0nMof8kYff+TqcDx3VSrgBTcZpSvYcAHIfHhv5VAuNmisCxjhx6YmxS8PFEpb9z5WKWKPdzf0jM23ro3RQ==}

  micromatch@4.0.7:
    resolution: {integrity: sha512-LPP/3KorzCwBxfeUuZmaR6bG2kdeHSbe0P2tY3FLRU4vYrjYz5hI4QZwV0njUx3jeuKe67YukQ1LSPZBKDqO/Q==}
    engines: {node: '>=8.6'}

  mime-db@1.52.0:
    resolution: {integrity: sha512-sPU4uV7dYlvtWJxwwxHD0PuihVNiE7TyAbQ5SWxDCB9mUYvOgroQOwYQQOKPJ8CIbE+1ETVlOoK1UC2nU3gYvg==}
    engines: {node: '>= 0.6'}

  mime-types@2.1.35:
    resolution: {integrity: sha512-ZDY+bPm5zTTF+YpCrAU9nK0UgICYPT0QtT1NZWFv4s++TNkcgVaT0g6+4R2uI4MjQjzysHB1zxuWL50hzaeXiw==}
    engines: {node: '>= 0.6'}

  mime@1.6.0:
    resolution: {integrity: sha512-x0Vn8spI+wuJ1O6S7gnbaQg8Pxh4NNHb7KSINmEWKiPE4RKOplvijn+NkmYmmRgP68mc70j2EbeTFRsrswaQeg==}
    engines: {node: '>=4'}
    hasBin: true

  mime@3.0.0:
    resolution: {integrity: sha512-jSCU7/VB1loIWBZe14aEYHU/+1UMEHoaO7qxCOVJOw9GgH72VAWppxNcjU+x9a2k3GSIBXNKxXQFqRvvZ7vr3A==}
    engines: {node: '>=10.0.0'}
    hasBin: true

  mime@4.0.4:
    resolution: {integrity: sha512-v8yqInVjhXyqP6+Kw4fV3ZzeMRqEW6FotRsKXjRS5VMTNIuXsdRoAvklpoRgSqXm6o9VNH4/C0mgedko9DdLsQ==}
    engines: {node: '>=16'}
    hasBin: true

  mimic-fn@2.1.0:
    resolution: {integrity: sha512-OqbOk5oEQeAZ8WXWydlu9HJjz9WVdEIvamMCcXmuqUYjTknH/sqsWvhQ3vgwKFRR1HpjvNBKQ37nbJgYzGqGcg==}
    engines: {node: '>=6'}

  mimic-fn@4.0.0:
    resolution: {integrity: sha512-vqiC06CuhBTUdZH+RYl8sFrL096vA45Ok5ISO6sE/Mr1jRbGH4Csnhi8f3wKVl7x8mO4Au7Ir9D3Oyv1VYMFJw==}
    engines: {node: '>=12'}

  minimatch@3.1.2:
    resolution: {integrity: sha512-J7p63hRiAjw1NDEww1W7i37+ByIrOWO5XQQAzZ3VOcL0PNybwpfmV/N05zFAzwQ9USyEcX6t3UO+K5aqBQOIHw==}

  minimatch@4.2.3:
    resolution: {integrity: sha512-lIUdtK5hdofgCTu3aT0sOaHsYR37viUuIc0rwnnDXImbwFRcumyLMeZaM0t0I/fgxS6s6JMfu0rLD1Wz9pv1ng==}
    engines: {node: '>=10'}

  minimatch@5.1.6:
    resolution: {integrity: sha512-lKwV/1brpG6mBUFHtb7NUmtABCb2WZZmm2wNiOA5hAb8VdCS4B3dtMWyvcoViccwAW/COERjXLt0zP1zXUN26g==}
    engines: {node: '>=10'}

  minimatch@9.0.5:
    resolution: {integrity: sha512-G6T0ZX48xgozx7587koeX9Ys2NYy6Gmv//P89sEte9V9whIapMNF4idKxnW2QtCcLiTWlb/wfCabAtAFWhhBow==}
    engines: {node: '>=16 || 14 >=14.17'}

  minimist@1.2.8:
    resolution: {integrity: sha512-2yyAR8qBkN3YuheJanUpWC5U3bb5osDywNB8RzDVlDwDHbocAJveqqj1u8+SVD7jkWT4yvsHCpWqqWqAxb0zCA==}

  minipass@3.3.6:
    resolution: {integrity: sha512-DxiNidxSEK+tHG6zOIklvNOwm3hvCrbUrdtzY74U6HKTJxvIDfOUL5W5P2Ghd3DTkhhKPYGqeNUIh5qcM4YBfw==}
    engines: {node: '>=8'}

  minipass@5.0.0:
    resolution: {integrity: sha512-3FnjYuehv9k6ovOEbyOswadCDPX1piCfhV8ncmYtHOjuPwylVWsghTLo7rabjC3Rx5xD4HDx8Wm1xnMF7S5qFQ==}
    engines: {node: '>=8'}

  minipass@7.1.2:
    resolution: {integrity: sha512-qOOzS1cBTWYF4BH8fVePDBOO9iptMnGUEZwNc/cMWnTV2nVLZ7VoNWEPHkYczZA0pdoA7dl6e7FL659nX9S2aw==}
    engines: {node: '>=16 || 14 >=14.17'}

  minizlib@2.1.2:
    resolution: {integrity: sha512-bAxsR8BVfj60DWXHE3u30oHzfl4G7khkSuPW+qvpd7jFRHm7dLxOjUk1EHACJ/hxLY8phGJ0YhYHZo7jil7Qdg==}
    engines: {node: '>= 8'}

  mkdirp@1.0.4:
    resolution: {integrity: sha512-vVqVZQyf3WLx2Shd0qJ9xuvqgAyKPLAiqITEtqW0oIUjzo3PePDd6fW9iFz30ef7Ysp/oiWqbhszeGWW2T6Gzw==}
    engines: {node: '>=10'}
    hasBin: true

  mlly@1.7.1:
    resolution: {integrity: sha512-rrVRZRELyQzrIUAVMHxP97kv+G786pHmOKzuFII8zDYahFBS7qnHh2AlYSl1GAHhaMPCz6/oHjVMcfFYgFYHgA==}

  mri@1.2.0:
    resolution: {integrity: sha512-tzzskb3bG8LvYGFF/mDTpq3jpI6Q9wc3LEmBaghu+DdCssd1FakN7Bc0hVNmEyGq1bq3RgfkCb3cmQLpNPOroA==}
    engines: {node: '>=4'}

  mrmime@2.0.0:
    resolution: {integrity: sha512-eu38+hdgojoyq63s+yTpN4XMBdt5l8HhMhc4VKLO9KM5caLIBvUm4thi7fFaxyTmCKeNnXZ5pAlBwCUnhA09uw==}
    engines: {node: '>=10'}

  ms@2.0.0:
    resolution: {integrity: sha512-Tpp60P6IUJDTuOq/5Z8cdskzJujfwqfOTkrwIwj7IRISpnkJnT6SyJ4PCPnGMoFjC9ddhal5KVIYtAt97ix05A==}

  ms@2.1.2:
    resolution: {integrity: sha512-sGkPx+VjMtmA6MX27oA4FBFELFCZZ4S4XqeGOXCv68tT+jb3vk/RyaKWP0PTKyWtmLSM0b+adUTEvbs1PEaH2w==}

  ms@2.1.3:
    resolution: {integrity: sha512-6FlzubTLZG3J2a/NVCAleEhjzq5oxgHyaCU9yYXvcLsvoVaHJq/s5xXI6/XXP6tz7R9xAOtHnSO/tXtF3WRTlA==}

  mute-stream@0.0.8:
    resolution: {integrity: sha512-nnbWWOkoWyUsTjKrhgD0dcz22mdkSnpYqbEjIm2nhwhuxlSkpywJmBo8h0ZqJdkp73mb90SssHkN4rsRaBAfAA==}

  mz@2.7.0:
    resolution: {integrity: sha512-z81GNO7nnYMEhrGh9LeymoE4+Yr0Wn5McHIZMK5cfQCl+NDX08sCZgUc9/6MHni9IWuFLm1Z3HTCXu2z9fN62Q==}

  nanoid@3.3.7:
    resolution: {integrity: sha512-eSRppjcPIatRIMC1U6UngP8XFcz8MQWGQdt1MTBQ7NaAmvXDfvNxbvWV3x2y6CdEUciCSsDHDQZbhYaB8QEo2g==}
    engines: {node: ^10 || ^12 || ^13.7 || ^14 || >=15.0.1}
    hasBin: true

  natural-compare@1.4.0:
    resolution: {integrity: sha512-OWND8ei3VtNC9h7V60qff3SVobHr996CTwgxubgyQYEpg290h9J0buyECNNJexkFm5sOajh5G116RYA1c8ZMSw==}

  nitropack@2.9.7:
    resolution: {integrity: sha512-aKXvtNrWkOCMsQbsk4A0qQdBjrJ1ZcvwlTQevI/LAgLWLYc5L7Q/YiYxGLal4ITyNSlzir1Cm1D2ZxnYhmpMEw==}
    engines: {node: ^16.11.0 || >=17.0.0}
    hasBin: true
    peerDependencies:
      xml2js: ^0.6.2
    peerDependenciesMeta:
      xml2js:
        optional: true

  no-case@3.0.4:
    resolution: {integrity: sha512-fgAN3jGAh+RoxUGZHTSOLJIqUc2wmoBwGR4tbpNAKmmovFoWq0OdRkb0VkldReO2a2iBT/OEulG9XSUc10r3zg==}

  node-addon-api@7.1.1:
    resolution: {integrity: sha512-5m3bsyrjFWE1xf7nz7YXdN4udnVtXK6/Yfgn5qnahL6bCkf2yKt4k3nuTKAtT4r3IG8JNR2ncsIMdZuAzJjHQQ==}

  node-domexception@1.0.0:
    resolution: {integrity: sha512-/jKZoMpw0F8GRwl4/eLROPA3cfcXtLApP0QzLmUT/HuPCZWyB7IY9ZrMeKw2O/nFIqPQB3PVM9aYm0F312AXDQ==}
    engines: {node: '>=10.5.0'}

  node-emoji@1.11.0:
    resolution: {integrity: sha512-wo2DpQkQp7Sjm2A0cq+sN7EHKO6Sl0ctXeBdFZrL9T9+UywORbufTcTZxom8YqpLQt/FqNMUkOpkZrJVYSKD3A==}

  node-emoji@2.1.3:
    resolution: {integrity: sha512-E2WEOVsgs7O16zsURJ/eH8BqhF029wGpEOnv7Urwdo2wmQanOACwJQh0devF9D9RhoZru0+9JXIS0dBXIAz+lA==}
    engines: {node: '>=18'}

  node-fetch-native@1.6.4:
    resolution: {integrity: sha512-IhOigYzAKHd244OC0JIMIUrjzctirCmPkaIfhDeGcEETWof5zKYUW7e7MYvChGWh/4CJeXEgsRyGzuF334rOOQ==}

  node-fetch@2.7.0:
    resolution: {integrity: sha512-c4FRfUm/dbcWZ7U+1Wq0AwCyFL+3nt2bEw05wfxSz+DWpWsitgmSgYmy2dQdWyKC1694ELPqMs/YzUSNozLt8A==}
    engines: {node: 4.x || >=6.0.0}
    peerDependencies:
      encoding: ^0.1.0
    peerDependenciesMeta:
      encoding:
        optional: true

  node-fetch@3.3.2:
    resolution: {integrity: sha512-dRB78srN/l6gqWulah9SrxeYnxeddIG30+GOqK/9OlLVyLg3HPnr6SqOWTWOXKRwC2eGYCkZ59NNuSgvSrpgOA==}
    engines: {node: ^12.20.0 || ^14.13.1 || >=16.0.0}

  node-forge@1.3.1:
    resolution: {integrity: sha512-dPEtOeMvF9VMcYV/1Wb8CPoVAXtp6MKMlcbAt4ddqmGqUJ6fQZFXkNZNkNlfevtNkGtaSoXf/vNNNSvgrdXwtA==}
    engines: {node: '>= 6.13.0'}

  node-gyp-build@4.8.1:
    resolution: {integrity: sha512-OSs33Z9yWr148JZcbZd5WiAXhh/n9z8TxQcdMhIOlpN9AhWpLfvVFO73+m77bBABQMaY9XSvIa+qk0jlI7Gcaw==}
    hasBin: true

  node-int64@0.4.0:
    resolution: {integrity: sha512-O5lz91xSOeoXP6DulyHfllpq+Eg00MWitZIbtPfoSEvqIHdl5gfcY6hYzDWnj0qD5tz52PI08u9qUvSVeUBeHw==}

  node-releases@2.0.18:
    resolution: {integrity: sha512-d9VeXT4SJ7ZeOqGX6R5EM022wpL+eWPooLI+5UpWn2jCT1aosUQEhQP214x33Wkwx3JQMvIm+tIoVOdodFS40g==}

  nopt@5.0.0:
    resolution: {integrity: sha512-Tbj67rffqceeLpcRXrT7vKAN8CwfPeIBgM7E6iBkmKLV7bEMwpGgYLGv0jACUsECaa/vuxP0IjEont6umdMgtQ==}
    engines: {node: '>=6'}
    hasBin: true

  normalize-path@2.1.1:
    resolution: {integrity: sha512-3pKJwH184Xo/lnH6oyP1q2pMd7HcypqqmRs91/6/i2CGtWwIKGCkOOMTm/zXbgTEWHw1uNpNi/igc3ePOYHb6w==}
    engines: {node: '>=0.10.0'}

  normalize-path@3.0.0:
    resolution: {integrity: sha512-6eZs5Ls3WtCisHWp9S2GUy8dqkpGi4BVSz3GaqiE6ezub0512ESztXUwUB6C6IKbQkY2Pnb/mD4WYojCRwcwLA==}
    engines: {node: '>=0.10.0'}

  normalize-range@0.1.2:
    resolution: {integrity: sha512-bdok/XvKII3nUpklnV6P2hxtMNrCboOjAcyBuQnWEhO665FwrSNRxU+AqpsyvO6LgGYPspN+lu5CLtw4jPRKNA==}
    engines: {node: '>=0.10.0'}

  normalize.css@8.0.1:
    resolution: {integrity: sha512-qizSNPO93t1YUuUhP22btGOo3chcvDFqFaj2TRybP0DMxkHOCTYwp3n34fel4a31ORXy4m1Xq0Gyqpb5m33qIg==}

  npm-run-path@4.0.1:
    resolution: {integrity: sha512-S48WzZW777zhNIrn7gxOlISNAqi9ZC/uQFnRdbeIHhZhCA6UqpkOT8T1G7BvfdgP4Er8gF4sUbaS0i7QvIfCWw==}
    engines: {node: '>=8'}

  npm-run-path@5.3.0:
    resolution: {integrity: sha512-ppwTtiJZq0O/ai0z7yfudtBpWIoxM8yE6nHi1X47eFR2EWORqfbu6CnPlNsjeN683eT0qG6H/Pyf9fCcvjnnnQ==}
    engines: {node: ^12.20.0 || ^14.13.1 || >=16.0.0}

  npmlog@5.0.1:
    resolution: {integrity: sha512-AqZtDUWOMKs1G/8lwylVjrdYgqA4d9nu8hc+0gzRxlDb1I10+FHBGMXs6aiQHFdCUUlqH99MUMuLfzWDNDtfxw==}
    deprecated: This package is no longer supported.

  nullthrows@1.1.1:
    resolution: {integrity: sha512-2vPPEi+Z7WqML2jZYddDIfy5Dqb0r2fze2zTxNNknZaFpVHU3mFB3R+DWeJWGVx0ecvttSGlJTI+WG+8Z4cDWw==}

  num2fraction@1.2.2:
    resolution: {integrity: sha512-Y1wZESM7VUThYY+4W+X4ySH2maqcA+p7UR+w8VWNWVAd6lwuXXWz/w/Cz43J/dI2I+PS6wD5N+bJUF+gjWvIqg==}

  nwsapi@2.2.12:
    resolution: {integrity: sha512-qXDmcVlZV4XRtKFzddidpfVP4oMSGhga+xdMc25mv8kaLUHtgzCDhUxkrN8exkGdTlLNaXj7CV3GtON7zuGZ+w==}

  nypm@0.3.9:
    resolution: {integrity: sha512-BI2SdqqTHg2d4wJh8P9A1W+bslg33vOE9IZDY6eR2QC+Pu1iNBVZUqczrd43rJb+fMzHU7ltAYKsEFY/kHMFcw==}
    engines: {node: ^14.16.0 || >=16.10.0}
    hasBin: true

  object-assign@4.1.1:
    resolution: {integrity: sha512-rJgTQnkUnH1sFw8yT6VSU3zD3sWmu6sZhIseY8VX+GRu3P6F7Fu+JNDoXfklElbLJSnc3FUQHVe4cU5hj+BcUg==}
    engines: {node: '>=0.10.0'}

  object-hash@2.2.0:
    resolution: {integrity: sha512-gScRMn0bS5fH+IuwyIFgnh9zBdo4DV+6GhygmWM9HyNJSgS0hScp1f5vjtm7oIIOiT9trXrShAkLFSc2IqKNgw==}
    engines: {node: '>= 6'}

  object-hash@3.0.0:
    resolution: {integrity: sha512-RSn9F68PjH9HqtltsSnqYC1XXoWe9Bju5+213R98cNGttag9q9yAOTzdbsqvIa7aNm5WffBZFpWYr2aWrklWAw==}
    engines: {node: '>= 6'}

  ofetch@1.3.4:
    resolution: {integrity: sha512-KLIET85ik3vhEfS+3fDlc/BAZiAp+43QEC/yCo5zkNoY2YaKvNkOaFr/6wCFgFH1kuYQM5pMNi0Tg8koiIemtw==}

  ohash@1.1.3:
    resolution: {integrity: sha512-zuHHiGTYTA1sYJ/wZN+t5HKZaH23i4yI1HMwbuXm24Nid7Dv0KcuRlKoNKS9UNfAVSBlnGLcuQrnOKWOZoEGaw==}

  on-finished@2.4.1:
    resolution: {integrity: sha512-oVlzkg3ENAhCk2zdv7IJwd/QUD4z2RxRwpkcGY8psCVcCYZNq4wYnVWALHM+brtuJjePWiYF/ClmuDr8Ch5+kg==}
    engines: {node: '>= 0.8'}

  once@1.4.0:
    resolution: {integrity: sha512-lNaJgI+2Q5URQBkccEKHTQOPaXdUxnZZElQTZY0MFUAuaEqe1E+Nyvgdz/aIyNi6Z9MzO5dv1H8n58/GELp3+w==}

  onetime@5.1.2:
    resolution: {integrity: sha512-kbpaSSGJTWdAY5KPVeMOKXSrPtr8C8C7wodJbcsd51jRnmD+GZu8Y0VoU6Dm5Z4vWr0Ig/1NKuWRKf7j5aaYSg==}
    engines: {node: '>=6'}

  onetime@6.0.0:
    resolution: {integrity: sha512-1FlR+gjXK7X+AsAHso35MnyN5KqGwJRi/31ft6x0M194ht7S+rWAvd7PHss9xSKMzE0asv1pyIHaJYq+BbacAQ==}
    engines: {node: '>=12'}

  open@8.4.2:
    resolution: {integrity: sha512-7x81NCL719oNbsq/3mh+hVrAWmFuEYUqrq/Iw3kUzH8ReypT9QQ0BLoJS7/G9k6N81XjW4qHWtjWwe/9eLy1EQ==}
    engines: {node: '>=12'}

  open@9.1.0:
    resolution: {integrity: sha512-OS+QTnw1/4vrf+9hh1jc1jnYjzSG4ttTBB8UxOwAnInG3Uo4ssetzC1ihqaIHjLJnA5GGlRl6QlZXOTQhRBUvg==}
    engines: {node: '>=14.16'}

  openapi-typescript@6.7.6:
    resolution: {integrity: sha512-c/hfooPx+RBIOPM09GSxABOZhYPblDoyaGhqBkD/59vtpN21jEuWKDlM0KYTvqJVlSYjKs0tBcIdeXKChlSPtw==}
    hasBin: true

  optionator@0.9.4:
    resolution: {integrity: sha512-6IpQ7mKUxRcZNLIObR0hz7lxsapSSIYNZJwXPGeF0mTVqGKFIXj1DQcMoT22S3ROcLyY/rz0PWaWZ9ayWmad9g==}
    engines: {node: '>= 0.8.0'}

  ora@5.4.1:
    resolution: {integrity: sha512-5b6Y85tPxZZ7QytO+BQzysW31HJku27cRIlkbAXaNx+BdcVi+LlRFmVXzeF6a7JCwJpyw5c4b+YSVImQIrBpuQ==}
    engines: {node: '>=10'}

  os-tmpdir@1.0.2:
    resolution: {integrity: sha512-D2FR03Vir7FIu45XBY20mTb+/ZSWB00sjU9jdQXt83gDrI4Ztz5Fs7/yy74g2N5SVQY4xY1qDr4rNddwYRVX0g==}
    engines: {node: '>=0.10.0'}

  outdent@0.5.0:
    resolution: {integrity: sha512-/jHxFIzoMXdqPzTaCpFzAAWhpkSjZPF4Vsn6jAfNpmbH/ymsmd7Qc6VE9BGn0L6YMj6uwpQLxCECpus4ukKS9Q==}

  p-filter@2.1.0:
    resolution: {integrity: sha512-ZBxxZ5sL2HghephhpGAQdoskxplTwr7ICaehZwLIlfL6acuVgZPm8yBNuRAFBGEqtD/hmUeq9eqLg2ys9Xr/yw==}
    engines: {node: '>=8'}

  p-limit@2.3.0:
    resolution: {integrity: sha512-//88mFWSJx8lxCzwdAABTJL2MyWB12+eIY7MDL2SqLmAkeKU9qxRvWuSyTjm3FUmpBEMuFfckAIqEaVGUDxb6w==}
    engines: {node: '>=6'}

  p-limit@3.1.0:
    resolution: {integrity: sha512-TYOanM3wGwNGsZN2cVTYPArw454xnXj5qmWF1bEoAc4+cU/ol7GVh7odevjp1FNHduHc3KZMcFduxU5Xc6uJRQ==}
    engines: {node: '>=10'}

  p-locate@4.1.0:
    resolution: {integrity: sha512-R79ZZ/0wAxKGu3oYMlz8jy/kbhsNrS7SKZ7PxEHBgJ5+F2mtFW2fK2cOtBh1cHYkQsbzFV7I+EoRKe6Yt0oK7A==}
    engines: {node: '>=8'}

  p-locate@5.0.0:
    resolution: {integrity: sha512-LaNjtRWUBY++zB5nE/NwcaoMylSPk+S+ZHNB1TzdbMJMny6dynpAGt7X/tl/QYq3TIeE6nxHppbo2LGymrG5Pw==}
    engines: {node: '>=10'}

  p-map@2.1.0:
    resolution: {integrity: sha512-y3b8Kpd8OAN444hxfBbFfj1FY/RjtTd8tzYwhUqNYXx0fXx2iX4maP4Qr6qhIKbQXI02wTLAda4fYUbDagTUFw==}
    engines: {node: '>=6'}

  p-map@4.0.0:
    resolution: {integrity: sha512-/bjOqmgETBYB5BoEeGVea8dmvHb2m9GLy1E9W43yeyfP6QQCZGFNa+XRceJEuDB6zqr+gKpIAmlLebMpykw/MQ==}
    engines: {node: '>=10'}

  p-try@2.2.0:
    resolution: {integrity: sha512-R4nPAVTAU0B9D35/Gk3uJf/7XYbQcyohSKdvAxIRSNghFl4e71hVoGnBNQz9cWaXxO2I10KTC+3jMdvvoKw6dQ==}
    engines: {node: '>=6'}

  package-json-from-dist@1.0.0:
    resolution: {integrity: sha512-dATvCeZN/8wQsGywez1mzHtTlP22H8OEfPrVMLNr4/eGa+ijtLn/6M5f0dY8UKNrC2O9UCU6SSoG3qRKnt7STw==}

  package-manager-detector@0.2.0:
    resolution: {integrity: sha512-E385OSk9qDcXhcM9LNSe4sdhx8a9mAPrZ4sMLW+tmxl5ZuGtPUcdFu+MPP2jbgiWAZ6Pfe5soGFMd+0Db5Vrog==}

  param-case@3.0.4:
    resolution: {integrity: sha512-RXlj7zCYokReqWpOPH9oYivUzLYZ5vAPIfEmCTNViosC78F8F0H9y7T7gG2M39ymgutxF5gcFEsyZQSph9Bp3A==}

  parent-module@1.0.1:
    resolution: {integrity: sha512-GQ2EWRpQV8/o+Aw8YqtfZZPfNRWZYkbidE9k5rpl/hC3vtHHBfGm2Ifi6qWV+coDGkrUKZAxE3Lot5kcsRlh+g==}
    engines: {node: '>=6'}

  parse-filepath@1.0.2:
    resolution: {integrity: sha512-FwdRXKCohSVeXqwtYonZTXtbGJKrn+HNyWDYVcp5yuJlesTwNH4rsmRZ+GrKAPJ5bLpRxESMeS+Rl0VCHRvB2Q==}
    engines: {node: '>=0.8'}

  parse-json@5.2.0:
    resolution: {integrity: sha512-ayCKvm/phCGxOkYRSCM82iDwct8/EonSEgCSxWxD7ve6jHggsFl4fZVQBPRNgQoKiuV/odhFrGzQXZwbifC8Rg==}
    engines: {node: '>=8'}

  parse5@7.1.2:
    resolution: {integrity: sha512-Czj1WaSVpaoj0wbhMzLmWD69anp2WH7FXMB9n1Sy8/ZFF9jolSQVMu1Ij5WIyGmcBmhk7EOndpO4mIpihVqAXw==}

  parseurl@1.3.3:
    resolution: {integrity: sha512-CiyeOxFT/JZyN5m0z9PfXw4SCBJ6Sygz1Dpl0wqjlhDEGGBP1GnsUVEL0p63hoG1fcj3fHynXi9NYO4nWOL+qQ==}
    engines: {node: '>= 0.8'}

  pascal-case@3.1.2:
    resolution: {integrity: sha512-uWlGT3YSnK9x3BQJaOdcZwrnV6hPpd8jFH1/ucpiLRPh/2zCVJKS19E4GvYHvaCcACn3foXZ0cLB9Wrx1KGe5g==}

  path-case@3.0.4:
    resolution: {integrity: sha512-qO4qCFjXqVTrcbPt/hQfhTQ+VhFsqNKOPtytgNKkKxSoEp3XPUQ8ObFuePylOIok5gjn69ry8XiULxCwot3Wfg==}

  path-exists@4.0.0:
    resolution: {integrity: sha512-ak9Qy5Q7jYb2Wwcey5Fpvg2KoAc/ZIhLSLOSBmRmygPsGwkVVt0fZa0qrtMz+m6tJTAHfZQ8FnmB4MG4LWy7/w==}
    engines: {node: '>=8'}

  path-is-absolute@1.0.1:
    resolution: {integrity: sha512-AVbw3UJ2e9bq64vSaS9Am0fje1Pa8pbGqTTsmXfaIiMpnr5DlDhfJOuLj9Sf95ZPVDAUerDfEk88MPmPe7UCQg==}
    engines: {node: '>=0.10.0'}

  path-key@3.1.1:
    resolution: {integrity: sha512-ojmeN0qd+y0jszEtoY48r0Peq5dwMEkIlCOu6Q5f41lfkswXuKtYrhgoTpLnyIcHm24Uhqx+5Tqm2InSwLhE6Q==}
    engines: {node: '>=8'}

  path-key@4.0.0:
    resolution: {integrity: sha512-haREypq7xkM7ErfgIyA0z+Bj4AGKlMSdlQE2jvJo6huWD1EdkKYV+G/T4nq0YEF2vgTT8kqMFKo1uHn950r4SQ==}
    engines: {node: '>=12'}

  path-parse@1.0.7:
    resolution: {integrity: sha512-LDJzPVEEEPR+y48z93A0Ed0yXb8pAByGWo/k5YYdYgpY2/2EsOsksJrq7lOHxryrVOn1ejG6oAp8ahvOIQD8sw==}

  path-root-regex@0.1.2:
    resolution: {integrity: sha512-4GlJ6rZDhQZFE0DPVKh0e9jmZ5egZfxTkp7bcRDuPlJXbAwhxcl2dINPUAsjLdejqaLsCeg8axcLjIbvBjN4pQ==}
    engines: {node: '>=0.10.0'}

  path-root@0.1.1:
    resolution: {integrity: sha512-QLcPegTHF11axjfojBIoDygmS2E3Lf+8+jI6wOVmNVenrKSo3mFdSGiIgdSHenczw3wPtlVMQaFVwGmM7BJdtg==}
    engines: {node: '>=0.10.0'}

  path-scurry@1.11.1:
    resolution: {integrity: sha512-Xa4Nw17FS9ApQFJ9umLiJS4orGjm7ZzwUrwamcGQuHSzDyth9boKDaycYdDcZDuqYATXw4HFXgaqWTctW/v1HA==}
    engines: {node: '>=16 || 14 >=14.18'}

  path-to-regexp@6.2.2:
    resolution: {integrity: sha512-GQX3SSMokngb36+whdpRXE+3f9V8UzyAorlYvOGx87ufGHehNTn5lCxrKtLyZ4Yl/wEKnNnr98ZzOwwDZV5ogw==}

  path-type@4.0.0:
    resolution: {integrity: sha512-gDKb8aZMDeD/tZWs9P6+q0J9Mwkdl6xMV8TjnGP3qJVJ06bdMgkbBlLU8IdfOsIsFz2BW1rNVT3XuNEl8zPAvw==}
    engines: {node: '>=8'}

  path-type@5.0.0:
    resolution: {integrity: sha512-5HviZNaZcfqP95rwpv+1HDgUamezbqdSYTyzjTvwtJSnIH+3vnbmWsItli8OFEndS984VT55M3jduxZbX351gg==}
    engines: {node: '>=12'}

  pathe@1.1.2:
    resolution: {integrity: sha512-whLdWMYL2TwI08hn8/ZqAbrVemu0LNaNNJZX73O6qaIdCTfXutsLhMkjdENX0qhsQ9uIimo4/aQOmXkoon2nDQ==}

  pathval@2.0.0:
    resolution: {integrity: sha512-vE7JKRyES09KiunauX7nd2Q9/L7lhok4smP9RZTDeD4MVs72Dp2qNFVz39Nz5a0FVEW0BJR6C0DYrq6unoziZA==}
    engines: {node: '>= 14.16'}

  perfect-debounce@1.0.0:
    resolution: {integrity: sha512-xCy9V055GLEqoFaHoC1SoLIaLmWctgCUaBaWxDZ7/Zx4CTyX7cJQLJOok/orfjZAh9kEYpjJa4d0KcJmCbctZA==}

  picocolors@0.2.1:
    resolution: {integrity: sha512-cMlDqaLEqfSaW8Z7N5Jw+lyIW869EzT73/F5lhtY9cLGoVxSXznfgfXMO0Z5K0o0Q2TkTXq+0KFsdnSe3jDViA==}

  picocolors@1.0.1:
    resolution: {integrity: sha512-anP1Z8qwhkbmu7MFP5iTt+wQKXgwzf7zTyGlcdzabySa9vd0Xt392U0rVmz9poOaBj0uHJKyyo9/upk0HrEQew==}

  picocolors@1.1.0:
    resolution: {integrity: sha512-TQ92mBOW0l3LeMeyLV6mzy/kWr8lkd/hp3mTg7wYK7zJhuBStmGMBG0BdeDZS/dZx1IukaX6Bk11zcln25o1Aw==}

  picomatch@2.3.1:
    resolution: {integrity: sha512-JU3teHTNjmE2VCGFzuY8EXzCDVwEqB2a8fsIvwaStHhAWJEeVd1o1QD80CU6+ZdEXXSLbSsuLwJjkCBWqRQUVA==}
    engines: {node: '>=8.6'}

  pify@2.3.0:
    resolution: {integrity: sha512-udgsAY+fTnvv7kI7aaxbqwWNb0AHiB0qBO89PZKPkoTmGOgdbrHDKD+0B2X4uTfJ/FT1R09r9gTsjUjNJotuog==}
    engines: {node: '>=0.10.0'}

  pify@4.0.1:
    resolution: {integrity: sha512-uB80kBFb/tfd68bVleG9T5GGsGPjJrLAUpR5PZIrhBnIaRTQRjqdJSsIKkOP6OAIFbj7GOrcudc5pNjZ+geV2g==}
    engines: {node: '>=6'}

  pirates@4.0.6:
    resolution: {integrity: sha512-saLsH7WeYYPiD25LDuLRRY/i+6HaPYr6G1OUlN39otzkSTxKnubR9RTxS3/Kk50s1g2JTgFwWQDQyplC5/SHZg==}
    engines: {node: '>= 6'}

  pkg-types@1.1.3:
    resolution: {integrity: sha512-+JrgthZG6m3ckicaOB74TwQ+tBWsFl3qVQg7mN8ulwSOElJ7gBhKzj2VkCPnZ4NlF6kEquYU+RIYNVAvzd54UA==}

  postcss-functions@3.0.0:
    resolution: {integrity: sha512-N5yWXWKA+uhpLQ9ZhBRl2bIAdM6oVJYpDojuI1nF2SzXBimJcdjFwiAouBVbO5VuOF3qA6BSFWFc3wXbbj72XQ==}

  postcss-import@15.1.0:
    resolution: {integrity: sha512-hpr+J05B2FVYUAXHeK1YyI267J/dDDhMU6B6civm8hSY1jYJnBXxzKDKDswzJmtLHryrjhnDjqqp/49t8FALew==}
    engines: {node: '>=14.0.0'}
    peerDependencies:
      postcss: ^8.0.0

  postcss-js@2.0.3:
    resolution: {integrity: sha512-zS59pAk3deu6dVHyrGqmC3oDXBdNdajk4k1RyxeVXCrcEDBUBHoIhE4QTsmhxgzXxsaqFDAkUZfmMa5f/N/79w==}

  postcss-js@4.0.1:
    resolution: {integrity: sha512-dDLF8pEO191hJMtlHFPRa8xsizHaM82MLfNkUHdUtVEV3tgTp5oj+8qbEqYM57SLfc74KSbw//4SeJma2LRVIw==}
    engines: {node: ^12 || ^14 || >= 16}
    peerDependencies:
      postcss: ^8.4.21

  postcss-load-config@4.0.2:
    resolution: {integrity: sha512-bSVhyJGL00wMVoPUzAVAnbEoWyqRxkjv64tUl427SKnPrENtq6hJwUojroMz2VB+Q1edmi4IfrAPpami5VVgMQ==}
    engines: {node: '>= 14'}
    peerDependencies:
      postcss: '>=8.0.9'
      ts-node: '>=9.0.0'
    peerDependenciesMeta:
      postcss:
        optional: true
      ts-node:
        optional: true

  postcss-nested@4.2.3:
    resolution: {integrity: sha512-rOv0W1HquRCamWy2kFl3QazJMMe1ku6rCFoAAH+9AcxdbpDeBr6k968MLWuLjvjMcGEip01ak09hKOEgpK9hvw==}

  postcss-nested@6.2.0:
    resolution: {integrity: sha512-HQbt28KulC5AJzG+cZtj9kvKB93CFCdLvog1WFLf1D+xmMvPGlBstkpTEZfK5+AN9hfJocyBFCNiqyS48bpgzQ==}
    engines: {node: '>=12.0'}
    peerDependencies:
      postcss: ^8.2.14

  postcss-selector-parser@6.0.10:
    resolution: {integrity: sha512-IQ7TZdoaqbT+LCpShg46jnZVlhWD2w6iQYAcYXfHARZ7X1t/UGhhceQDs5X0cGqKvYlHNOuv7Oa1xmb0oQuA3w==}
    engines: {node: '>=4'}

  postcss-selector-parser@6.1.1:
    resolution: {integrity: sha512-b4dlw/9V8A71rLIDsSwVmak9z2DuBUB7CA1/wSdelNEzqsjoSPeADTWNO09lpH49Diy3/JIZ2bSPB1dI3LJCHg==}
    engines: {node: '>=4'}

  postcss-value-parser@3.3.1:
    resolution: {integrity: sha512-pISE66AbVkp4fDQ7VHBwRNXzAAKJjw4Vw7nWI/+Q3vuly7SNfgYXvm6i5IgFylHGK5sP/xHAbB7N49OS4gWNyQ==}

  postcss-value-parser@4.2.0:
    resolution: {integrity: sha512-1NNCs6uurfkVbeXG4S8JFT9t19m45ICnif8zWLd5oPSZ50QnwMfK+H3jv408d4jw/7Bttv5axS5IiHoLaVNHeQ==}

  postcss@6.0.23:
    resolution: {integrity: sha512-soOk1h6J3VMTZtVeVpv15/Hpdl2cBLX3CAw4TAbkpTJiNPk9YP/zWcD1ND+xEtvyuuvKzbxliTOIyvkSeSJ6ag==}
    engines: {node: '>=4.0.0'}

  postcss@7.0.32:
    resolution: {integrity: sha512-03eXong5NLnNCD05xscnGKGDZ98CyzoqPSMjOe6SuoQY7Z2hIj0Ld1g/O/UQRuOle2aRtiIRDg9tDcTGAkLfKw==}
    engines: {node: '>=6.0.0'}

  postcss@7.0.39:
    resolution: {integrity: sha512-yioayjNbHn6z1/Bywyb2Y4s3yvDAeXGOyxqD+LnVOinq6Mdmd++SW2wUNVzavyyHxd6+DxzWGIuosg6P1Rj8uA==}
    engines: {node: '>=6.0.0'}

  postcss@8.4.41:
    resolution: {integrity: sha512-TesUflQ0WKZqAvg52PWL6kHgLKP6xB6heTOdoYM0Wt2UHyxNa4K25EZZMgKns3BH1RLVbZCREPpLY0rhnNoHVQ==}
    engines: {node: ^10 || ^12 || >=14}

  postcss@8.4.45:
    resolution: {integrity: sha512-7KTLTdzdZZYscUc65XmjFiB73vBhBfbPztCYdUNvlaso9PrzjzcmjqBPR0lNGkcVlcO4BjiO5rK/qNz+XAen1Q==}
    engines: {node: ^10 || ^12 || >=14}

  prelude-ls@1.2.1:
    resolution: {integrity: sha512-vkcDPrRZo1QZLbn5RLGPpg/WmIQ65qoWWhcGKf/b5eplkkarX0m9z8ppCat4mlOqUsWpyNuYgO3VRyrYHSzX5g==}
    engines: {node: '>= 0.8.0'}

  prettier-plugin-tailwindcss@0.6.6:
    resolution: {integrity: sha512-OPva5S7WAsPLEsOuOWXATi13QrCKACCiIonFgIR6V4lYv4QLp++UXVhZSzRbZxXGimkQtQT86CC6fQqTOybGng==}
    engines: {node: '>=14.21.3'}
    peerDependencies:
      '@ianvs/prettier-plugin-sort-imports': '*'
      '@prettier/plugin-pug': '*'
      '@shopify/prettier-plugin-liquid': '*'
      '@trivago/prettier-plugin-sort-imports': '*'
      '@zackad/prettier-plugin-twig-melody': '*'
      prettier: ^3.0
      prettier-plugin-astro: '*'
      prettier-plugin-css-order: '*'
      prettier-plugin-import-sort: '*'
      prettier-plugin-jsdoc: '*'
      prettier-plugin-marko: '*'
      prettier-plugin-multiline-arrays: '*'
      prettier-plugin-organize-attributes: '*'
      prettier-plugin-organize-imports: '*'
      prettier-plugin-sort-imports: '*'
      prettier-plugin-style-order: '*'
      prettier-plugin-svelte: '*'
    peerDependenciesMeta:
      '@ianvs/prettier-plugin-sort-imports':
        optional: true
      '@prettier/plugin-pug':
        optional: true
      '@shopify/prettier-plugin-liquid':
        optional: true
      '@trivago/prettier-plugin-sort-imports':
        optional: true
      '@zackad/prettier-plugin-twig-melody':
        optional: true
      prettier-plugin-astro:
        optional: true
      prettier-plugin-css-order:
        optional: true
      prettier-plugin-import-sort:
        optional: true
      prettier-plugin-jsdoc:
        optional: true
      prettier-plugin-marko:
        optional: true
      prettier-plugin-multiline-arrays:
        optional: true
      prettier-plugin-organize-attributes:
        optional: true
      prettier-plugin-organize-imports:
        optional: true
      prettier-plugin-sort-imports:
        optional: true
      prettier-plugin-style-order:
        optional: true
      prettier-plugin-svelte:
        optional: true

  prettier@2.8.8:
    resolution: {integrity: sha512-tdN8qQGvNjw4CHbY+XXk0JgCXn9QiF21a55rBe5LJAU+kDyC4WQn4+awm2Xfk2lQMk5fKup9XgzTZtGkjBdP9Q==}
    engines: {node: '>=10.13.0'}
    hasBin: true

  prettier@3.3.3:
    resolution: {integrity: sha512-i2tDNA0O5IrMO757lfrdQZCc2jPNDVntV0m/+4whiDfWaTKfMNgR7Qz0NAeGz/nRqF4m5/6CLzbP4/liHt12Ew==}
    engines: {node: '>=14'}
    hasBin: true

  pretty-bytes@6.1.1:
    resolution: {integrity: sha512-mQUvGU6aUFQ+rNvTIAcZuWGRT9a6f6Yrg9bHs4ImKF+HZCEK+plBvnAZYSIQztknZF2qnzNtr6F8s0+IuptdlQ==}
    engines: {node: ^14.13.1 || >=16.0.0}

  pretty-hrtime@1.0.3:
    resolution: {integrity: sha512-66hKPCr+72mlfiSjlEB1+45IjXSqvVAIy6mocupoww4tBFE9R9IhwwUGoI4G++Tc9Aq+2rxOt0RFU6gPcrte0A==}
    engines: {node: '>= 0.8'}

  process-nextick-args@2.0.1:
    resolution: {integrity: sha512-3ouUOpQhtgrbOa17J7+uxOTpITYWaGP7/AhoR3+A+/1e9skrzelGi/dXzEYyvbxubEF6Wn2ypscTKiKJFFn1ag==}

  process@0.11.10:
    resolution: {integrity: sha512-cdGef/drWFoydD1JsMzuFf8100nZl+GT+yacc2bEced5f9Rjk4z+WtFUTBu9PhOi9j/jfmBPu0mMEY4wIdAF8A==}
    engines: {node: '>= 0.6.0'}

  promise@7.3.1:
    resolution: {integrity: sha512-nolQXZ/4L+bP/UGlkfaIujX9BKxGwmQ9OT4mOt5yvy8iK1h3wqTEJCijzGANTCCl9nWjY41juyAn2K3Q1hLLTg==}

  property-information@6.5.0:
    resolution: {integrity: sha512-PgTgs/BlvHxOu8QuEN7wi5A0OmXaBcHpmCSTehcs6Uuu9IkDIEo13Hy7n898RHfrQ49vKCoGeWZSaAK01nwVig==}

  pseudomap@1.0.2:
    resolution: {integrity: sha512-b/YwNhb8lk1Zz2+bXXpS/LK9OisiZZ1SNsSLxN1x2OXVEhW2Ckr/7mWE5vrC1ZTiJlD9g19jWszTmJsB+oEpFQ==}

  psl@1.9.0:
    resolution: {integrity: sha512-E/ZsdU4HLs/68gYzgGTkMicWTLPdAftJLfJFlLUAAKZGkStNU72sZjT66SnMDVOfOWY/YAoiD7Jxa9iHvngcag==}

  punycode@1.4.1:
    resolution: {integrity: sha512-jmYNElW7yvO7TV33CjSmvSiE2yco3bV2czu/OzDKdMNVZQWfxCblURLhf+47syQRBntjfLdd/H0egrzIG+oaFQ==}

  punycode@2.3.1:
    resolution: {integrity: sha512-vYt7UD1U9Wg6138shLtLOvdAu+8DsC/ilFtEVHcH+wydcSpNE20AfSOduf6MkRFahL5FY7X1oU7nKVZFtfq8Fg==}
    engines: {node: '>=6'}

  purgecss@2.3.0:
    resolution: {integrity: sha512-BE5CROfVGsx2XIhxGuZAT7rTH9lLeQx/6M0P7DTXQH4IUc3BBzs9JUzt4yzGf3JrH9enkeq6YJBe9CTtkm1WmQ==}
    hasBin: true

  pvtsutils@1.3.5:
    resolution: {integrity: sha512-ARvb14YB9Nm2Xi6nBq1ZX6dAM0FsJnuk+31aUp4TrcZEdKUlSqOqsxJHUPJDNE3qiIp+iUPEIeR6Je/tgV7zsA==}

  pvutils@1.1.3:
    resolution: {integrity: sha512-pMpnA0qRdFp32b1sJl1wOJNxZLQ2cbQx+k6tjNtZ8CpvVhNqEPRgivZ2WOUev2YMajecdH7ctUPDvEe87nariQ==}
    engines: {node: '>=6.0.0'}

  querystringify@2.2.0:
    resolution: {integrity: sha512-FIqgj2EUvTa7R50u0rGsyTftzjYmv/a3hO345bZNrqabNqjtgiDMgmo4mkUjd+nzU5oF3dClKqFIPUKybUyqoQ==}

  queue-microtask@1.2.3:
    resolution: {integrity: sha512-NuaNSa6flKT5JaSYQzJok04JzTL1CA6aGhv5rfLW3PgqA+M2ChpZQnAC8h8i4ZFkBS8X5RqkDBHA7r4hej3K9A==}

  queue-tick@1.0.1:
    resolution: {integrity: sha512-kJt5qhMxoszgU/62PLP1CJytzd2NKetjSRnyuj31fDd3Rlcz3fzlFdFLD1SItunPwyqEOkca6GbV612BWfaBag==}

  radix3@1.1.2:
    resolution: {integrity: sha512-b484I/7b8rDEdSDKckSSBA8knMpcdsXudlE/LNL639wFoHKwLbEkQFZHWEYwDC0wa0FKUcCY+GAF73Z7wxNVFA==}

  randombytes@2.1.0:
    resolution: {integrity: sha512-vYl3iOX+4CKUWuxGi9Ukhie6fsqXqS9FE2Zaic4tNFD2N2QQaXOMFbuKK4QmDHC0JO6B1Zp41J0LpT0oR68amQ==}

  range-parser@1.2.1:
    resolution: {integrity: sha512-Hrgsx+orqoygnmhFbKaHE6c296J+HTAQXoxEF6gNupROmmGJRoyzfG3ccAveqCBrwr/2yxQ5BVd/GTl5agOwSg==}
    engines: {node: '>= 0.6'}

  rc9@2.1.2:
    resolution: {integrity: sha512-btXCnMmRIBINM2LDZoEmOogIZU7Qe7zn4BpomSKZ/ykbLObuBdvG+mFq11DL6fjH1DRwHhrlgtYWG96bJiC7Cg==}

  read-cache@1.0.0:
    resolution: {integrity: sha512-Owdv/Ft7IjOgm/i0xvNDZ1LrRANRfew4b2prF3OWMQLxLfu3bS8FVhCsrSCMK4lR56Y9ya+AThoTpDCTxCmpRA==}

  read-yaml-file@1.1.0:
    resolution: {integrity: sha512-VIMnQi/Z4HT2Fxuwg5KrY174U1VdUIASQVWXXyqtNRtxSr9IYkn1rsI6Tb6HsrHCmB7gVpNwX6JxPTHcH6IoTA==}
    engines: {node: '>=6'}

  readable-stream@2.3.8:
    resolution: {integrity: sha512-8p0AUk4XODgIewSi0l8Epjs+EVnWiK7NoDIEGU0HhE7+ZyY8D1IMY7odu5lRrFXGg71L15KG8QrPmum45RTtdA==}

  readable-stream@3.6.2:
    resolution: {integrity: sha512-9u/sniCrY3D5WdsERHzHE4G2YCXqoG5FTHUiCC4SIbr6XcLZBY05ya9EKjYek9O5xOAwjGq+1JdGBAS7Q9ScoA==}
    engines: {node: '>= 6'}

  readable-stream@4.5.2:
    resolution: {integrity: sha512-yjavECdqeZ3GLXNgRXgeQEdz9fvDDkNKyHnbHRFtOr7/LcfgBcmct7t/ET+HaCTqfh06OzoAxrkN/IfjJBVe+g==}
    engines: {node: ^12.22.0 || ^14.17.0 || >=16.0.0}

  readdir-glob@1.1.3:
    resolution: {integrity: sha512-v05I2k7xN8zXvPD9N+z/uhXPaj0sUFCe2rcWZIpBsqxfP7xXFQ0tipAd/wjj1YxWyWtUS5IDJpOG82JKt2EAVA==}

  readdirp@3.6.0:
    resolution: {integrity: sha512-hOS089on8RduqdbhvQ5Z37A0ESjsqz6qnRcffsMU3495FuTdqSm+7bhJ29JvIOsBDEEnan5DPu9t3To9VRlMzA==}
    engines: {node: '>=8.10.0'}

  recast@0.23.9:
    resolution: {integrity: sha512-Hx/BGIbwj+Des3+xy5uAtAbdCyqK9y9wbBcDFDYanLS9JnMqf7OeF87HQwUimE87OEc72mr6tkKUKMBBL+hF9Q==}
    engines: {node: '>= 4'}

  redis-errors@1.2.0:
    resolution: {integrity: sha512-1qny3OExCf0UvUV/5wpYKf2YwPcOqXzkwKKSmKHiE6ZMQs5heeE/c8eXK+PNllPvmjgAbfnsbpkGZWy8cBpn9w==}
    engines: {node: '>=4'}

  redis-parser@3.0.0:
    resolution: {integrity: sha512-DJnGAeenTdpMEH6uAJRK/uiyEIH9WVsUmoLwzudwGJUwZPp80PDBWPHXSAGNPwNvIXAbe7MSUB1zQFugFml66A==}
    engines: {node: '>=4'}

  reduce-css-calc@2.1.8:
    resolution: {integrity: sha512-8liAVezDmUcH+tdzoEGrhfbGcP7nOV4NkGE3a74+qqvE7nt9i4sKLGBuZNOnpI4WiGksiNPklZxva80061QiPg==}

  redux-thunk@2.4.2:
    resolution: {integrity: sha512-+P3TjtnP0k/FEjcBL5FZpoovtvrTNT/UXd4/sluaSyrURlSlhLSzEdfsTBW7WsKB6yPvgd7q/iZPICFjW4o57Q==}
    peerDependencies:
      redux: ^4

  redux@4.2.1:
    resolution: {integrity: sha512-LAUYz4lc+Do8/g7aeRa8JkyDErK6ekstQaqWQrNRW//MY1TvCEpMtpTWvlQ+FPbWCx+Xixu/6SHt5N0HR+SB4w==}

  regenerator-runtime@0.14.1:
    resolution: {integrity: sha512-dYnhHh0nJoMfnkZs6GmmhFknAGRrLznOu5nc9ML+EJxGvrx6H7teuevqVqCuPcPK//3eDrrjQhehXVx9cnkGdw==}

  rehype-autolink-headings@7.1.0:
    resolution: {integrity: sha512-rItO/pSdvnvsP4QRB1pmPiNHUskikqtPojZKJPPPAVx9Hj8i8TwMBhofrrAYRhYOOBZH9tgmG5lPqDLuIWPWmw==}

  rehype-highlight@7.0.0:
    resolution: {integrity: sha512-QtobgRgYoQaK6p1eSr2SD1i61f7bjF2kZHAQHxeCHAuJf7ZUDMvQ7owDq9YTkmar5m5TSUol+2D3bp3KfJf/oA==}

  rehype-sanitize@6.0.0:
    resolution: {integrity: sha512-CsnhKNsyI8Tub6L4sm5ZFsme4puGfc6pYylvXo1AeqaGbjOYyzNv3qZPwvs0oMJ39eryyeOdmxwUIo94IpEhqg==}

  rehype-slug@6.0.0:
    resolution: {integrity: sha512-lWyvf/jwu+oS5+hL5eClVd3hNdmwM1kAC0BUvEGD19pajQMIzcNUd/k9GsfQ+FfECvX+JE+e9/btsKH0EjJT6A==}

  rehype-stringify@10.0.0:
    resolution: {integrity: sha512-1TX1i048LooI9QoecrXy7nGFFbFSufxVRAfc6Y9YMRAi56l+oB0zP51mLSV312uRuvVLPV1opSlJmslozR1XHQ==}

  relay-runtime@12.0.0:
    resolution: {integrity: sha512-QU6JKr1tMsry22DXNy9Whsq5rmvwr3LSZiiWV/9+DFpuTWvp+WFhobWMc8TC4OjKFfNhEZy7mOiqUAn5atQtug==}

  remark-emoji@4.0.1:
    resolution: {integrity: sha512-fHdvsTR1dHkWKev9eNyhTo4EFwbUvJ8ka9SgeWkMPYFX4WoI7ViVBms3PjlQYgw5TLvNQso3GUB/b/8t3yo+dg==}
    engines: {node: ^12.20.0 || ^14.13.1 || >=16.0.0}

  remark-gfm@4.0.0:
    resolution: {integrity: sha512-U92vJgBPkbw4Zfu/IiW2oTZLSL3Zpv+uI7My2eq8JxKgqraFdU8YUGicEJCEgSbeaG+QDFqIcwwfMTOEelPxuA==}

  remark-parse@11.0.0:
    resolution: {integrity: sha512-FCxlKLNGknS5ba/1lmpYijMUzX2esxW5xQqjWxw2eHFfS2MSdaHVINFmhjo+qN1WhZhNimq0dZATN9pH0IDrpA==}

  remark-rehype@11.1.0:
    resolution: {integrity: sha512-z3tJrAs2kIs1AqIIy6pzHmAHlF1hWQ+OdY4/hv+Wxe35EhyLKcajL33iUEn3ScxtFox9nUvRufR/Zre8Q08H/g==}

  remark-stringify@11.0.0:
    resolution: {integrity: sha512-1OSmLd3awB/t8qdoEOMazZkNsfVTeY4fTsgzcQFdXNq8ToTN4ZGwrMnlda4K6smTFKD+GRV6O48i6Z4iKgPPpw==}

  remedial@1.0.8:
    resolution: {integrity: sha512-/62tYiOe6DzS5BqVsNpH/nkGlX45C/Sp6V+NtiN6JQNS1Viay7cWkazmRkrQrdFj2eshDe96SIQNIoMxqhzBOg==}

  remove-trailing-separator@1.1.0:
    resolution: {integrity: sha512-/hS+Y0u3aOfIETiaiirUFwDBDzmXPvO+jAfKTitUngIPzdKc6Z0LoFjM/CK5PL4C+eKwHohlHAb6H0VFfmmUsw==}

  remove-trailing-spaces@1.0.8:
    resolution: {integrity: sha512-O3vsMYfWighyFbTd8hk8VaSj9UAGENxAtX+//ugIst2RMk5e03h6RoIS+0ylsFxY1gvmPuAY/PO4It+gPEeySA==}

  require-directory@2.1.1:
    resolution: {integrity: sha512-fGxEI7+wsG9xrvdjsrlmL22OMTTiHRwAMroiEeMgq8gzoLC/PQr7RsRDSTLUg/bZAZtF+TVIkHc6/4RIKrui+Q==}
    engines: {node: '>=0.10.0'}

  require-main-filename@2.0.0:
    resolution: {integrity: sha512-NKN5kMDylKuldxYLSUfrbo5Tuzh4hd+2E8NPPX02mZtn1VuREQToYe/ZdlJy+J3uCpfaiGF05e7B8W0iXbQHmg==}

  requires-port@1.0.0:
    resolution: {integrity: sha512-KigOCHcocU3XODJxsu8i/j8T9tzT4adHiecwORRQ0ZZFcp7ahwXuRU1m+yuO90C5ZUyGeGfocHDI14M3L3yDAQ==}

  reselect@4.1.8:
    resolution: {integrity: sha512-ab9EmR80F/zQTMNeneUr4cv+jSwPJgIlvEmVwLerwrWVbpLlBuls9XHzIeTFy4cegU2NHBp3va0LKOzU5qFEYQ==}

  resolve-from@4.0.0:
    resolution: {integrity: sha512-pb/MYmXstAkysRFx8piNI1tGFNQIFA3vkE3Gq4EuA1dF6gHp/+vgZqsCGJapvy8N3Q+4o7FwvquPJcnZ7RYy4g==}
    engines: {node: '>=4'}

  resolve-from@5.0.0:
    resolution: {integrity: sha512-qYg9KP24dD5qka9J47d0aVky0N+b4fTU89LN9iDnjB5waksiC49rvMB0PrUJQGoTmH50XPiqOvAjDfaijGxYZw==}
    engines: {node: '>=8'}

  resolve-pkg-maps@1.0.0:
    resolution: {integrity: sha512-seS2Tj26TBVOC2NIc2rOe2y2ZO7efxITtLZcGSOnHHNOQ7CkiUBfw0Iw2ck6xkIhPwLhKNLS8BO+hEpngQlqzw==}

  resolve@1.22.8:
    resolution: {integrity: sha512-oKWePCxqpd6FlLvGV1VU0x7bkPmmCNolxzjMf4NczoDnQcIWrAF+cPtZn5i6n+RfD2d9i0tzpKnG6Yk168yIyw==}
    hasBin: true

  restore-cursor@3.1.0:
    resolution: {integrity: sha512-l+sSefzHpj5qimhFSE5a8nufZYAM3sBSVMAPtYkmC+4EH2anSGaEMXSD0izRQbu9nfyQ9y5JrVmp7E8oZrUjvA==}
    engines: {node: '>=8'}

  reusify@1.0.4:
    resolution: {integrity: sha512-U9nH88a3fc/ekCF1l0/UP1IosiuIjyTh7hBvXVMHYgVcfGvt897Xguj2UOLDeI5BG2m7/uwyaLVT6fbtCwTyzw==}
    engines: {iojs: '>=1.0.0', node: '>=0.10.0'}

  rfdc@1.4.1:
    resolution: {integrity: sha512-q1b3N5QkRUWUl7iyylaaj3kOpIT0N2i9MqIEQXP73GVsN9cw3fdx8X63cEmWhJGi2PPCF23Ijp7ktmd39rawIA==}

  rimraf@3.0.2:
    resolution: {integrity: sha512-JZkJMZkAGFFPP2YqXZXPbMlMBgsxzE8ILs4lMIX/2o0L9UBw9O/Y3o6wFw/i9YLapcUJWwqbi3kdxIPdC62TIA==}
    deprecated: Rimraf versions prior to v4 are no longer supported
    hasBin: true

  rollup-plugin-visualizer@5.12.0:
    resolution: {integrity: sha512-8/NU9jXcHRs7Nnj07PF2o4gjxmm9lXIrZ8r175bT9dK8qoLlvKTwRMArRCMgpMGlq8CTLugRvEmyMeMXIU2pNQ==}
    engines: {node: '>=14'}
    hasBin: true
    peerDependencies:
      rollup: 2.x || 3.x || 4.x
    peerDependenciesMeta:
      rollup:
        optional: true

  rollup@4.20.0:
    resolution: {integrity: sha512-6rbWBChcnSGzIlXeIdNIZTopKYad8ZG8ajhl78lGRLsI2rX8IkaotQhVas2Ma+GPxJav19wrSzvRvuiv0YKzWw==}
    engines: {node: '>=18.0.0', npm: '>=8.0.0'}
    hasBin: true

  rrweb-cssom@0.7.1:
    resolution: {integrity: sha512-TrEMa7JGdVm0UThDJSx7ddw5nVm3UJS9o9CCIZ72B1vSyEZoziDqBYP3XIoi/12lKrJR8rE3jeFHMok2F/Mnsg==}

  run-applescript@5.0.0:
    resolution: {integrity: sha512-XcT5rBksx1QdIhlFOCtgZkB99ZEouFZ1E2Kc2LHqNW13U3/74YGdkQRmThTwxy4QIyookibDKYZOPqX//6BlAg==}
    engines: {node: '>=12'}

  run-async@2.4.1:
    resolution: {integrity: sha512-tvVnVv01b8c1RrA6Ep7JkStj85Guv/YrMcwqYQnwjsAS2cTmmPGBBjAjpCW7RrSodNSoE2/qg9O4bceNvUuDgQ==}
    engines: {node: '>=0.12.0'}

  run-parallel@1.2.0:
    resolution: {integrity: sha512-5l4VyZR86LZ/lDxZTR6jqL8AFE2S0IFLMP26AbjsLVADxHdhB/c0GUsH+y39UfCi3dzz8OlQuPmnaJOMoDHQBA==}

  rxjs@7.8.1:
    resolution: {integrity: sha512-AA3TVj+0A2iuIoQkWEK/tqFjBq2j+6PO6Y0zJcvzLAFhEFIO3HL0vls9hWLncZbAAbK0mar7oZ4V079I/qPMxg==}

  safe-buffer@5.1.2:
    resolution: {integrity: sha512-Gd2UZBJDkXlY7GbJxfsE8/nvKkUEU1G38c1siN6QP6a9PT9MmHB8GnpscSmMJSoF8LOIrt8ud/wPtojys4G6+g==}

  safe-buffer@5.2.1:
    resolution: {integrity: sha512-rp3So07KcdmmKbGvgaNxQSJr7bGVSVk5S9Eq1F+ppbRo70+YeaDxkw5Dd8NPN+GD6bjnYm2VuPuCXmpuYvmCXQ==}

  safer-buffer@2.1.2:
    resolution: {integrity: sha512-YZo3K82SD7Riyi0E1EQPojLz7kpepnSQI9IyPbHHg1XXXevb5dJI7tpyN2ADxGcQbHG7vcyRHk0cbwqcQriUtg==}

  sass@1.77.8:
    resolution: {integrity: sha512-4UHg6prsrycW20fqLGPShtEvo/WyHRVRHwOP4DzkUrObWoWI05QBSfzU71TVB7PFaL104TwNaHpjlWXAZbQiNQ==}
    engines: {node: '>=14.0.0'}
    hasBin: true

  saxes@6.0.0:
    resolution: {integrity: sha512-xAg7SOnEhrm5zI3puOOKyy1OMcMlIJZYNJY7xLBwSze0UjhPLnWfj2GF2EpT0jmzaJKIWKHLsaSSajf35bcYnA==}
    engines: {node: '>=v12.22.7'}

  scuid@1.1.0:
    resolution: {integrity: sha512-MuCAyrGZcTLfQoH2XoBlQ8C6bzwN88XT/0slOGz0pn8+gIP85BOAfYa44ZXQUTOwRwPU0QvgU+V+OSajl/59Xg==}

  scule@1.3.0:
    resolution: {integrity: sha512-6FtHJEvt+pVMIB9IBY+IcCJ6Z5f1iQnytgyfKMhDKgmzYG+TeH/wx1y3l27rshSbLiSanrR9ffZDrEsmjlQF2g==}

  semver@6.3.1:
    resolution: {integrity: sha512-BR7VvDCVHO+q2xBEWskxS6DJE1qRnb7DxzUrogb71CWoSficBxYsiAGd+Kl0mmq/MprG9yArRkyrQxTO6XjMzA==}
    hasBin: true

  semver@7.6.3:
    resolution: {integrity: sha512-oVekP1cKtI+CTDvHWYFUcMtsK/00wmAEfyqKfNdARm8u1wNVhSgaX7A8d4UuIlUI5e84iEwOhs7ZPYRmzU9U6A==}
    engines: {node: '>=10'}
    hasBin: true

  send@0.18.0:
    resolution: {integrity: sha512-qqWzuOjSFOuqPjFe4NOsMLafToQQwBSOEpS+FwEt3A2V3vKubTquT3vmLTQpFgMXp8AlFWFuP1qKaJZOtPpVXg==}
    engines: {node: '>= 0.8.0'}

  sentence-case@3.0.4:
    resolution: {integrity: sha512-8LS0JInaQMCRoQ7YUytAo/xUu5W2XnQxV2HI/6uM6U7CITS1RqPElr30V6uIqyMKM9lJGRVFy5/4CuzcixNYSg==}

  serialize-javascript@6.0.2:
    resolution: {integrity: sha512-Saa1xPByTTq2gdeFZYLLo+RFE35NHZkAbqZeWNd3BpzppeVisAqpDjcp8dyf6uIvEqJRd46jemmyA4iFIeVk8g==}

  seroval-plugins@1.1.1:
    resolution: {integrity: sha512-qNSy1+nUj7hsCOon7AO4wdAIo9P0jrzAMp18XhiOzA6/uO5TKtP7ScozVJ8T293oRIvi5wyCHSM4TrJo/c/GJA==}
    engines: {node: '>=10'}
    peerDependencies:
      seroval: ^1.0

  seroval@1.1.1:
    resolution: {integrity: sha512-rqEO6FZk8mv7Hyv4UCj3FD3b6Waqft605TLfsCe/BiaylRpyyMC0b+uA5TJKawX3KzMrdi3wsLbCaLplrQmBvQ==}
    engines: {node: '>=10'}

  serve-placeholder@2.0.2:
    resolution: {integrity: sha512-/TMG8SboeiQbZJWRlfTCqMs2DD3SZgWp0kDQePz9yUuCnDfDh/92gf7/PxGhzXTKBIPASIHxFcZndoNbp6QOLQ==}

  serve-static@1.15.0:
    resolution: {integrity: sha512-XGuRDNjXUijsUL0vl6nSD7cwURuzEgglbOaFuZM9g3kwDXOWVTck0jLzjPzGD+TazWbboZYu52/9/XPdUgne9g==}
    engines: {node: '>= 0.8.0'}

  set-blocking@2.0.0:
    resolution: {integrity: sha512-KiKBS8AnWGEyLzofFfmvKwpdPzqiy16LvQfK3yv/fVH7Bj13/wl3JSR1J+rfgRE9q7xUJK4qvgS8raSOeLUehw==}

  setimmediate@1.0.5:
    resolution: {integrity: sha512-MATJdZp8sLqDl/68LfQmbP8zKPLQNV6BIZoIgrscFDQ+RsvK/BxeDQOgyxKKoh0y/8h3BqVFnCqQ/gd+reiIXA==}

  setprototypeof@1.2.0:
    resolution: {integrity: sha512-E5LDX7Wrp85Kil5bhZv46j8jOeboKq5JMmYM3gVGdGH8xFpPWXUMsNrlODCrkoxMEeNi/XZIwuRvY4XNwYMJpw==}

  shebang-command@1.2.0:
    resolution: {integrity: sha512-EV3L1+UQWGor21OmnvojK36mhg+TyIKDh3iFBKBohr5xeXIhNBcx8oWdgkTEEQ+BEFFYdLRuqMfd5L84N1V5Vg==}
    engines: {node: '>=0.10.0'}

  shebang-command@2.0.0:
    resolution: {integrity: sha512-kHxr2zZpYtdmrN1qDjrrX/Z1rR1kG8Dx+gkpK1G4eXmvXswmcE1hTWBWYUzlraYw1/yZp6YuDY77YtvbN0dmDA==}
    engines: {node: '>=8'}

  shebang-regex@1.0.0:
    resolution: {integrity: sha512-wpoSFAxys6b2a2wHZ1XpDSgD7N9iVjg29Ph9uV/uaP9Ex/KXlkTZTeddxDPSYQpgvzKLGJke2UU0AzoGCjNIvQ==}
    engines: {node: '>=0.10.0'}

  shebang-regex@3.0.0:
    resolution: {integrity: sha512-7++dFhtcx3353uBaq8DDR4NuxBetBzC7ZQOhmTQInHEd6bSrXdiEyzCvG07Z44UYdLShWUyXt5M/yhz8ekcb1A==}
    engines: {node: '>=8'}

  shell-quote@1.8.1:
    resolution: {integrity: sha512-6j1W9l1iAs/4xYBI1SYOVZyFcCis9b4KCLQ8fgAGG07QvzaRLVVRQvAy85yNmmZSjYjg4MWh4gNvlPujU/5LpA==}

  shikiji-core@0.9.19:
    resolution: {integrity: sha512-AFJu/vcNT21t0e6YrfadZ+9q86gvPum6iywRyt1OtIPjPFe25RQnYJyxHQPMLKCCWA992TPxmEmbNcOZCAJclw==}
    deprecated: Shikiji is merged back to Shiki v1.0, please migrate over to get the latest updates

  shikiji@0.9.19:
    resolution: {integrity: sha512-Kw2NHWktdcdypCj1GkKpXH4o6Vxz8B8TykPlPuLHOGSV8VkhoCLcFOH4k19K4LXAQYRQmxg+0X/eM+m2sLhAkg==}
    deprecated: Shikiji is merged back to Shiki v1.0, please migrate over to get the latest updates

  siginfo@2.0.0:
    resolution: {integrity: sha512-ybx0WO1/8bSBLEWXZvEd7gMW3Sn3JFlW3TvX1nREbDLRNQNaeNN8WK0meBwPdAaOI7TtRRRJn/Es1zhrrCHu7g==}

  signal-exit@3.0.7:
    resolution: {integrity: sha512-wnD2ZE+l+SPC/uoS0vXeE9L1+0wuaMqKlfz9AMUo38JsyLSBWSFcHR1Rri62LZc12vLr1gb3jl7iwQhgwpAbGQ==}

  signal-exit@4.1.0:
    resolution: {integrity: sha512-bzyZ1e88w9O1iNJbKnOlvYTrWPDl46O1bG0D3XInv+9tkPrxrN8jUUTiFlDkkmKWgn1M6CfIA13SuGqOa9Korw==}
    engines: {node: '>=14'}

  signedsource@1.0.0:
    resolution: {integrity: sha512-6+eerH9fEnNmi/hyM1DXcRK3pWdoMQtlkQ+ns0ntzunjKqp5i3sKCc80ym8Fib3iaYhdJUOPdhlJWj1tvge2Ww==}

  simple-swizzle@0.2.2:
    resolution: {integrity: sha512-JA//kQgZtbuY83m+xT+tXJkmJncGMTFT+C+g2h2R9uxkYIrE2yy9sgmcLhCnw57/WSD+Eh3J97FPEDFnbXnDUg==}

  sirv@2.0.4:
    resolution: {integrity: sha512-94Bdh3cC2PKrbgSOUqTiGPWVZeSiXfKOVZNJniWoqrWrRkB1CJzBU3NEbiTsPcYy1lDsANA/THzS+9WBiy5nfQ==}
    engines: {node: '>= 10'}

  skin-tone@2.0.0:
    resolution: {integrity: sha512-kUMbT1oBJCpgrnKoSr0o6wPtvRWT9W9UKvGLwfJYO2WuahZRHOpEyL1ckyMGgMWh0UdpmaoFqKKD29WTomNEGA==}
    engines: {node: '>=8'}

  slash@3.0.0:
    resolution: {integrity: sha512-g9Q1haeby36OSStwb4ntCGGGaKsaVSjQ68fBxoQcutl5fS1vuY18H3wSt3jFyFtrkx+Kz0V1G85A4MyAdDMi2Q==}
    engines: {node: '>=8'}

  slash@4.0.0:
    resolution: {integrity: sha512-3dOsAHXXUkQTpOYcoAxLIorMTp4gIQr5IW3iVb7A7lFIp0VHhnynm9izx6TssdrIcVIESAlVjtnO2K8bg+Coew==}
    engines: {node: '>=12'}

  slash@5.1.0:
    resolution: {integrity: sha512-ZA6oR3T/pEyuqwMgAKT0/hAv8oAXckzbkmR0UkUosQ+Mc4RxGoJkRmwHgHufaenlyAgE1Mxgpdcrf75y6XcnDg==}
    engines: {node: '>=14.16'}

  slice-ansi@3.0.0:
    resolution: {integrity: sha512-pSyv7bSTC7ig9Dcgbw9AuRNUb5k5V6oDudjZoMBSr13qpLBG7tB+zgCkARjq7xIUgdz5P1Qe8u+rSGdouOOIyQ==}
    engines: {node: '>=8'}

  slice-ansi@4.0.0:
    resolution: {integrity: sha512-qMCMfhY040cVHT43K9BFygqYbUPFZKHOg7K73mtTWJRb8pyP3fzf4Ixd5SzdEJQ6MRUg/WBnOLxghZtKKurENQ==}
    engines: {node: '>=10'}

  smob@1.5.0:
    resolution: {integrity: sha512-g6T+p7QO8npa+/hNx9ohv1E5pVCmWrVCUzUXJyLdMmftX6ER0oiWY/w9knEonLpnOp6b6FenKnMfR8gqwWdwig==}

  snake-case@3.0.4:
    resolution: {integrity: sha512-LAOh4z89bGQvl9pFfNF8V146i7o7/CqFPbqzYgP+yYzDIDeS9HaNFtXABamRW+AQzEVODcvE79ljJ+8a9YSdMg==}

  solid-dismiss@1.8.2:
    resolution: {integrity: sha512-fQeI+X5eVZWVRpkwnNHHXGrTkF3NzCOEKDTle7CCmsV4X0legjD2/rnnzVfWMFqCMJd7byfdrlMVVqjoZAuBDQ==}
    peerDependencies:
      solid-js: '1'

  solid-icons@1.1.0:
    resolution: {integrity: sha512-IesTfr/F1ElVwH2E1110s2RPXH4pujKfSs+koT8rwuTAdleO5s26lNSpqJV7D1+QHooJj18mcOiz2PIKs0ic+A==}
    peerDependencies:
      solid-js: '*'

  solid-js@1.8.20:
    resolution: {integrity: sha512-SsgaExCJ97mPm9WpAusjZ484Z8zTp8ggiueQOsrm81iAP7UaxaN+wiOgnPcJ9u6B2SQpoQ4FiDPAZBqVWi1V4g==}

  solid-js@1.8.22:
    resolution: {integrity: sha512-VBzN5j+9Y4rqIKEnK301aBk+S7fvFSTs9ljg+YEdFxjNjH0hkjXPiQRcws9tE5fUzMznSS6KToL5hwMfHDgpLA==}

  solid-refresh@0.6.3:
    resolution: {integrity: sha512-F3aPsX6hVw9ttm5LYlth8Q15x6MlI/J3Dn+o3EQyRTtTxidepSTwAYdozt01/YA+7ObcciagGEyXIopGZzQtbA==}
    peerDependencies:
      solid-js: ^1.3

  solid-tippy@0.2.1:
    resolution: {integrity: sha512-8qB6X1iMn7nBd5BX+x7tS+5mDVragw5vCaXLOxEQFWUsyRRGKAY8JmbmmyVFIMIvF+pgkIIVIArhNfAGGtYVLA==}
    engines: {node: '>=10'}
    peerDependencies:
      solid-js: ^1.2
      tippy.js: ^6.3

  solid-transition-group@0.2.3:
    resolution: {integrity: sha512-iB72c9N5Kz9ykRqIXl0lQohOau4t0dhel9kjwFvx81UZJbVwaChMuBuyhiZmK24b8aKEK0w3uFM96ZxzcyZGdg==}
    engines: {node: '>=18.0.0', pnpm: '>=8.6.0'}
    peerDependencies:
      solid-js: ^1.6.12

  solid-use@0.8.0:
    resolution: {integrity: sha512-YX+XmcKLvSx3bwMimMhFy40ZkDnShnUcEw6cW6fSscwKEgl1TG3GlgAvkBmQ3AeWjvQSd8+HGTr82ImsrjkkqA==}
    engines: {node: '>=10'}
    peerDependencies:
      solid-js: ^1.7

  source-map-js@1.2.0:
    resolution: {integrity: sha512-itJW8lvSA0TXEphiRoawsCksnlf8SyvmFzIhltqAHluXd88pkCd+cXJVHTDwdCr0IzwptSm035IHQktUu1QUMg==}
    engines: {node: '>=0.10.0'}

  source-map-support@0.5.21:
    resolution: {integrity: sha512-uBHU3L3czsIyYXKX88fdrGovxdSCoTGDRZ6SYXtSRxLZUzHg5P/66Ht6uoUlHu9EZod+inXhKo3qQgwXUT/y1w==}

  source-map@0.6.1:
    resolution: {integrity: sha512-UjgapumWlbMhkBgzT7Ykc5YXUT46F0iKu8SGXq0bcwP5dz/h0Plj6enJqjz1Zbq2l5WaqYnrVbwWOWMyF3F47g==}
    engines: {node: '>=0.10.0'}

  source-map@0.7.4:
    resolution: {integrity: sha512-l3BikUxvPOcn5E74dZiq5BGsTb5yEwhaTSzccU6t4sDOH8NWJCstKO5QT2CvtFoK6F0saL7p9xHAqHOlCPJygA==}
    engines: {node: '>= 8'}

  space-separated-tokens@2.0.2:
    resolution: {integrity: sha512-PEGlAwrG8yXGXRjW32fGbg66JAlOAwbObuqVoJpv/mRgoWDQfgH1wDPvtzWyUSNAXBGSk8h755YDbbcEy3SH2Q==}

  spawndamnit@2.0.0:
    resolution: {integrity: sha512-j4JKEcncSjFlqIwU5L/rp2N5SIPsdxaRsIv678+TZxZ0SRDJTm8JrxJMjE/XuiEZNEir3S8l0Fa3Ke339WI4qA==}

  sponge-case@1.0.1:
    resolution: {integrity: sha512-dblb9Et4DAtiZ5YSUZHLl4XhH4uK80GhAZrVXdN4O2P4gQ40Wa5UIOPUHlA/nFd2PLblBZWUioLMMAVrgpoYcA==}

  sprintf-js@1.0.3:
    resolution: {integrity: sha512-D9cPgkvLlV3t3IzL0D0YLvGA9Ahk4PcvVwUbN0dSGr1aP0Nrt4AEnTUbuGvquEC0mA64Gqt1fzirlRs5ibXx8g==}

  stackback@0.0.2:
    resolution: {integrity: sha512-1XMJE5fQo1jGH6Y/7ebnwPOBEkIEnT4QF32d5R1+VXdXveM0IBMJt8zfaxX1P3QhVwrYe+576+jkANtSS2mBbw==}

  stackframe@1.3.4:
    resolution: {integrity: sha512-oeVtt7eWQS+Na6F//S4kJ2K2VbRlS9D43mAlMyVpVWovy9o+jfgH8O9agzANzaiLjclA0oYzUXEM4PurhSUChw==}

  standard-as-callback@2.1.0:
    resolution: {integrity: sha512-qoRRSyROncaz1z0mvYqIE4lCd9p2R90i6GxW3uZv5ucSu8tU7B5HXUP1gG8pVZsYNVaXjk8ClXHPttLyxAL48A==}

  statuses@2.0.1:
    resolution: {integrity: sha512-RwNA9Z/7PrK06rYLIzFMlaF+l73iwpzsqRIFgbMLbTcLD6cOao82TaWefPXQvB2fOC4AjuYSEndS7N/mTCbkdQ==}
    engines: {node: '>= 0.8'}

  std-env@3.7.0:
    resolution: {integrity: sha512-JPbdCEQLj1w5GilpiHAx3qJvFndqybBysA3qUOnznweH4QbNYUsW/ea8QzSrnh0vNsezMMw5bcVool8lM0gwzg==}

  streamsearch@1.1.0:
    resolution: {integrity: sha512-Mcc5wHehp9aXz1ax6bZUyY5afg9u2rv5cqQI3mRrYkGC8rW2hM02jWuwjtL++LS5qinSyhj2QfLyNsuc+VsExg==}
    engines: {node: '>=10.0.0'}

  streamx@2.18.0:
    resolution: {integrity: sha512-LLUC1TWdjVdn1weXGcSxyTR3T4+acB6tVGXT95y0nGbca4t4o/ng1wKAGTljm9VicuCVLvRlqFYXYy5GwgM7sQ==}

  string-env-interpolation@1.0.1:
    resolution: {integrity: sha512-78lwMoCcn0nNu8LszbP1UA7g55OeE4v7rCeWnM5B453rnNr4aq+5it3FEYtZrSEiMvHZOZ9Jlqb0OD0M2VInqg==}

  string-width@4.2.3:
    resolution: {integrity: sha512-wKyQRQpjJ0sIp62ErSZdGsjMJWsap5oRNihHhu6G7JVO/9jIB6UyevL+tXuOqrng8j/cxKTWyWUwvSTriiZz/g==}
    engines: {node: '>=8'}

  string-width@5.1.2:
    resolution: {integrity: sha512-HnLOCR3vjcY8beoNLtcjZ5/nxn2afmME6lhrDrebokqMap+XbeW8n9TXpPDOqdGK5qcI3oT0GKTW6wC7EMiVqA==}
    engines: {node: '>=12'}

  string_decoder@1.1.1:
    resolution: {integrity: sha512-n/ShnvDi6FHbbVfviro+WojiFzv+s8MPMHBczVePfUpDJLwoLT0ht1l4YwBCbi8pJAveEEdnkHyPyTP/mzRfwg==}

  string_decoder@1.3.0:
    resolution: {integrity: sha512-hkRX8U1WjJFd8LsDJ2yQ/wWWxaopEsABU1XfkM8A+j0+85JAGppt16cr1Whg6KIbb4okU6Mql6BOj+uup/wKeA==}

  stringify-entities@4.0.4:
    resolution: {integrity: sha512-IwfBptatlO+QCJUo19AqvrPNqlVMpW9YEL2LIVY+Rpv2qsjCGxaDLNRgeGsQWJhfItebuJhsGSLjaBbNSQ+ieg==}

  strip-ansi@6.0.1:
    resolution: {integrity: sha512-Y38VPSHcqkFrCpFnQ9vuSXmquuv5oXOKpGeT6aGrr3o3Gc9AlVa6JBfUSOCnbxGGZF+/0ooI7KrPuUSztUdU5A==}
    engines: {node: '>=8'}

  strip-ansi@7.1.0:
    resolution: {integrity: sha512-iq6eVVI64nQQTRYq2KtEg2d2uU7LElhTJwsH4YzIHZshxlgZms/wIc4VoDQTlG/IvVIrBKG06CrZnp0qv7hkcQ==}
    engines: {node: '>=12'}

  strip-bom@3.0.0:
    resolution: {integrity: sha512-vavAMRXOgBVNF6nyEEmL3DBK19iRpDcoIwW+swQ+CbGiu7lju6t+JklA1MHweoWtadgt4ISVUsXLyDq34ddcwA==}
    engines: {node: '>=4'}

  strip-final-newline@2.0.0:
    resolution: {integrity: sha512-BrpvfNAE3dcvq7ll3xVumzjKjZQ5tI1sEUIKr3Uoks0XUl45St3FlatVqef9prk4jRDzhW6WZg+3bk93y6pLjA==}
    engines: {node: '>=6'}

  strip-final-newline@3.0.0:
    resolution: {integrity: sha512-dOESqjYr96iWYylGObzd39EuNTa5VJxyvVAEm5Jnh7KGo75V43Hk1odPQkNDyXNmUR6k+gEiDVXnjB8HJ3crXw==}
    engines: {node: '>=12'}

  strip-json-comments@3.1.1:
    resolution: {integrity: sha512-6fPc+R4ihwqP6N/aIv2f1gMH8lOVtWQHoqC4yK6oSDVVocumAsfCqjkXnqiYMhmMwS/mEHLp7Vehlt3ql6lEig==}
    engines: {node: '>=8'}

  strip-literal@2.1.0:
    resolution: {integrity: sha512-Op+UycaUt/8FbN/Z2TWPBLge3jWrP3xj10f3fnYxf052bKuS3EKs1ZQcVGjnEMdsNVAM+plXRdmjrZ/KgG3Skw==}

  sucrase@3.35.0:
    resolution: {integrity: sha512-8EbVDiu9iN/nESwxeSxDKe0dunta1GOlHufmSSXxMD2z2/tMZpDMpvXQGsc+ajGo8y2uYUmixaSRUc/QPoQ0GA==}
    engines: {node: '>=16 || 14 >=14.17'}
    hasBin: true

  supports-color@5.5.0:
    resolution: {integrity: sha512-QjVjwdXIt408MIiAqCX4oUKsgU2EqAGzs2Ppkm4aQYbjm+ZEWEcW4SfFNTr4uMNZma0ey4f5lgLrkB0aX0QMow==}
    engines: {node: '>=4'}

  supports-color@6.1.0:
    resolution: {integrity: sha512-qe1jfm1Mg7Nq/NSh6XE24gPXROEVsWHxC1LIx//XNlD9iw7YZQGjZNjYN7xGaEG6iKdA8EtNFW6R0gjnVXp+wQ==}
    engines: {node: '>=6'}

  supports-color@7.2.0:
    resolution: {integrity: sha512-qpCAvRl9stuOHveKsn7HncJRvv501qIacKzQlO/+Lwxc9+0q2wLyv4Dfvt80/DPn2pqOBsJdDiogXGR9+OvwRw==}
    engines: {node: '>=8'}

  supports-color@9.4.0:
    resolution: {integrity: sha512-VL+lNrEoIXww1coLPOmiEmK/0sGigko5COxI09KzHc2VJXJsQ37UaQ+8quuxjDeA7+KnLGTWRyOXSLLR2Wb4jw==}
    engines: {node: '>=12'}

  supports-preserve-symlinks-flag@1.0.0:
    resolution: {integrity: sha512-ot0WnXS9fgdkgIcePe6RHNk1WA8+muPa6cSjeR3V8K27q9BB1rTE3R1p7Hv0z1ZyAc8s6Vvv8DIyWf681MAt0w==}
    engines: {node: '>= 0.4'}

  swap-case@2.0.2:
    resolution: {integrity: sha512-kc6S2YS/2yXbtkSMunBtKdah4VFETZ8Oh6ONSmSd9bRxhqTrtARUCBUiWXH3xVPpvR7tz2CSnkuXVE42EcGnMw==}

  symbol-tree@3.2.4:
    resolution: {integrity: sha512-9QNk5KwDF+Bvz+PyObkmSYjI5ksVUYtjW7AU22r2NKcfLJcXp96hkDWU3+XndOsUb+AQ9QhfzfCT2O+CNWT5Tw==}

  system-architecture@0.1.0:
    resolution: {integrity: sha512-ulAk51I9UVUyJgxlv9M6lFot2WP3e7t8Kz9+IS6D4rVba1tR9kON+Ey69f+1R4Q8cd45Lod6a4IcJIxnzGc/zA==}
    engines: {node: '>=18'}

  tailwindcss-dir@4.0.0:
    resolution: {integrity: sha512-G5orTODS8sDQOZqKa2Q4Ey/F4nlxK1mTZm02iKHLxZaNjpboPews/h2KUksC5KbgIVrpmOe1hqcNYZJy07ftwA==}

  tailwindcss@1.9.6:
    resolution: {integrity: sha512-nY8WYM/RLPqGsPEGEV2z63riyQPcHYZUJpAwdyBzVpxQHOHqHE+F/fvbCeXhdF1+TA5l72vSkZrtYCB9hRcwkQ==}
    engines: {node: '>=8.9.0'}
    hasBin: true

  tailwindcss@3.3.3:
    resolution: {integrity: sha512-A0KgSkef7eE4Mf+nKJ83i75TMyq8HqY3qmFIJSWy8bNt0v1lG7jUcpGpoTFxAwYcWOphcTBLPPJg+bDfhDf52w==}
    engines: {node: '>=14.0.0'}
    hasBin: true

  tar-stream@3.1.7:
    resolution: {integrity: sha512-qJj60CXt7IU1Ffyc3NJMjh6EkuCFej46zUqJ4J7pqYlThyd9bO0XBTmcOIhSzZJVWfsLks0+nle/j538YAW9RQ==}

  tar@6.2.1:
    resolution: {integrity: sha512-DZ4yORTwrbTj/7MZYq2w+/ZFdI6OZ/f9SFHR+71gIVUZhOQPHzVCLpvRnPgyaMpfWxxk/4ONva3GQSyNIKRv6A==}
    engines: {node: '>=10'}

  term-size@2.2.1:
    resolution: {integrity: sha512-wK0Ri4fOGjv/XPy8SBHZChl8CM7uMc5VML7SqiQ0zG7+J5Vr+RMQDoHa2CNT6KHUnTGIXH34UDMkPzAUyapBZg==}
    engines: {node: '>=8'}

  terracotta@1.0.5:
    resolution: {integrity: sha512-4jkpXGKemeWjsBGDoBK1tnovGfIEMM8+Fa99T0TD4VYUaZq6hXHEWMfHshxy1h+DzsanDAwSBIBM0NnOohzijw==}
    engines: {node: '>=10'}
    peerDependencies:
      solid-js: ^1.8

  terser@5.31.5:
    resolution: {integrity: sha512-YPmas0L0rE1UyLL/llTWA0SiDOqIcAQYLeUj7cJYzXHlRTAnMSg9pPe4VJ5PlKvTrPQsdVFuiRiwyeNlYgwh2Q==}
    engines: {node: '>=10'}
    hasBin: true

  text-decoder@1.1.1:
    resolution: {integrity: sha512-8zll7REEv4GDD3x4/0pW+ppIxSNs7H1J10IKFZsuOMscumCdM2a+toDGLPA3T+1+fLBql4zbt5z83GEQGGV5VA==}

  text-table@0.2.0:
    resolution: {integrity: sha512-N+8UisAXDGk8PFXP4HAzVR9nbfmVJ3zYLAWiTIoqC5v5isinhr+r5uaO8+7r3BMfuNIufIsA7RdpVgacC2cSpw==}

  thenify-all@1.6.0:
    resolution: {integrity: sha512-RNxQH/qI8/t3thXJDwcstUO4zeqo64+Uy/+sNVRBx4Xn2OX+OZ9oP+iJnNFqplFra2ZUVeKCSa2oVWi3T4uVmA==}
    engines: {node: '>=0.8'}

  thenify@3.3.1:
    resolution: {integrity: sha512-RVZSIV5IG10Hk3enotrhvz0T9em6cyHBLkH/YAZuKqd8hRkKhSfCGIcP2KUY0EPxndzANBmNllzWPwak+bheSw==}

  through@2.3.8:
    resolution: {integrity: sha512-w89qg7PI8wAdvX60bMDP+bFoD5Dvhm9oLheFp5O4a2QF0cSBGsBX4qZmadPMvVqlLJBBci+WqGGOAPvcDeNSVg==}

  tiny-invariant@1.3.3:
    resolution: {integrity: sha512-+FbBPE1o9QAYvviau/qC5SE3caw21q3xkvWKBtja5vgqOWIHHJ3ioaq1VPfn/Szqctz2bU/oYeKd9/z5BL+PVg==}

  tinybench@2.9.0:
    resolution: {integrity: sha512-0+DUvqWMValLmha6lr4kD8iAMK1HzV0/aKnCtWb9v9641TnP/MFb7Pc2bxoxQjTXAErryXVgUOfv2YqNllqGeg==}

  tinyexec@0.3.0:
    resolution: {integrity: sha512-tVGE0mVJPGb0chKhqmsoosjsS+qUnJVGJpZgsHYQcGoPlG3B51R3PouqTgEGH2Dc9jjFyOqOpix6ZHNMXp1FZg==}

  tinypool@1.0.1:
    resolution: {integrity: sha512-URZYihUbRPcGv95En+sz6MfghfIc2OJ1sv/RmhWZLouPY0/8Vo80viwPvg3dlaS9fuq7fQMEfgRRK7BBZThBEA==}
    engines: {node: ^18.0.0 || >=20.0.0}

  tinyrainbow@1.2.0:
    resolution: {integrity: sha512-weEDEq7Z5eTHPDh4xjX789+fHfF+P8boiFB+0vbWzpbnbsEr/GRaohi/uMKxg8RZMXnl1ItAi/IUHWMsjDV7kQ==}
    engines: {node: '>=14.0.0'}

  tinyspy@3.0.2:
    resolution: {integrity: sha512-n1cw8k1k0x4pgA2+9XrOkFydTerNcJ1zWCO5Nn9scWHTD+5tp8dghT2x1uduQePZTZgd3Tupf+x9BxJjeJi77Q==}
    engines: {node: '>=14.0.0'}

  tippy.js@6.3.7:
    resolution: {integrity: sha512-E1d3oP2emgJ9dRQZdf3Kkn0qJgI6ZLpyS5z6ZkY1DF3kaQaBsGZsndEpHwx+eC+tYM41HaSNvNtLx8tU57FzTQ==}

  title-case@3.0.3:
    resolution: {integrity: sha512-e1zGYRvbffpcHIrnuqT0Dh+gEJtDaxDSoG4JAIpq4oDFyooziLBIiYQv0GBT4FUAnUop5uZ1hiIAj7oAF6sOCA==}

  titleize@3.0.0:
    resolution: {integrity: sha512-KxVu8EYHDPBdUYdKZdKtU2aj2XfEx9AfjXxE/Aj0vT06w2icA09Vus1rh6eSu1y01akYg6BjIK/hxyLJINoMLQ==}
    engines: {node: '>=12'}

  tmp@0.0.33:
    resolution: {integrity: sha512-jRCJlojKnZ3addtTOjdIqoRuPEKBvNXcGYqzO6zWZX8KfKEpnGY5jfggJQ3EjKuu8D4bJRr0y+cYJFmYbImXGw==}
    engines: {node: '>=0.6.0'}

  to-fast-properties@2.0.0:
    resolution: {integrity: sha512-/OaKK0xYrs3DmxRYqL/yDc+FxFUVYhDlXMhRmv3z915w2HF1tnN1omB354j8VUGO/hbRzyD6Y3sA7v7GS/ceog==}
    engines: {node: '>=4'}

  to-regex-range@5.0.1:
    resolution: {integrity: sha512-65P7iz6X5yEr1cwcgvQxbbIw7Uk3gOy5dIdtZ4rDveLqhrdJP+Li/Hx6tyK0NEb+2GCyneCMJiGqrADCSNk8sQ==}
    engines: {node: '>=8.0'}

  toidentifier@1.0.1:
    resolution: {integrity: sha512-o5sSPKEkg/DIQNmH43V0/uerLrpzVedkUh8tGNvaeXpfpuwjKenlSox/2O/BTlZUtEe+JG7s5YhEz608PlAHRA==}
    engines: {node: '>=0.6'}

  totalist@3.0.1:
    resolution: {integrity: sha512-sf4i37nQ2LBx4m3wB74y+ubopq6W/dIzXg0FDGjsYnZHVa1Da8FH853wlL2gtUhg+xJXjfk3kUZS3BRoQeoQBQ==}
    engines: {node: '>=6'}

  tough-cookie@4.1.4:
    resolution: {integrity: sha512-Loo5UUvLD9ScZ6jh8beX1T6sO1w2/MpCRpEP7V280GKMVUQ0Jzar2U3UJPsrdbziLEMMhu3Ujnq//rhiFuIeag==}
    engines: {node: '>=6'}

  tr46@0.0.3:
    resolution: {integrity: sha512-N3WMsuqV66lT30CrXNbEjx4GEwlow3v6rr4mCcv6prnfwhS01rkgyFdjPNBYd9br7LpXV1+Emh01fHnq2Gdgrw==}

  tr46@5.0.0:
    resolution: {integrity: sha512-tk2G5R2KRwBd+ZN0zaEXpmzdKyOYksXwywulIX95MBODjSzMIuQnQ3m8JxgbhnL1LeVo7lqQKsYa1O3Htl7K5g==}
    engines: {node: '>=18'}

  trim-lines@3.0.1:
    resolution: {integrity: sha512-kRj8B+YHZCc9kQYdWfJB2/oUl9rA99qbowYYBtr4ui4mZyAQ2JpvVBd/6U2YloATfqBhBTSMhTpgBHtU0Mf3Rg==}

  trough@2.2.0:
    resolution: {integrity: sha512-tmMpK00BjZiUyVyvrBK7knerNgmgvcV/KLVyuma/SC+TQN167GrMRciANTz09+k3zW8L8t60jWO1GpfkZdjTaw==}

  ts-api-utils@1.3.0:
    resolution: {integrity: sha512-UQMIo7pb8WRomKR1/+MFVLTroIvDVtMX3K6OUir8ynLyzB8Jeriont2bTAtmNPa1ekAgN7YPDyf6V+ygrdU+eQ==}
    engines: {node: '>=16'}
    peerDependencies:
      typescript: '>=4.2.0'

  ts-interface-checker@0.1.13:
    resolution: {integrity: sha512-Y/arvbn+rrz3JCKl9C4kVNfTfSm2/mEp5FSz5EsZSANGPSlQrpRI5M4PKF+mJnE52jOO90PnPSc3Ur3bTQw0gA==}

  ts-log@2.2.5:
    resolution: {integrity: sha512-PGcnJoTBnVGy6yYNFxWVNkdcAuAMstvutN9MgDJIV6L0oG8fB+ZNNy1T+wJzah8RPGor1mZuPQkVfXNDpy9eHA==}

  tslib@2.6.3:
    resolution: {integrity: sha512-xNvxJEOUiWPGhUuUdQgAJPKOOJfGnIyKySOc09XkKsgdUV/3E2zvwZYdejjmRgPCgcym1juLH3226yA7sEFJKQ==}

  tsx@4.19.1:
    resolution: {integrity: sha512-0flMz1lh74BR4wOvBjuh9olbnwqCPc35OOlfyzHba0Dc+QNUeWX/Gq2YTbnwcWPO3BMd8fkzRVrHcsR+a7z7rA==}
    engines: {node: '>=18.0.0'}
    hasBin: true

  type-check@0.4.0:
    resolution: {integrity: sha512-XleUoc9uwGXqjWwXaUTZAmzMcFZ5858QA2vvx1Ur5xIcixXIP+8LnFDgRplU30us6teqdlskFfu+ae4K79Ooew==}
    engines: {node: '>= 0.8.0'}

  type-fest@0.21.3:
    resolution: {integrity: sha512-t0rzBq87m3fVcduHDUFhKmyyX+9eo6WQjZvf51Ea/M0Q7+T374Jp1aUiyUl0GKxp8M/OETVHSDvmkyPgvX+X2w==}
    engines: {node: '>=10'}

  type-fest@2.19.0:
    resolution: {integrity: sha512-RAH822pAdBgcNMAfWnCBU3CFZcfZ/i1eZjwFU/dsLKumyuuP3niueg2UAukXYF0E2AAoc82ZSSf9J0WQBinzHA==}
    engines: {node: '>=12.20'}

  type-fest@3.13.1:
    resolution: {integrity: sha512-tLq3bSNx+xSpwvAJnzrK0Ep5CLNWjvFTOp71URMaAEWBfRb9nnJiBoUe0tF8bI4ZFO3omgBR6NvnbzVUT3Ly4g==}
    engines: {node: '>=14.16'}

  typescript@5.6.2:
    resolution: {integrity: sha512-NW8ByodCSNCwZeghjN3o+JX5OFH0Ojg6sadjEKY4huZ52TqbJTJnDo5+Tw98lSy63NZvi4n+ez5m2u5d4PkZyw==}
    engines: {node: '>=14.17'}
    hasBin: true

  ua-parser-js@1.0.38:
    resolution: {integrity: sha512-Aq5ppTOfvrCMgAPneW1HfWj66Xi7XL+/mIy996R1/CLS/rcyJQm6QZdsKrUeivDFQ+Oc9Wyuwor8Ze8peEoUoQ==}

  ufo@1.5.4:
    resolution: {integrity: sha512-UsUk3byDzKd04EyoZ7U4DOlxQaD14JUKQl6/P7wiX4FNvUfm3XL246n9W5AmqwW5RSFJ27NAuM0iLscAOYUiGQ==}

  unc-path-regex@0.1.2:
    resolution: {integrity: sha512-eXL4nmJT7oCpkZsHZUOJo8hcX3GbsiDOa0Qu9F646fi8dT3XuSVopVqAcEiVzSKKH7UoDti23wNX3qGFxcW5Qg==}
    engines: {node: '>=0.10.0'}

  uncrypto@0.1.3:
    resolution: {integrity: sha512-Ql87qFHB3s/De2ClA9e0gsnS6zXG27SkTiSJwjCc9MebbfapQfuPzumMIUMi38ezPZVNFcHI9sUIepeQfw8J8Q==}

  unctx@2.3.1:
    resolution: {integrity: sha512-PhKke8ZYauiqh3FEMVNm7ljvzQiph0Mt3GBRve03IJm7ukfaON2OBK795tLwhbyfzknuRRkW0+Ze+CQUmzOZ+A==}

  undici-types@5.28.4:
    resolution: {integrity: sha512-3OeMF5Lyowe8VW0skf5qaIE7Or3yS9LS7fvMUI0gg4YxpIBVg0L8BxCmROw2CcYhSkpR68Epz7CGc8MPj94Uww==}

  undici-types@6.19.8:
    resolution: {integrity: sha512-ve2KP6f/JnbPBFyobGHuerC9g1FYGn/F8n1LWTwNxCEzd6IfqTwUQcNXgEtmmQ6DlRrC1hrSrBnCZPokRrDHjw==}

  undici@5.28.4:
    resolution: {integrity: sha512-72RFADWFqKmUb2hmmvNODKL3p9hcB6Gt2DOQMis1SEBaV6a4MH8soBvzg+95CYhCKPFedut2JY9bMfrDl9D23g==}
    engines: {node: '>=14.0'}

  unenv@1.10.0:
    resolution: {integrity: sha512-wY5bskBQFL9n3Eca5XnhH6KbUo/tfvkwm9OpcdCvLaeA7piBNbavbOKJySEwQ1V0RH6HvNlSAFRTpvTqgKRQXQ==}

  unicode-emoji-modifier-base@1.0.0:
    resolution: {integrity: sha512-yLSH4py7oFH3oG/9K+XWrz1pSi3dfUrWEnInbxMfArOfc1+33BlGPQtLsOYwvdMy11AwUBetYuaRxSPqgkq+8g==}
    engines: {node: '>=4'}

  unicorn-magic@0.1.0:
    resolution: {integrity: sha512-lRfVq8fE8gz6QMBuDM6a+LO3IAzTi05H6gCVaUpir2E1Rwpo4ZUog45KpNXKC/Mn3Yb9UDuHumeFTo9iV/D9FQ==}
    engines: {node: '>=18'}

  unified@11.0.5:
    resolution: {integrity: sha512-xKvGhPWw3k84Qjh8bI3ZeJjqnyadK+GEFtazSfZv/rKeTkTjOJho6mFqh2SM96iIcZokxiOpg78GazTSg8+KHA==}

  unimport@3.10.0:
    resolution: {integrity: sha512-/UvKRfWx3mNDWwWQhR62HsoM3wxHwYdTq8ellZzMOHnnw4Dp8tovgthyW7DjTrbjDL+i4idOp06voz2VKlvrLw==}

  unist-util-find-after@5.0.0:
    resolution: {integrity: sha512-amQa0Ep2m6hE2g72AugUItjbuM8X8cGQnFoHk0pGfrFeT9GZhzN5SW8nRsiGKK7Aif4CrACPENkA6P/Lw6fHGQ==}

  unist-util-is@6.0.0:
    resolution: {integrity: sha512-2qCTHimwdxLfz+YzdGfkqNlH0tLi9xjTnHddPmJwtIG9MGsdbutfTc4P+haPD7l7Cjxf/WZj+we5qfVPvvxfYw==}

  unist-util-position@5.0.0:
    resolution: {integrity: sha512-fucsC7HjXvkB5R3kTCO7kUjRdrS0BJt3M/FPxmHMBOm8JQi2BsHAHFsy27E0EolP8rp0NzXsJ+jNPyDWvOJZPA==}

  unist-util-stringify-position@4.0.0:
    resolution: {integrity: sha512-0ASV06AAoKCDkS2+xw5RXJywruurpbC4JZSm7nr7MOt1ojAzvyyaO+UxZf18j8FCF6kmzCZKcAgN/yu2gm2XgQ==}

  unist-util-visit-parents@6.0.1:
    resolution: {integrity: sha512-L/PqWzfTP9lzzEa6CKs0k2nARxTdZduw3zyh8d2NVBnsyvHjSX4TWse388YrrQKbvI8w20fGjGlhgT96WwKykw==}

  unist-util-visit@5.0.0:
    resolution: {integrity: sha512-MR04uvD+07cwl/yhVuVWAtw+3GOR/knlL55Nd/wAdblk27GCVt3lqpTivy/tkJcZoNPzTwS1Y+KMojlLDhoTzg==}

  universalify@0.1.2:
    resolution: {integrity: sha512-rBJeI5CXAlmy1pV+617WB9J63U6XcazHHF2f2dbJix4XzpUF0RS3Zbj0FGIOCAva5P/d/GBOYaACQ1w+0azUkg==}
    engines: {node: '>= 4.0.0'}

  universalify@0.2.0:
    resolution: {integrity: sha512-CJ1QgKmNg3CwvAv/kOFmtnEN05f0D/cn9QntgNOQlQF9dgvVTHj3t+8JPdjqawCHk7V/KA+fbUqzZ9XWhcqPUg==}
    engines: {node: '>= 4.0.0'}

  universalify@2.0.1:
    resolution: {integrity: sha512-gptHNQghINnc/vTGIk0SOFGFNXw7JVrlRUtConJRlvaw6DuX0wO5Jeko9sWrMBhh+PsYAZ7oXAiOnf/UKogyiw==}
    engines: {node: '>= 10.0.0'}

  unixify@1.0.0:
    resolution: {integrity: sha512-6bc58dPYhCMHHuwxldQxO3RRNZ4eCogZ/st++0+fcC1nr0jiGUtAdBJ2qzmLQWSxbtz42pWt4QQMiZ9HvZf5cg==}
    engines: {node: '>=0.10.0'}

  unplugin@1.12.1:
    resolution: {integrity: sha512-aXEH9c5qi3uYZHo0niUtxDlT9ylG/luMW/dZslSCkbtC31wCyFkmM0kyoBBh+Grhn7CL+/kvKLfN61/EdxPxMQ==}
    engines: {node: '>=14.0.0'}

  unstorage@1.10.2:
    resolution: {integrity: sha512-cULBcwDqrS8UhlIysUJs2Dk0Mmt8h7B0E6mtR+relW9nZvsf/u4SkAYyNliPiPW7XtFNb5u3IUMkxGxFTTRTgQ==}
    peerDependencies:
      '@azure/app-configuration': ^1.5.0
      '@azure/cosmos': ^4.0.0
      '@azure/data-tables': ^13.2.2
      '@azure/identity': ^4.0.1
      '@azure/keyvault-secrets': ^4.8.0
      '@azure/storage-blob': ^12.17.0
      '@capacitor/preferences': ^5.0.7
      '@netlify/blobs': ^6.5.0 || ^7.0.0
      '@planetscale/database': ^1.16.0
      '@upstash/redis': ^1.28.4
      '@vercel/kv': ^1.0.1
      idb-keyval: ^6.2.1
      ioredis: ^5.3.2
    peerDependenciesMeta:
      '@azure/app-configuration':
        optional: true
      '@azure/cosmos':
        optional: true
      '@azure/data-tables':
        optional: true
      '@azure/identity':
        optional: true
      '@azure/keyvault-secrets':
        optional: true
      '@azure/storage-blob':
        optional: true
      '@capacitor/preferences':
        optional: true
      '@netlify/blobs':
        optional: true
      '@planetscale/database':
        optional: true
      '@upstash/redis':
        optional: true
      '@vercel/kv':
        optional: true
      idb-keyval:
        optional: true
      ioredis:
        optional: true

  untildify@4.0.0:
    resolution: {integrity: sha512-KK8xQ1mkzZeg9inewmFVDNkg3l5LUhoq9kN6iWYB/CC9YMG8HA+c1Q8HwDe6dEX7kErrEVNVBO3fWsVq5iDgtw==}
    engines: {node: '>=8'}

  untun@0.1.3:
    resolution: {integrity: sha512-4luGP9LMYszMRZwsvyUd9MrxgEGZdZuZgpVQHEEX0lCYFESasVRvZd0EYpCkOIbJKHMuv0LskpXc/8Un+MJzEQ==}
    hasBin: true

  unwasm@0.3.9:
    resolution: {integrity: sha512-LDxTx/2DkFURUd+BU1vUsF/moj0JsoTvl+2tcg2AUOiEzVturhGGx17/IMgGvKUYdZwr33EJHtChCJuhu9Ouvg==}

  update-browserslist-db@1.1.0:
    resolution: {integrity: sha512-EdRAaAyk2cUE1wOf2DkEhzxqOQvFOoRJFNS6NeyJ01Gp2beMRpBAINjM2iDXE3KCuKhwnvHIQCJm6ThL2Z+HzQ==}
    hasBin: true
    peerDependencies:
      browserslist: '>= 4.21.0'

  upper-case-first@2.0.2:
    resolution: {integrity: sha512-514ppYHBaKwfJRK/pNC6c/OxfGa0obSnAl106u97Ed0I625Nin96KAjttZF6ZL3e1XLtphxnqrOi9iWgm+u+bg==}

  upper-case@2.0.2:
    resolution: {integrity: sha512-KgdgDGJt2TpuwBUIjgG6lzw2GWFRCW9Qkfkiv0DxqHHLYJHmtmdUIKcZd8rHgFSjopVTlw6ggzCm1b8MFQwikg==}

  uqr@0.1.2:
    resolution: {integrity: sha512-MJu7ypHq6QasgF5YRTjqscSzQp/W11zoUk6kvmlH+fmWEs63Y0Eib13hYFwAzagRJcVY8WVnlV+eBDUGMJ5IbA==}

  uri-js@4.4.1:
    resolution: {integrity: sha512-7rKUyy33Q1yc98pQ1DAmLtwX109F7TIfWlW1Ydo8Wl1ii1SeHieeh0HHfPeL2fMXK6z0s8ecKs9frCuLJvndBg==}

  url-parse@1.5.10:
    resolution: {integrity: sha512-WypcfiRhfeUP9vvF0j6rw0J3hrWrw6iZv3+22h6iRMJ/8z1Tj6XfLP4DsUix5MhMPnXpiHDoKyoZ/bdCkwBCiQ==}

  urlpattern-polyfill@10.0.0:
    resolution: {integrity: sha512-H/A06tKD7sS1O1X2SshBVeA5FLycRpjqiBeqGKmBwBDBy28EnRjORxTNe269KSSr5un5qyWi1iL61wLxpd+ZOg==}

  urlpattern-polyfill@8.0.2:
    resolution: {integrity: sha512-Qp95D4TPJl1kC9SKigDcqgyM2VDVO4RiJc2d4qe5GrYm+zbIQCWWKAFaJNQ4BhdFeDGwBmAxqJBwWSJDb9T3BQ==}

  util-deprecate@1.0.2:
    resolution: {integrity: sha512-EPD5q1uXyFxJpCrLnCc1nHnq3gOa6DZBocAIiI2TaSCA7VCJ1UJDMagCzIkXNsUYfD1daK//LTEQ8xiIbrHtcw==}

  valibot@0.20.1:
    resolution: {integrity: sha512-7lToTLG5wtK76u32gq8dUK0bAw7bknTGbeNSKRJunAC2soGVnNrKngg+38Jjt6FOwH+MshUONHoFz+LgmjeYKQ==}

  validate-html-nesting@1.2.2:
    resolution: {integrity: sha512-hGdgQozCsQJMyfK5urgFcWEqsSSrK63Awe0t/IMR0bZ0QMtnuaiHzThW81guu3qx9abLi99NEuiaN6P9gVYsNg==}

  value-or-promise@1.0.12:
    resolution: {integrity: sha512-Z6Uz+TYwEqE7ZN50gwn+1LCVo9ZVrpxRPOhOLnncYkY1ZzOYtrX8Fwf/rFktZ8R5mJms6EZf5TqNOMeZmnPq9Q==}
    engines: {node: '>=12'}

  vfile-location@5.0.3:
    resolution: {integrity: sha512-5yXvWDEgqeiYiBe1lbxYF7UMAIm/IcopxMHrMQDq3nvKcjPKIhZklUKL+AE7J7uApI4kwe2snsK+eI6UTj9EHg==}

  vfile-message@4.0.2:
    resolution: {integrity: sha512-jRDZ1IMLttGj41KcZvlrYAaI3CfqpLpfpf+Mfig13viT6NKvRzWZ+lXz0Y5D60w6uJIBAOGq9mSHf0gktF0duw==}

  vfile@6.0.2:
    resolution: {integrity: sha512-zND7NlS8rJYb/sPqkb13ZvbbUoExdbi4w3SfRrMq6R3FvnLQmmfpajJNITuuYm6AZ5uao9vy4BAos3EXBPf2rg==}

  vinxi@0.4.2:
    resolution: {integrity: sha512-BbvIum9BLUQ22O/lU1RX0+aKNMXXcl58hofNoWFnFcKkm+efgVsHiD2d7HG3w8QLdb2Asdhmz5/ZzI1Y3zTBXw==}
    hasBin: true

  vite-node@2.1.1:
    resolution: {integrity: sha512-N/mGckI1suG/5wQI35XeR9rsMsPqKXzq1CdUndzVstBj/HvyxxGctwnK6WX43NGt5L3Z5tcRf83g4TITKJhPrA==}
    engines: {node: ^18.0.0 || >=20.0.0}
    hasBin: true

  vite-plugin-inspect@0.7.42:
    resolution: {integrity: sha512-JCyX86wr3siQc+p9Kd0t8VkFHAJag0RaQVIpdFGSv5FEaePEVB6+V/RGtz2dQkkGSXQzRWrPs4cU3dRKg32bXw==}
    engines: {node: '>=14'}
    peerDependencies:
      '@nuxt/kit': '*'
      vite: ^3.1.0 || ^4.0.0 || ^5.0.0-0
    peerDependenciesMeta:
      '@nuxt/kit':
        optional: true

  vite-plugin-solid@2.10.2:
    resolution: {integrity: sha512-AOEtwMe2baBSXMXdo+BUwECC8IFHcKS6WQV/1NEd+Q7vHPap5fmIhLcAzr+DUJ04/KHx/1UBU0l1/GWP+rMAPQ==}
    peerDependencies:
      '@testing-library/jest-dom': ^5.16.6 || ^5.17.0 || ^6.*
      solid-js: ^1.7.2
      vite: ^3.0.0 || ^4.0.0 || ^5.0.0
    peerDependenciesMeta:
      '@testing-library/jest-dom':
        optional: true

  vite@5.4.4:
    resolution: {integrity: sha512-RHFCkULitycHVTtelJ6jQLd+KSAAzOgEYorV32R2q++M6COBjKJR6BxqClwp5sf0XaBDjVMuJ9wnNfyAJwjMkA==}
    engines: {node: ^18.0.0 || >=20.0.0}
    hasBin: true
    peerDependencies:
      '@types/node': ^18.0.0 || >=20.0.0
      less: '*'
      lightningcss: ^1.21.0
      sass: '*'
      sass-embedded: '*'
      stylus: '*'
      sugarss: '*'
      terser: ^5.4.0
    peerDependenciesMeta:
      '@types/node':
        optional: true
      less:
        optional: true
      lightningcss:
        optional: true
      sass:
        optional: true
      sass-embedded:
        optional: true
      stylus:
        optional: true
      sugarss:
        optional: true
      terser:
        optional: true

  vitefu@0.2.5:
    resolution: {integrity: sha512-SgHtMLoqaeeGnd2evZ849ZbACbnwQCIwRH57t18FxcXoZop0uQu0uzlIhJBlF/eWVzuce0sHeqPcDo+evVcg8Q==}
    peerDependencies:
      vite: ^3.0.0 || ^4.0.0 || ^5.0.0
    peerDependenciesMeta:
      vite:
        optional: true

  vitest@2.1.1:
    resolution: {integrity: sha512-97We7/VC0e9X5zBVkvt7SGQMGrRtn3KtySFQG5fpaMlS+l62eeXRQO633AYhSTC3z7IMebnPPNjGXVGNRFlxBA==}
    engines: {node: ^18.0.0 || >=20.0.0}
    hasBin: true
    peerDependencies:
      '@edge-runtime/vm': '*'
      '@types/node': ^18.0.0 || >=20.0.0
      '@vitest/browser': 2.1.1
      '@vitest/ui': 2.1.1
      happy-dom: '*'
      jsdom: '*'
    peerDependenciesMeta:
      '@edge-runtime/vm':
        optional: true
      '@types/node':
        optional: true
      '@vitest/browser':
        optional: true
      '@vitest/ui':
        optional: true
      happy-dom:
        optional: true
      jsdom:
        optional: true

  w3c-xmlserializer@5.0.0:
    resolution: {integrity: sha512-o8qghlI8NZHU1lLPrpi2+Uq7abh4GGPpYANlalzWxyWteJOCsr/P+oPBA49TOLu5FTZO4d3F9MnWJfiMo4BkmA==}
    engines: {node: '>=18'}

  wcwidth@1.0.1:
    resolution: {integrity: sha512-XHPEwS0q6TaxcvG85+8EYkbiCux2XtWG2mkc47Ng2A77BQu9+DqIOJldST4HgPkuea7dvKSj5VgX3P1d4rW8Tg==}

  web-namespaces@2.0.1:
    resolution: {integrity: sha512-bKr1DkiNa2krS7qxNtdrtHAmzuYGFQLiQ13TsorsdT6ULTkPLKuu5+GsFpDlg6JFjUTwX2DyhMPG2be8uPrqsQ==}

  web-streams-polyfill@3.3.3:
    resolution: {integrity: sha512-d2JWLCivmZYTSIoge9MsgFCZrt571BikcWGYkjC1khllbTeDlGqZ2D8vD8E/lJa8WGWbb7Plm8/XJYV7IJHZZw==}
    engines: {node: '>= 8'}

  webcrypto-core@1.8.0:
    resolution: {integrity: sha512-kR1UQNH8MD42CYuLzvibfakG5Ew5seG85dMMoAM/1LqvckxaF6pUiidLuraIu4V+YCIFabYecUZAW0TuxAoaqw==}

  webidl-conversions@3.0.1:
    resolution: {integrity: sha512-2JAn3z8AR6rjK8Sm8orRC0h/bcl/DqL7tRPdGZ4I1CjdF+EaMLmYxBHyXuKL849eucPFhvBoxMsflfOb8kxaeQ==}

  webidl-conversions@7.0.0:
    resolution: {integrity: sha512-VwddBukDzu71offAQR975unBIGqfKZpM+8ZX6ySk8nYhVoo5CYaZyzt3YBvYtRtO+aoGlqxPg/B87NGVZ/fu6g==}
    engines: {node: '>=12'}

  webpack-sources@3.2.3:
    resolution: {integrity: sha512-/DyMEOrDgLKKIG0fmvtz+4dUX/3Ghozwgm6iPp8KRhvn+eQf9+Q7GWxVNMk3+uCPWfdXYC4ExGBckIXdFEfH1w==}
    engines: {node: '>=10.13.0'}

  webpack-virtual-modules@0.6.2:
    resolution: {integrity: sha512-66/V2i5hQanC51vBQKPH4aI8NMAcBW59FVBs+rC7eGHupMyfn34q7rZIE+ETlJ+XTevqfUhVVBgSUNSW2flEUQ==}

  whatwg-encoding@3.1.1:
    resolution: {integrity: sha512-6qN4hJdMwfYBtE3YBTTHhoeuUrDBPZmbQaxWAqSALV/MeEnR5z1xd8UKud2RAkFoPkmB+hli1TZSnyi84xz1vQ==}
    engines: {node: '>=18'}

  whatwg-mimetype@4.0.0:
    resolution: {integrity: sha512-QaKxh0eNIi2mE9p2vEdzfagOKHCcj1pJ56EEHGQOVxp8r9/iszLUUV7v89x9O1p/T+NlTM5W7jW6+cz4Fq1YVg==}
    engines: {node: '>=18'}

  whatwg-url@14.0.0:
    resolution: {integrity: sha512-1lfMEm2IEr7RIV+f4lUNPOqfFL+pO+Xw3fJSqmjX9AbXcXcYOkCe1P6+9VBZB6n94af16NfZf+sSk0JCBZC9aw==}
    engines: {node: '>=18'}

  whatwg-url@5.0.0:
    resolution: {integrity: sha512-saE57nupxk6v3HY35+jzBwYa0rKSy0XR8JSxZPwgLr7ys0IBzhGviA1/TUGJLmSVqs8pb9AnvICXEuOHLprYTw==}

  which-module@2.0.1:
    resolution: {integrity: sha512-iBdZ57RDvnOR9AGBhML2vFZf7h8vmBjhoaZqODJBFWHVtKkDmKuHai3cx5PgVMrX5YDNp27AofYbAwctSS+vhQ==}

  which@1.3.1:
    resolution: {integrity: sha512-HxJdYWq1MTIQbJ3nw0cqssHoTNU267KlrDuGZ1WYlxDStUtKUhOaJmh112/TZmHxxUfuJqPXSOm7tDyas0OSIQ==}
    hasBin: true

  which@2.0.2:
    resolution: {integrity: sha512-BLI3Tl1TW3Pvl70l3yq3Y64i+awpwXqsGBYWkkqMtnbXgrMD+yj7rhW0kuEDxzJaYXGjEW5ogapKNMEKNMjibA==}
    engines: {node: '>= 8'}
    hasBin: true

  which@4.0.0:
    resolution: {integrity: sha512-GlaYyEb07DPxYCKhKzplCWBJtvxZcZMrL+4UkrTSJHHPyZU4mYYTv3qaOe77H7EODLSSopAUFAc6W8U4yqvscg==}
    engines: {node: ^16.13.0 || >=18.0.0}
    hasBin: true

  why-is-node-running@2.3.0:
    resolution: {integrity: sha512-hUrmaWBdVDcxvYqnyh09zunKzROWjbZTiNy8dBEjkS7ehEDQibXJ7XvlmtbwuTclUiIyN+CyXQD4Vmko8fNm8w==}
    engines: {node: '>=8'}
    hasBin: true

  wide-align@1.1.5:
    resolution: {integrity: sha512-eDMORYaPNZ4sQIuuYPDHdQvf4gyCF9rEEV/yPxGfwPkRodwEgiMUUXTx/dex+Me0wxx53S+NgUHaP7y3MGlDmg==}

  widest-line@4.0.1:
    resolution: {integrity: sha512-o0cyEG0e8GPzT4iGHphIOh0cJOV8fivsXxddQasHPHfoZf1ZexrfeA21w2NaEN1RHE+fXlfISmOE8R9N3u3Qig==}
    engines: {node: '>=12'}

  word-wrap@1.2.5:
    resolution: {integrity: sha512-BN22B5eaMMI9UMtjrGd5g5eCYPpCPDUy0FJXbYsaT5zYxjFOckS53SQDE3pWkVoWpHXVb3BrYcEN4Twa55B5cA==}
    engines: {node: '>=0.10.0'}

  wrap-ansi@6.2.0:
    resolution: {integrity: sha512-r6lPcBGxZXlIcymEu7InxDMhdW0KDxpLgoFLcguasxCaJ/SOIZwINatK9KY/tf+ZrlywOKU0UDj3ATXUBfxJXA==}
    engines: {node: '>=8'}

  wrap-ansi@7.0.0:
    resolution: {integrity: sha512-YVGIj2kamLSTxw6NsZjoBxfSwsn0ycdesmc4p+Q21c5zPuZ1pl+NfxVdxPtdHvmNVOQ6XSYG4AUtyt/Fi7D16Q==}
    engines: {node: '>=10'}

  wrap-ansi@8.1.0:
    resolution: {integrity: sha512-si7QWI6zUMq56bESFvagtmzMdGOtoxfR+Sez11Mobfc7tm+VkUckk9bW2UeffTGVUbOksxmSw0AA2gs8g71NCQ==}
    engines: {node: '>=12'}

  wrappy@1.0.2:
    resolution: {integrity: sha512-l4Sp/DRseor9wL6EvV2+TuQn63dMkPjZ/sp9XkghTEbV9KlPS1xUsZ3u7/IQO4wxtcFB4bgpQPRcR3QCvezPcQ==}

  ws@8.18.0:
    resolution: {integrity: sha512-8VbfWfHLbbwu3+N6OKsOMpBdT4kXPDDB9cJk2bJ6mh9ucxdlnNvH1e+roYkKmN9Nxw2yjz7VzeO9oOz2zJ04Pw==}
    engines: {node: '>=10.0.0'}
    peerDependencies:
      bufferutil: ^4.0.1
      utf-8-validate: '>=5.0.2'
    peerDependenciesMeta:
      bufferutil:
        optional: true
      utf-8-validate:
        optional: true

  xml-name-validator@5.0.0:
    resolution: {integrity: sha512-EvGK8EJ3DhaHfbRlETOWAS5pO9MZITeauHKJyb8wyajUfQUenkIg2MvLDTZ4T/TgIcm3HU0TFBgWWboAZ30UHg==}
    engines: {node: '>=18'}

  xmlchars@2.2.0:
    resolution: {integrity: sha512-JZnDKK8B0RCDw84FNdDAIpZK+JuJw+s7Lz8nksI7SIuU3UXJJslUthsi+uWBUYOwPFwW7W7PRLRfUKpxjtjFCw==}

  xtend@4.0.2:
    resolution: {integrity: sha512-LKYU1iAXJXUgAXn9URjiu+MWhyUXHsvfp7mcuYm9dSUKK0/CjtrUwFAxD82/mCWbtLsGjFIad0wIsod4zrTAEQ==}
    engines: {node: '>=0.4'}

  y18n@4.0.3:
    resolution: {integrity: sha512-JKhqTOwSrqNA1NY5lSztJ1GrBiUodLMmIZuLiDaMRJ+itFd+ABVE8XBjOvIWL+rSqNDC74LCSFmlb/U4UZ4hJQ==}

  y18n@5.0.8:
    resolution: {integrity: sha512-0pfFzegeDWJHJIAmTLRP2DwHjdF5s7jo9tuztdQxAhINCdvS+3nGINqPd00AphqJR/0LhANUS6/+7SCb98YOfA==}
    engines: {node: '>=10'}

  yallist@2.1.2:
    resolution: {integrity: sha512-ncTzHV7NvsQZkYe1DW7cbDLm0YpzHmZF5r/iyP3ZnQtMiJ+pjzisCiMNI+Sj+xQF5pXhSHxSB3uDbsBTzY/c2A==}

  yallist@3.1.1:
    resolution: {integrity: sha512-a4UGQaWPH59mOXUYnAG2ewncQS4i4F43Tv3JoAM+s2VDAmS9NsK8GpDMLrCHPksFT7h3K6TOoUNn2pb7RoXx4g==}

  yallist@4.0.0:
    resolution: {integrity: sha512-3wdGidZyq5PB084XLES5TpOSRA3wjXAlIWMhum2kRcv/41Sn2emQ0dycQW4uZXLejwKvg6EsvbdlVL+FYEct7A==}

  yaml-ast-parser@0.0.43:
    resolution: {integrity: sha512-2PTINUwsRqSd+s8XxKaJWQlUuEMHJQyEuh2edBbW8KNJz0SJPwUSD2zRWqezFEdN7IzAgeuYHFUCF7o8zRdZ0A==}

  yaml@2.5.0:
    resolution: {integrity: sha512-2wWLbGbYDiSqqIKoPjar3MPgB94ErzCtrNE1FdqGuaO0pi2JGjmE8aW8TDZwzU7vuxcGRdL/4gPQwQ7hD5AMSw==}
    engines: {node: '>= 14'}
    hasBin: true

  yargs-parser@18.1.3:
    resolution: {integrity: sha512-o50j0JeToy/4K6OZcaQmW6lyXXKhq7csREXcDwk2omFPJEwUNOVtJKvmDr9EI1fAJZUyZcRF7kxGBWmRXudrCQ==}
    engines: {node: '>=6'}

  yargs-parser@21.1.1:
    resolution: {integrity: sha512-tVpsJW7DdjecAiFpbIB1e3qxIQsE6NoPc5/eTdrbbIC4h0LVsWhnoa3g+m2HclBIujHzsxZ4VJVA+GUuc2/LBw==}
    engines: {node: '>=12'}

  yargs@15.4.1:
    resolution: {integrity: sha512-aePbxDmcYW++PaqBsJ+HYUFwCdv4LVvdnhBy78E57PIor8/OVvhMrADFFEDh8DHDFRv/O9i3lPhsENjO7QX0+A==}
    engines: {node: '>=8'}

  yargs@17.7.2:
    resolution: {integrity: sha512-7dSzzRQ++CKnNI/krKnYRV7JKKPUXMEh61soaHKg9mrWEhzFWhFnxPxGl+69cD1Ou63C13NUPCnmIcrvqCuM6w==}
    engines: {node: '>=12'}

  yocto-queue@0.1.0:
    resolution: {integrity: sha512-rVksvsnNCdJ/ohGc6xgPwyN8eheCxsiLM8mxuE/t/mOVqJewPuO1miLpTHQiRgTKCLexL4MeAFVagts7HmNZ2Q==}
    engines: {node: '>=10'}

  zip-stream@6.0.1:
    resolution: {integrity: sha512-zK7YHHz4ZXpW89AHXUPbQVGKI7uvkd3hzusTdotCg1UxyaVtg0zFJSTfW/Dq5f7OBBVnq6cZIaC8Ti4hb6dtCA==}
    engines: {node: '>= 14'}

  zod@3.23.8:
    resolution: {integrity: sha512-XBx9AXhXktjUqnepgTiE5flcKIYWi/rme0Eaj+5Y0lftuGBq+jyRu/md4WnuxqgP1ubdpNCsYEYPxrzVHD8d6g==}

  zwitch@2.0.4:
    resolution: {integrity: sha512-bXE4cR/kVZhKZX/RjPEflHaKVhUVl85noU3v6b8apfQEc1x4A+zBxjZ4lN8LqGd6WZ3dl98pY4o717VFmoPp+A==}

snapshots:

  '@alloc/quick-lru@5.2.0': {}

  '@ampproject/remapping@2.3.0':
    dependencies:
      '@jridgewell/gen-mapping': 0.3.5
      '@jridgewell/trace-mapping': 0.3.25

  '@antfu/utils@0.7.10': {}

  '@ardatan/relay-compiler@12.0.0(graphql@16.9.0)':
    dependencies:
      '@babel/core': 7.25.2
      '@babel/generator': 7.25.0
      '@babel/parser': 7.25.3
      '@babel/runtime': 7.25.0
      '@babel/traverse': 7.25.3
      '@babel/types': 7.25.2
      babel-preset-fbjs: 3.4.0(@babel/core@7.25.2)
      chalk: 4.1.2
      fb-watchman: 2.0.2
      fbjs: 3.0.5
      glob: 7.2.3
      graphql: 16.9.0
      immutable: 3.7.6
      invariant: 2.2.4
      nullthrows: 1.1.1
      relay-runtime: 12.0.0
      signedsource: 1.0.0
      yargs: 15.4.1
    transitivePeerDependencies:
      - encoding
      - supports-color

  '@ardatan/sync-fetch@0.0.1':
    dependencies:
      node-fetch: 2.7.0
    transitivePeerDependencies:
      - encoding

  '@babel/code-frame@7.24.7':
    dependencies:
      '@babel/highlight': 7.24.7
      picocolors: 1.1.0

  '@babel/compat-data@7.25.2': {}

  '@babel/core@7.25.2':
    dependencies:
      '@ampproject/remapping': 2.3.0
      '@babel/code-frame': 7.24.7
      '@babel/generator': 7.25.0
      '@babel/helper-compilation-targets': 7.25.2
      '@babel/helper-module-transforms': 7.25.2(@babel/core@7.25.2)
      '@babel/helpers': 7.25.0
      '@babel/parser': 7.25.3
      '@babel/template': 7.25.0
      '@babel/traverse': 7.25.3
      '@babel/types': 7.25.2
      convert-source-map: 2.0.0
      debug: 4.3.6
      gensync: 1.0.0-beta.2
      json5: 2.2.3
      semver: 6.3.1
    transitivePeerDependencies:
      - supports-color

  '@babel/generator@7.25.0':
    dependencies:
      '@babel/types': 7.25.2
      '@jridgewell/gen-mapping': 0.3.5
      '@jridgewell/trace-mapping': 0.3.25
      jsesc: 2.5.2

  '@babel/helper-annotate-as-pure@7.24.7':
    dependencies:
      '@babel/types': 7.25.2

  '@babel/helper-compilation-targets@7.25.2':
    dependencies:
      '@babel/compat-data': 7.25.2
      '@babel/helper-validator-option': 7.24.8
      browserslist: 4.23.3
      lru-cache: 5.1.1
      semver: 6.3.1

  '@babel/helper-create-class-features-plugin@7.25.0(@babel/core@7.25.2)':
    dependencies:
      '@babel/core': 7.25.2
      '@babel/helper-annotate-as-pure': 7.24.7
      '@babel/helper-member-expression-to-functions': 7.24.8
      '@babel/helper-optimise-call-expression': 7.24.7
      '@babel/helper-replace-supers': 7.25.0(@babel/core@7.25.2)
      '@babel/helper-skip-transparent-expression-wrappers': 7.24.7
      '@babel/traverse': 7.25.3
      semver: 6.3.1
    transitivePeerDependencies:
      - supports-color

  '@babel/helper-member-expression-to-functions@7.24.8':
    dependencies:
      '@babel/traverse': 7.25.3
      '@babel/types': 7.25.2
    transitivePeerDependencies:
      - supports-color

  '@babel/helper-module-imports@7.18.6':
    dependencies:
      '@babel/types': 7.25.2

  '@babel/helper-module-imports@7.24.7':
    dependencies:
      '@babel/traverse': 7.25.3
      '@babel/types': 7.25.2
    transitivePeerDependencies:
      - supports-color

  '@babel/helper-module-transforms@7.25.2(@babel/core@7.25.2)':
    dependencies:
      '@babel/core': 7.25.2
      '@babel/helper-module-imports': 7.24.7
      '@babel/helper-simple-access': 7.24.7
      '@babel/helper-validator-identifier': 7.24.7
      '@babel/traverse': 7.25.3
    transitivePeerDependencies:
      - supports-color

  '@babel/helper-optimise-call-expression@7.24.7':
    dependencies:
      '@babel/types': 7.25.2

  '@babel/helper-plugin-utils@7.24.8': {}

  '@babel/helper-replace-supers@7.25.0(@babel/core@7.25.2)':
    dependencies:
      '@babel/core': 7.25.2
      '@babel/helper-member-expression-to-functions': 7.24.8
      '@babel/helper-optimise-call-expression': 7.24.7
      '@babel/traverse': 7.25.3
    transitivePeerDependencies:
      - supports-color

  '@babel/helper-simple-access@7.24.7':
    dependencies:
      '@babel/traverse': 7.25.3
      '@babel/types': 7.25.2
    transitivePeerDependencies:
      - supports-color

  '@babel/helper-skip-transparent-expression-wrappers@7.24.7':
    dependencies:
      '@babel/traverse': 7.25.3
      '@babel/types': 7.25.2
    transitivePeerDependencies:
      - supports-color

  '@babel/helper-string-parser@7.24.8': {}

  '@babel/helper-validator-identifier@7.24.7': {}

  '@babel/helper-validator-option@7.24.8': {}

  '@babel/helpers@7.25.0':
    dependencies:
      '@babel/template': 7.25.0
      '@babel/types': 7.25.2

  '@babel/highlight@7.24.7':
    dependencies:
      '@babel/helper-validator-identifier': 7.24.7
      chalk: 2.4.2
      js-tokens: 4.0.0
      picocolors: 1.1.0

  '@babel/parser@7.25.3':
    dependencies:
      '@babel/types': 7.25.2

  '@babel/plugin-proposal-class-properties@7.18.6(@babel/core@7.25.2)':
    dependencies:
      '@babel/core': 7.25.2
      '@babel/helper-create-class-features-plugin': 7.25.0(@babel/core@7.25.2)
      '@babel/helper-plugin-utils': 7.24.8
    transitivePeerDependencies:
      - supports-color

  '@babel/plugin-proposal-object-rest-spread@7.20.7(@babel/core@7.25.2)':
    dependencies:
      '@babel/compat-data': 7.25.2
      '@babel/core': 7.25.2
      '@babel/helper-compilation-targets': 7.25.2
      '@babel/helper-plugin-utils': 7.24.8
      '@babel/plugin-syntax-object-rest-spread': 7.8.3(@babel/core@7.25.2)
      '@babel/plugin-transform-parameters': 7.24.7(@babel/core@7.25.2)

  '@babel/plugin-syntax-class-properties@7.12.13(@babel/core@7.25.2)':
    dependencies:
      '@babel/core': 7.25.2
      '@babel/helper-plugin-utils': 7.24.8

  '@babel/plugin-syntax-flow@7.24.7(@babel/core@7.25.2)':
    dependencies:
      '@babel/core': 7.25.2
      '@babel/helper-plugin-utils': 7.24.8

  '@babel/plugin-syntax-import-assertions@7.24.7(@babel/core@7.25.2)':
    dependencies:
      '@babel/core': 7.25.2
      '@babel/helper-plugin-utils': 7.24.8

  '@babel/plugin-syntax-jsx@7.24.7(@babel/core@7.25.2)':
    dependencies:
      '@babel/core': 7.25.2
      '@babel/helper-plugin-utils': 7.24.8

  '@babel/plugin-syntax-object-rest-spread@7.8.3(@babel/core@7.25.2)':
    dependencies:
      '@babel/core': 7.25.2
      '@babel/helper-plugin-utils': 7.24.8

  '@babel/plugin-syntax-typescript@7.24.7(@babel/core@7.25.2)':
    dependencies:
      '@babel/core': 7.25.2
      '@babel/helper-plugin-utils': 7.24.8

  '@babel/plugin-transform-arrow-functions@7.24.7(@babel/core@7.25.2)':
    dependencies:
      '@babel/core': 7.25.2
      '@babel/helper-plugin-utils': 7.24.8

  '@babel/plugin-transform-block-scoped-functions@7.24.7(@babel/core@7.25.2)':
    dependencies:
      '@babel/core': 7.25.2
      '@babel/helper-plugin-utils': 7.24.8

  '@babel/plugin-transform-block-scoping@7.25.0(@babel/core@7.25.2)':
    dependencies:
      '@babel/core': 7.25.2
      '@babel/helper-plugin-utils': 7.24.8

  '@babel/plugin-transform-classes@7.25.0(@babel/core@7.25.2)':
    dependencies:
      '@babel/core': 7.25.2
      '@babel/helper-annotate-as-pure': 7.24.7
      '@babel/helper-compilation-targets': 7.25.2
      '@babel/helper-plugin-utils': 7.24.8
      '@babel/helper-replace-supers': 7.25.0(@babel/core@7.25.2)
      '@babel/traverse': 7.25.3
      globals: 11.12.0
    transitivePeerDependencies:
      - supports-color

  '@babel/plugin-transform-computed-properties@7.24.7(@babel/core@7.25.2)':
    dependencies:
      '@babel/core': 7.25.2
      '@babel/helper-plugin-utils': 7.24.8
      '@babel/template': 7.25.0

  '@babel/plugin-transform-destructuring@7.24.8(@babel/core@7.25.2)':
    dependencies:
      '@babel/core': 7.25.2
      '@babel/helper-plugin-utils': 7.24.8

  '@babel/plugin-transform-flow-strip-types@7.25.2(@babel/core@7.25.2)':
    dependencies:
      '@babel/core': 7.25.2
      '@babel/helper-plugin-utils': 7.24.8
      '@babel/plugin-syntax-flow': 7.24.7(@babel/core@7.25.2)

  '@babel/plugin-transform-for-of@7.24.7(@babel/core@7.25.2)':
    dependencies:
      '@babel/core': 7.25.2
      '@babel/helper-plugin-utils': 7.24.8
      '@babel/helper-skip-transparent-expression-wrappers': 7.24.7
    transitivePeerDependencies:
      - supports-color

  '@babel/plugin-transform-function-name@7.25.1(@babel/core@7.25.2)':
    dependencies:
      '@babel/core': 7.25.2
      '@babel/helper-compilation-targets': 7.25.2
      '@babel/helper-plugin-utils': 7.24.8
      '@babel/traverse': 7.25.3
    transitivePeerDependencies:
      - supports-color

  '@babel/plugin-transform-literals@7.25.2(@babel/core@7.25.2)':
    dependencies:
      '@babel/core': 7.25.2
      '@babel/helper-plugin-utils': 7.24.8

  '@babel/plugin-transform-member-expression-literals@7.24.7(@babel/core@7.25.2)':
    dependencies:
      '@babel/core': 7.25.2
      '@babel/helper-plugin-utils': 7.24.8

  '@babel/plugin-transform-modules-commonjs@7.24.8(@babel/core@7.25.2)':
    dependencies:
      '@babel/core': 7.25.2
      '@babel/helper-module-transforms': 7.25.2(@babel/core@7.25.2)
      '@babel/helper-plugin-utils': 7.24.8
      '@babel/helper-simple-access': 7.24.7
    transitivePeerDependencies:
      - supports-color

  '@babel/plugin-transform-object-super@7.24.7(@babel/core@7.25.2)':
    dependencies:
      '@babel/core': 7.25.2
      '@babel/helper-plugin-utils': 7.24.8
      '@babel/helper-replace-supers': 7.25.0(@babel/core@7.25.2)
    transitivePeerDependencies:
      - supports-color

  '@babel/plugin-transform-parameters@7.24.7(@babel/core@7.25.2)':
    dependencies:
      '@babel/core': 7.25.2
      '@babel/helper-plugin-utils': 7.24.8

  '@babel/plugin-transform-property-literals@7.24.7(@babel/core@7.25.2)':
    dependencies:
      '@babel/core': 7.25.2
      '@babel/helper-plugin-utils': 7.24.8

  '@babel/plugin-transform-react-display-name@7.24.7(@babel/core@7.25.2)':
    dependencies:
      '@babel/core': 7.25.2
      '@babel/helper-plugin-utils': 7.24.8

  '@babel/plugin-transform-react-jsx@7.25.2(@babel/core@7.25.2)':
    dependencies:
      '@babel/core': 7.25.2
      '@babel/helper-annotate-as-pure': 7.24.7
      '@babel/helper-module-imports': 7.24.7
      '@babel/helper-plugin-utils': 7.24.8
      '@babel/plugin-syntax-jsx': 7.24.7(@babel/core@7.25.2)
      '@babel/types': 7.25.2
    transitivePeerDependencies:
      - supports-color

  '@babel/plugin-transform-shorthand-properties@7.24.7(@babel/core@7.25.2)':
    dependencies:
      '@babel/core': 7.25.2
      '@babel/helper-plugin-utils': 7.24.8

  '@babel/plugin-transform-spread@7.24.7(@babel/core@7.25.2)':
    dependencies:
      '@babel/core': 7.25.2
      '@babel/helper-plugin-utils': 7.24.8
      '@babel/helper-skip-transparent-expression-wrappers': 7.24.7
    transitivePeerDependencies:
      - supports-color

  '@babel/plugin-transform-template-literals@7.24.7(@babel/core@7.25.2)':
    dependencies:
      '@babel/core': 7.25.2
      '@babel/helper-plugin-utils': 7.24.8

  '@babel/plugin-transform-typescript@7.25.2(@babel/core@7.25.2)':
    dependencies:
      '@babel/core': 7.25.2
      '@babel/helper-annotate-as-pure': 7.24.7
      '@babel/helper-create-class-features-plugin': 7.25.0(@babel/core@7.25.2)
      '@babel/helper-plugin-utils': 7.24.8
      '@babel/helper-skip-transparent-expression-wrappers': 7.24.7
      '@babel/plugin-syntax-typescript': 7.24.7(@babel/core@7.25.2)
    transitivePeerDependencies:
      - supports-color

  '@babel/preset-typescript@7.24.7(@babel/core@7.25.2)':
    dependencies:
      '@babel/core': 7.25.2
      '@babel/helper-plugin-utils': 7.24.8
      '@babel/helper-validator-option': 7.24.8
      '@babel/plugin-syntax-jsx': 7.24.7(@babel/core@7.25.2)
      '@babel/plugin-transform-modules-commonjs': 7.24.8(@babel/core@7.25.2)
      '@babel/plugin-transform-typescript': 7.25.2(@babel/core@7.25.2)
    transitivePeerDependencies:
      - supports-color

  '@babel/runtime@7.25.0':
    dependencies:
      regenerator-runtime: 0.14.1

  '@babel/template@7.25.0':
    dependencies:
      '@babel/code-frame': 7.24.7
      '@babel/parser': 7.25.3
      '@babel/types': 7.25.2

  '@babel/traverse@7.25.3':
    dependencies:
      '@babel/code-frame': 7.24.7
      '@babel/generator': 7.25.0
      '@babel/parser': 7.25.3
      '@babel/template': 7.25.0
      '@babel/types': 7.25.2
      debug: 4.3.6
      globals: 11.12.0
    transitivePeerDependencies:
      - supports-color

  '@babel/types@7.25.2':
    dependencies:
      '@babel/helper-string-parser': 7.24.8
      '@babel/helper-validator-identifier': 7.24.7
      to-fast-properties: 2.0.0

  '@changesets/apply-release-plan@7.0.5':
    dependencies:
      '@changesets/config': 3.0.3
      '@changesets/get-version-range-type': 0.4.0
      '@changesets/git': 3.0.1
      '@changesets/should-skip-package': 0.1.1
      '@changesets/types': 6.0.0
      '@manypkg/get-packages': 1.1.3
      detect-indent: 6.1.0
      fs-extra: 7.0.1
      lodash.startcase: 4.4.0
      outdent: 0.5.0
      prettier: 2.8.8
      resolve-from: 5.0.0
      semver: 7.6.3

  '@changesets/assemble-release-plan@6.0.4':
    dependencies:
      '@changesets/errors': 0.2.0
      '@changesets/get-dependents-graph': 2.1.2
      '@changesets/should-skip-package': 0.1.1
      '@changesets/types': 6.0.0
      '@manypkg/get-packages': 1.1.3
      semver: 7.6.3

  '@changesets/changelog-git@0.2.0':
    dependencies:
      '@changesets/types': 6.0.0

  '@changesets/cli@2.27.8':
    dependencies:
      '@changesets/apply-release-plan': 7.0.5
      '@changesets/assemble-release-plan': 6.0.4
      '@changesets/changelog-git': 0.2.0
      '@changesets/config': 3.0.3
      '@changesets/errors': 0.2.0
      '@changesets/get-dependents-graph': 2.1.2
      '@changesets/get-release-plan': 4.0.4
      '@changesets/git': 3.0.1
      '@changesets/logger': 0.1.1
      '@changesets/pre': 2.0.1
      '@changesets/read': 0.6.1
      '@changesets/should-skip-package': 0.1.1
      '@changesets/types': 6.0.0
      '@changesets/write': 0.3.2
      '@manypkg/get-packages': 1.1.3
      '@types/semver': 7.5.8
      ansi-colors: 4.1.3
      ci-info: 3.9.0
      enquirer: 2.4.1
      external-editor: 3.1.0
      fs-extra: 7.0.1
      mri: 1.2.0
      outdent: 0.5.0
      p-limit: 2.3.0
      package-manager-detector: 0.2.0
      picocolors: 1.1.0
      resolve-from: 5.0.0
      semver: 7.6.3
      spawndamnit: 2.0.0
      term-size: 2.2.1

  '@changesets/config@3.0.3':
    dependencies:
      '@changesets/errors': 0.2.0
      '@changesets/get-dependents-graph': 2.1.2
      '@changesets/logger': 0.1.1
      '@changesets/types': 6.0.0
      '@manypkg/get-packages': 1.1.3
      fs-extra: 7.0.1
      micromatch: 4.0.7

  '@changesets/errors@0.2.0':
    dependencies:
      extendable-error: 0.1.7

  '@changesets/get-dependents-graph@2.1.2':
    dependencies:
      '@changesets/types': 6.0.0
      '@manypkg/get-packages': 1.1.3
      picocolors: 1.1.0
      semver: 7.6.3

  '@changesets/get-release-plan@4.0.4':
    dependencies:
      '@changesets/assemble-release-plan': 6.0.4
      '@changesets/config': 3.0.3
      '@changesets/pre': 2.0.1
      '@changesets/read': 0.6.1
      '@changesets/types': 6.0.0
      '@manypkg/get-packages': 1.1.3

  '@changesets/get-version-range-type@0.4.0': {}

  '@changesets/git@3.0.1':
    dependencies:
      '@changesets/errors': 0.2.0
      '@manypkg/get-packages': 1.1.3
      is-subdir: 1.2.0
      micromatch: 4.0.7
      spawndamnit: 2.0.0

  '@changesets/logger@0.1.1':
    dependencies:
      picocolors: 1.1.0

  '@changesets/parse@0.4.0':
    dependencies:
      '@changesets/types': 6.0.0
      js-yaml: 3.14.1

  '@changesets/pre@2.0.1':
    dependencies:
      '@changesets/errors': 0.2.0
      '@changesets/types': 6.0.0
      '@manypkg/get-packages': 1.1.3
      fs-extra: 7.0.1

  '@changesets/read@0.6.1':
    dependencies:
      '@changesets/git': 3.0.1
      '@changesets/logger': 0.1.1
      '@changesets/parse': 0.4.0
      '@changesets/types': 6.0.0
      fs-extra: 7.0.1
      p-filter: 2.1.0
      picocolors: 1.1.0

  '@changesets/should-skip-package@0.1.1':
    dependencies:
      '@changesets/types': 6.0.0
      '@manypkg/get-packages': 1.1.3

  '@changesets/types@4.1.0': {}

  '@changesets/types@6.0.0': {}

  '@changesets/write@0.3.2':
    dependencies:
      '@changesets/types': 6.0.0
      fs-extra: 7.0.1
      human-id: 1.0.2
      prettier: 2.8.8

  '@cloudflare/kv-asset-handler@0.3.4':
    dependencies:
      mime: 3.0.0

  '@deno/shim-deno-test@0.5.0': {}

  '@deno/shim-deno@0.19.2':
    dependencies:
      '@deno/shim-deno-test': 0.5.0
      which: 4.0.0

  '@esbuild/aix-ppc64@0.19.12':
    optional: true

  '@esbuild/aix-ppc64@0.20.2':
    optional: true

  '@esbuild/aix-ppc64@0.21.5':
    optional: true

  '@esbuild/aix-ppc64@0.23.0':
    optional: true

  '@esbuild/android-arm64@0.19.12':
    optional: true

  '@esbuild/android-arm64@0.20.2':
    optional: true

  '@esbuild/android-arm64@0.21.5':
    optional: true

  '@esbuild/android-arm64@0.23.0':
    optional: true

  '@esbuild/android-arm@0.19.12':
    optional: true

  '@esbuild/android-arm@0.20.2':
    optional: true

  '@esbuild/android-arm@0.21.5':
    optional: true

  '@esbuild/android-arm@0.23.0':
    optional: true

  '@esbuild/android-x64@0.19.12':
    optional: true

  '@esbuild/android-x64@0.20.2':
    optional: true

  '@esbuild/android-x64@0.21.5':
    optional: true

  '@esbuild/android-x64@0.23.0':
    optional: true

  '@esbuild/darwin-arm64@0.19.12':
    optional: true

  '@esbuild/darwin-arm64@0.20.2':
    optional: true

  '@esbuild/darwin-arm64@0.21.5':
    optional: true

  '@esbuild/darwin-arm64@0.23.0':
    optional: true

  '@esbuild/darwin-x64@0.19.12':
    optional: true

  '@esbuild/darwin-x64@0.20.2':
    optional: true

  '@esbuild/darwin-x64@0.21.5':
    optional: true

  '@esbuild/darwin-x64@0.23.0':
    optional: true

  '@esbuild/freebsd-arm64@0.19.12':
    optional: true

  '@esbuild/freebsd-arm64@0.20.2':
    optional: true

  '@esbuild/freebsd-arm64@0.21.5':
    optional: true

  '@esbuild/freebsd-arm64@0.23.0':
    optional: true

  '@esbuild/freebsd-x64@0.19.12':
    optional: true

  '@esbuild/freebsd-x64@0.20.2':
    optional: true

  '@esbuild/freebsd-x64@0.21.5':
    optional: true

  '@esbuild/freebsd-x64@0.23.0':
    optional: true

  '@esbuild/linux-arm64@0.19.12':
    optional: true

  '@esbuild/linux-arm64@0.20.2':
    optional: true

  '@esbuild/linux-arm64@0.21.5':
    optional: true

  '@esbuild/linux-arm64@0.23.0':
    optional: true

  '@esbuild/linux-arm@0.19.12':
    optional: true

  '@esbuild/linux-arm@0.20.2':
    optional: true

  '@esbuild/linux-arm@0.21.5':
    optional: true

  '@esbuild/linux-arm@0.23.0':
    optional: true

  '@esbuild/linux-ia32@0.19.12':
    optional: true

  '@esbuild/linux-ia32@0.20.2':
    optional: true

  '@esbuild/linux-ia32@0.21.5':
    optional: true

  '@esbuild/linux-ia32@0.23.0':
    optional: true

  '@esbuild/linux-loong64@0.19.12':
    optional: true

  '@esbuild/linux-loong64@0.20.2':
    optional: true

  '@esbuild/linux-loong64@0.21.5':
    optional: true

  '@esbuild/linux-loong64@0.23.0':
    optional: true

  '@esbuild/linux-mips64el@0.19.12':
    optional: true

  '@esbuild/linux-mips64el@0.20.2':
    optional: true

  '@esbuild/linux-mips64el@0.21.5':
    optional: true

  '@esbuild/linux-mips64el@0.23.0':
    optional: true

  '@esbuild/linux-ppc64@0.19.12':
    optional: true

  '@esbuild/linux-ppc64@0.20.2':
    optional: true

  '@esbuild/linux-ppc64@0.21.5':
    optional: true

  '@esbuild/linux-ppc64@0.23.0':
    optional: true

  '@esbuild/linux-riscv64@0.19.12':
    optional: true

  '@esbuild/linux-riscv64@0.20.2':
    optional: true

  '@esbuild/linux-riscv64@0.21.5':
    optional: true

  '@esbuild/linux-riscv64@0.23.0':
    optional: true

  '@esbuild/linux-s390x@0.19.12':
    optional: true

  '@esbuild/linux-s390x@0.20.2':
    optional: true

  '@esbuild/linux-s390x@0.21.5':
    optional: true

  '@esbuild/linux-s390x@0.23.0':
    optional: true

  '@esbuild/linux-x64@0.19.12':
    optional: true

  '@esbuild/linux-x64@0.20.2':
    optional: true

  '@esbuild/linux-x64@0.21.5':
    optional: true

  '@esbuild/linux-x64@0.23.0':
    optional: true

  '@esbuild/netbsd-x64@0.19.12':
    optional: true

  '@esbuild/netbsd-x64@0.20.2':
    optional: true

  '@esbuild/netbsd-x64@0.21.5':
    optional: true

  '@esbuild/netbsd-x64@0.23.0':
    optional: true

  '@esbuild/openbsd-arm64@0.23.0':
    optional: true

  '@esbuild/openbsd-x64@0.19.12':
    optional: true

  '@esbuild/openbsd-x64@0.20.2':
    optional: true

  '@esbuild/openbsd-x64@0.21.5':
    optional: true

  '@esbuild/openbsd-x64@0.23.0':
    optional: true

  '@esbuild/sunos-x64@0.19.12':
    optional: true

  '@esbuild/sunos-x64@0.20.2':
    optional: true

  '@esbuild/sunos-x64@0.21.5':
    optional: true

  '@esbuild/sunos-x64@0.23.0':
    optional: true

  '@esbuild/win32-arm64@0.19.12':
    optional: true

  '@esbuild/win32-arm64@0.20.2':
    optional: true

  '@esbuild/win32-arm64@0.21.5':
    optional: true

  '@esbuild/win32-arm64@0.23.0':
    optional: true

  '@esbuild/win32-ia32@0.19.12':
    optional: true

  '@esbuild/win32-ia32@0.20.2':
    optional: true

  '@esbuild/win32-ia32@0.21.5':
    optional: true

  '@esbuild/win32-ia32@0.23.0':
    optional: true

  '@esbuild/win32-x64@0.19.12':
    optional: true

  '@esbuild/win32-x64@0.20.2':
    optional: true

  '@esbuild/win32-x64@0.21.5':
    optional: true

  '@esbuild/win32-x64@0.23.0':
    optional: true

  '@eslint-community/eslint-utils@4.4.0(eslint@9.10.0(jiti@1.21.6))':
    dependencies:
      eslint: 9.10.0(jiti@1.21.6)
      eslint-visitor-keys: 3.4.3

  '@eslint-community/regexpp@4.11.0': {}

  '@eslint/config-array@0.18.0':
    dependencies:
      '@eslint/object-schema': 2.1.4
      debug: 4.3.6
      minimatch: 3.1.2
    transitivePeerDependencies:
      - supports-color

  '@eslint/eslintrc@3.1.0':
    dependencies:
      ajv: 6.12.6
      debug: 4.3.6
      espree: 10.1.0
      globals: 14.0.0
      ignore: 5.3.1
      import-fresh: 3.3.0
      js-yaml: 4.1.0
      minimatch: 3.1.2
      strip-json-comments: 3.1.1
    transitivePeerDependencies:
      - supports-color

  '@eslint/js@9.10.0': {}

  '@eslint/object-schema@2.1.4': {}

  '@eslint/plugin-kit@0.1.0':
    dependencies:
      levn: 0.4.1

  '@fastify/busboy@2.1.1': {}

  '@fullhuman/postcss-purgecss@2.3.0':
    dependencies:
      postcss: 7.0.32
      purgecss: 2.3.0

  '@graphql-codegen/add@5.0.3(graphql@16.9.0)':
    dependencies:
      '@graphql-codegen/plugin-helpers': 5.0.4(graphql@16.9.0)
      graphql: 16.9.0
      tslib: 2.6.3

  '@graphql-codegen/cli@5.0.2(@parcel/watcher@2.4.1)(@types/node@22.5.4)(enquirer@2.4.1)(graphql@16.9.0)(typescript@5.6.2)':
    dependencies:
      '@babel/generator': 7.25.0
      '@babel/template': 7.25.0
      '@babel/types': 7.25.2
      '@graphql-codegen/client-preset': 4.3.3(graphql@16.9.0)
      '@graphql-codegen/core': 4.0.2(graphql@16.9.0)
      '@graphql-codegen/plugin-helpers': 5.0.4(graphql@16.9.0)
      '@graphql-tools/apollo-engine-loader': 8.0.1(graphql@16.9.0)
      '@graphql-tools/code-file-loader': 8.1.3(graphql@16.9.0)
      '@graphql-tools/git-loader': 8.0.7(graphql@16.9.0)
      '@graphql-tools/github-loader': 8.0.1(@types/node@22.5.4)(graphql@16.9.0)
      '@graphql-tools/graphql-file-loader': 8.0.1(graphql@16.9.0)
      '@graphql-tools/json-file-loader': 8.0.1(graphql@16.9.0)
      '@graphql-tools/load': 8.0.2(graphql@16.9.0)
      '@graphql-tools/prisma-loader': 8.0.4(@types/node@22.5.4)(graphql@16.9.0)
      '@graphql-tools/url-loader': 8.0.2(@types/node@22.5.4)(graphql@16.9.0)
      '@graphql-tools/utils': 10.3.4(graphql@16.9.0)
      '@whatwg-node/fetch': 0.8.8
      chalk: 4.1.2
      cosmiconfig: 8.3.6(typescript@5.6.2)
      debounce: 1.2.1
      detect-indent: 6.1.0
      graphql: 16.9.0
      graphql-config: 5.1.0(@types/node@22.5.4)(graphql@16.9.0)(typescript@5.6.2)
      inquirer: 8.2.6
      is-glob: 4.0.3
      jiti: 1.21.6
      json-to-pretty-yaml: 1.2.2
      listr2: 4.0.5(enquirer@2.4.1)
      log-symbols: 4.1.0
      micromatch: 4.0.7
      shell-quote: 1.8.1
      string-env-interpolation: 1.0.1
      ts-log: 2.2.5
      tslib: 2.6.3
      yaml: 2.5.0
      yargs: 17.7.2
    optionalDependencies:
      '@parcel/watcher': 2.4.1
    transitivePeerDependencies:
      - '@types/node'
      - bufferutil
      - cosmiconfig-toml-loader
      - encoding
      - enquirer
      - supports-color
      - typescript
      - utf-8-validate

  '@graphql-codegen/client-preset@4.3.3(graphql@16.9.0)':
    dependencies:
      '@babel/helper-plugin-utils': 7.24.8
      '@babel/template': 7.25.0
      '@graphql-codegen/add': 5.0.3(graphql@16.9.0)
      '@graphql-codegen/gql-tag-operations': 4.0.9(graphql@16.9.0)
      '@graphql-codegen/plugin-helpers': 5.0.4(graphql@16.9.0)
      '@graphql-codegen/typed-document-node': 5.0.9(graphql@16.9.0)
      '@graphql-codegen/typescript': 4.0.9(graphql@16.9.0)
      '@graphql-codegen/typescript-operations': 4.2.3(graphql@16.9.0)
      '@graphql-codegen/visitor-plugin-common': 5.3.1(graphql@16.9.0)
      '@graphql-tools/documents': 1.0.1(graphql@16.9.0)
      '@graphql-tools/utils': 10.3.4(graphql@16.9.0)
      '@graphql-typed-document-node/core': 3.2.0(graphql@16.9.0)
      graphql: 16.9.0
      tslib: 2.6.3
    transitivePeerDependencies:
      - encoding
      - supports-color

  '@graphql-codegen/core@4.0.2(graphql@16.9.0)':
    dependencies:
      '@graphql-codegen/plugin-helpers': 5.0.4(graphql@16.9.0)
      '@graphql-tools/schema': 10.0.4(graphql@16.9.0)
      '@graphql-tools/utils': 10.3.4(graphql@16.9.0)
      graphql: 16.9.0
      tslib: 2.6.3

  '@graphql-codegen/gql-tag-operations@4.0.9(graphql@16.9.0)':
    dependencies:
      '@graphql-codegen/plugin-helpers': 5.0.4(graphql@16.9.0)
      '@graphql-codegen/visitor-plugin-common': 5.3.1(graphql@16.9.0)
      '@graphql-tools/utils': 10.3.4(graphql@16.9.0)
      auto-bind: 4.0.0
      graphql: 16.9.0
      tslib: 2.6.3
    transitivePeerDependencies:
      - encoding
      - supports-color

  '@graphql-codegen/plugin-helpers@5.0.4(graphql@16.9.0)':
    dependencies:
      '@graphql-tools/utils': 10.3.4(graphql@16.9.0)
      change-case-all: 1.0.15
      common-tags: 1.8.2
      graphql: 16.9.0
      import-from: 4.0.0
      lodash: 4.17.21
      tslib: 2.6.3

  '@graphql-codegen/schema-ast@4.1.0(graphql@16.9.0)':
    dependencies:
      '@graphql-codegen/plugin-helpers': 5.0.4(graphql@16.9.0)
      '@graphql-tools/utils': 10.3.4(graphql@16.9.0)
      graphql: 16.9.0
      tslib: 2.6.3

  '@graphql-codegen/typed-document-node@5.0.9(graphql@16.9.0)':
    dependencies:
      '@graphql-codegen/plugin-helpers': 5.0.4(graphql@16.9.0)
      '@graphql-codegen/visitor-plugin-common': 5.3.1(graphql@16.9.0)
      auto-bind: 4.0.0
      change-case-all: 1.0.15
      graphql: 16.9.0
      tslib: 2.6.3
    transitivePeerDependencies:
      - encoding
      - supports-color

  '@graphql-codegen/typescript-operations@4.2.3(graphql@16.9.0)':
    dependencies:
      '@graphql-codegen/plugin-helpers': 5.0.4(graphql@16.9.0)
      '@graphql-codegen/typescript': 4.0.9(graphql@16.9.0)
      '@graphql-codegen/visitor-plugin-common': 5.3.1(graphql@16.9.0)
      auto-bind: 4.0.0
      graphql: 16.9.0
      tslib: 2.6.3
    transitivePeerDependencies:
      - encoding
      - supports-color

  '@graphql-codegen/typescript@4.0.9(graphql@16.9.0)':
    dependencies:
      '@graphql-codegen/plugin-helpers': 5.0.4(graphql@16.9.0)
      '@graphql-codegen/schema-ast': 4.1.0(graphql@16.9.0)
      '@graphql-codegen/visitor-plugin-common': 5.3.1(graphql@16.9.0)
      auto-bind: 4.0.0
      graphql: 16.9.0
      tslib: 2.6.3
    transitivePeerDependencies:
      - encoding
      - supports-color

  '@graphql-codegen/visitor-plugin-common@5.3.1(graphql@16.9.0)':
    dependencies:
      '@graphql-codegen/plugin-helpers': 5.0.4(graphql@16.9.0)
      '@graphql-tools/optimize': 2.0.0(graphql@16.9.0)
      '@graphql-tools/relay-operation-optimizer': 7.0.1(graphql@16.9.0)
      '@graphql-tools/utils': 10.3.4(graphql@16.9.0)
      auto-bind: 4.0.0
      change-case-all: 1.0.15
      dependency-graph: 0.11.0
      graphql: 16.9.0
      graphql-tag: 2.12.6(graphql@16.9.0)
      parse-filepath: 1.0.2
      tslib: 2.6.3
    transitivePeerDependencies:
      - encoding
      - supports-color

  '@graphql-tools/apollo-engine-loader@8.0.1(graphql@16.9.0)':
    dependencies:
      '@ardatan/sync-fetch': 0.0.1
      '@graphql-tools/utils': 10.3.4(graphql@16.9.0)
      '@whatwg-node/fetch': 0.9.19
      graphql: 16.9.0
      tslib: 2.6.3
    transitivePeerDependencies:
      - encoding

  '@graphql-tools/batch-execute@9.0.4(graphql@16.9.0)':
    dependencies:
      '@graphql-tools/utils': 10.3.4(graphql@16.9.0)
      dataloader: 2.2.2
      graphql: 16.9.0
      tslib: 2.6.3
      value-or-promise: 1.0.12

  '@graphql-tools/code-file-loader@8.1.3(graphql@16.9.0)':
    dependencies:
      '@graphql-tools/graphql-tag-pluck': 8.3.2(graphql@16.9.0)
      '@graphql-tools/utils': 10.3.4(graphql@16.9.0)
      globby: 11.1.0
      graphql: 16.9.0
      tslib: 2.6.3
      unixify: 1.0.0
    transitivePeerDependencies:
      - supports-color

  '@graphql-tools/delegate@10.0.18(graphql@16.9.0)':
    dependencies:
      '@graphql-tools/batch-execute': 9.0.4(graphql@16.9.0)
      '@graphql-tools/executor': 1.3.1(graphql@16.9.0)
      '@graphql-tools/schema': 10.0.4(graphql@16.9.0)
      '@graphql-tools/utils': 10.3.4(graphql@16.9.0)
      '@repeaterjs/repeater': 3.0.6
      dataloader: 2.2.2
      graphql: 16.9.0
      tslib: 2.6.3

  '@graphql-tools/documents@1.0.1(graphql@16.9.0)':
    dependencies:
      graphql: 16.9.0
      lodash.sortby: 4.7.0
      tslib: 2.6.3

  '@graphql-tools/executor-graphql-ws@1.2.0(graphql@16.9.0)':
    dependencies:
      '@graphql-tools/utils': 10.3.4(graphql@16.9.0)
      '@types/ws': 8.5.12
      graphql: 16.9.0
      graphql-ws: 5.16.0(graphql@16.9.0)
      isomorphic-ws: 5.0.0(ws@8.18.0)
      tslib: 2.6.3
      ws: 8.18.0
    transitivePeerDependencies:
      - bufferutil
      - utf-8-validate

  '@graphql-tools/executor-http@1.1.5(@types/node@22.5.4)(graphql@16.9.0)':
    dependencies:
      '@graphql-tools/utils': 10.3.4(graphql@16.9.0)
      '@repeaterjs/repeater': 3.0.6
      '@whatwg-node/fetch': 0.9.19
      extract-files: 11.0.0
      graphql: 16.9.0
      meros: 1.3.0(@types/node@22.5.4)
      tslib: 2.6.3
      value-or-promise: 1.0.12
    transitivePeerDependencies:
      - '@types/node'

  '@graphql-tools/executor-legacy-ws@1.1.0(graphql@16.9.0)':
    dependencies:
      '@graphql-tools/utils': 10.3.4(graphql@16.9.0)
      '@types/ws': 8.5.12
      graphql: 16.9.0
      isomorphic-ws: 5.0.0(ws@8.18.0)
      tslib: 2.6.3
      ws: 8.18.0
    transitivePeerDependencies:
      - bufferutil
      - utf-8-validate

  '@graphql-tools/executor@1.3.1(graphql@16.9.0)':
    dependencies:
      '@graphql-tools/utils': 10.3.4(graphql@16.9.0)
      '@graphql-typed-document-node/core': 3.2.0(graphql@16.9.0)
      '@repeaterjs/repeater': 3.0.6
      graphql: 16.9.0
      tslib: 2.6.3
      value-or-promise: 1.0.12

  '@graphql-tools/git-loader@8.0.7(graphql@16.9.0)':
    dependencies:
      '@graphql-tools/graphql-tag-pluck': 8.3.2(graphql@16.9.0)
      '@graphql-tools/utils': 10.3.4(graphql@16.9.0)
      graphql: 16.9.0
      is-glob: 4.0.3
      micromatch: 4.0.7
      tslib: 2.6.3
      unixify: 1.0.0
    transitivePeerDependencies:
      - supports-color

  '@graphql-tools/github-loader@8.0.1(@types/node@22.5.4)(graphql@16.9.0)':
    dependencies:
      '@ardatan/sync-fetch': 0.0.1
      '@graphql-tools/executor-http': 1.1.5(@types/node@22.5.4)(graphql@16.9.0)
      '@graphql-tools/graphql-tag-pluck': 8.3.2(graphql@16.9.0)
      '@graphql-tools/utils': 10.3.4(graphql@16.9.0)
      '@whatwg-node/fetch': 0.9.19
      graphql: 16.9.0
      tslib: 2.6.3
      value-or-promise: 1.0.12
    transitivePeerDependencies:
      - '@types/node'
      - encoding
      - supports-color

  '@graphql-tools/graphql-file-loader@8.0.1(graphql@16.9.0)':
    dependencies:
      '@graphql-tools/import': 7.0.1(graphql@16.9.0)
      '@graphql-tools/utils': 10.3.4(graphql@16.9.0)
      globby: 11.1.0
      graphql: 16.9.0
      tslib: 2.6.3
      unixify: 1.0.0

  '@graphql-tools/graphql-tag-pluck@8.3.2(graphql@16.9.0)':
    dependencies:
      '@babel/core': 7.25.2
      '@babel/parser': 7.25.3
      '@babel/plugin-syntax-import-assertions': 7.24.7(@babel/core@7.25.2)
      '@babel/traverse': 7.25.3
      '@babel/types': 7.25.2
      '@graphql-tools/utils': 10.3.4(graphql@16.9.0)
      graphql: 16.9.0
      tslib: 2.6.3
    transitivePeerDependencies:
      - supports-color

  '@graphql-tools/import@7.0.1(graphql@16.9.0)':
    dependencies:
      '@graphql-tools/utils': 10.3.4(graphql@16.9.0)
      graphql: 16.9.0
      resolve-from: 5.0.0
      tslib: 2.6.3

  '@graphql-tools/json-file-loader@8.0.1(graphql@16.9.0)':
    dependencies:
      '@graphql-tools/utils': 10.3.4(graphql@16.9.0)
      globby: 11.1.0
      graphql: 16.9.0
      tslib: 2.6.3
      unixify: 1.0.0

  '@graphql-tools/load@8.0.2(graphql@16.9.0)':
    dependencies:
      '@graphql-tools/schema': 10.0.4(graphql@16.9.0)
      '@graphql-tools/utils': 10.3.4(graphql@16.9.0)
      graphql: 16.9.0
      p-limit: 3.1.0
      tslib: 2.6.3

  '@graphql-tools/merge@9.0.4(graphql@16.9.0)':
    dependencies:
      '@graphql-tools/utils': 10.3.4(graphql@16.9.0)
      graphql: 16.9.0
      tslib: 2.6.3

  '@graphql-tools/optimize@2.0.0(graphql@16.9.0)':
    dependencies:
      graphql: 16.9.0
      tslib: 2.6.3

  '@graphql-tools/prisma-loader@8.0.4(@types/node@22.5.4)(graphql@16.9.0)':
    dependencies:
      '@graphql-tools/url-loader': 8.0.2(@types/node@22.5.4)(graphql@16.9.0)
      '@graphql-tools/utils': 10.3.4(graphql@16.9.0)
      '@types/js-yaml': 4.0.9
      '@whatwg-node/fetch': 0.9.19
      chalk: 4.1.2
      debug: 4.3.6
      dotenv: 16.4.5
      graphql: 16.9.0
      graphql-request: 6.1.0(graphql@16.9.0)
      http-proxy-agent: 7.0.2
      https-proxy-agent: 7.0.5
      jose: 5.6.3
      js-yaml: 4.1.0
      lodash: 4.17.21
      scuid: 1.1.0
      tslib: 2.6.3
      yaml-ast-parser: 0.0.43
    transitivePeerDependencies:
      - '@types/node'
      - bufferutil
      - encoding
      - supports-color
      - utf-8-validate

  '@graphql-tools/relay-operation-optimizer@7.0.1(graphql@16.9.0)':
    dependencies:
      '@ardatan/relay-compiler': 12.0.0(graphql@16.9.0)
      '@graphql-tools/utils': 10.3.4(graphql@16.9.0)
      graphql: 16.9.0
      tslib: 2.6.3
    transitivePeerDependencies:
      - encoding
      - supports-color

  '@graphql-tools/schema@10.0.4(graphql@16.9.0)':
    dependencies:
      '@graphql-tools/merge': 9.0.4(graphql@16.9.0)
      '@graphql-tools/utils': 10.3.4(graphql@16.9.0)
      graphql: 16.9.0
      tslib: 2.6.3
      value-or-promise: 1.0.12

  '@graphql-tools/url-loader@8.0.2(@types/node@22.5.4)(graphql@16.9.0)':
    dependencies:
      '@ardatan/sync-fetch': 0.0.1
      '@graphql-tools/delegate': 10.0.18(graphql@16.9.0)
      '@graphql-tools/executor-graphql-ws': 1.2.0(graphql@16.9.0)
      '@graphql-tools/executor-http': 1.1.5(@types/node@22.5.4)(graphql@16.9.0)
      '@graphql-tools/executor-legacy-ws': 1.1.0(graphql@16.9.0)
      '@graphql-tools/utils': 10.3.4(graphql@16.9.0)
      '@graphql-tools/wrap': 10.0.5(graphql@16.9.0)
      '@types/ws': 8.5.12
      '@whatwg-node/fetch': 0.9.19
      graphql: 16.9.0
      isomorphic-ws: 5.0.0(ws@8.18.0)
      tslib: 2.6.3
      value-or-promise: 1.0.12
      ws: 8.18.0
    transitivePeerDependencies:
      - '@types/node'
      - bufferutil
      - encoding
      - utf-8-validate

  '@graphql-tools/utils@10.3.4(graphql@16.9.0)':
    dependencies:
      '@graphql-typed-document-node/core': 3.2.0(graphql@16.9.0)
      cross-inspect: 1.0.1
      dset: 3.1.3
      graphql: 16.9.0
      tslib: 2.6.3

  '@graphql-tools/wrap@10.0.5(graphql@16.9.0)':
    dependencies:
      '@graphql-tools/delegate': 10.0.18(graphql@16.9.0)
      '@graphql-tools/schema': 10.0.4(graphql@16.9.0)
      '@graphql-tools/utils': 10.3.4(graphql@16.9.0)
      graphql: 16.9.0
      tslib: 2.6.3
      value-or-promise: 1.0.12

  '@graphql-typed-document-node/core@3.2.0(graphql@16.9.0)':
    dependencies:
      graphql: 16.9.0

  '@humanwhocodes/module-importer@1.0.1': {}

  '@humanwhocodes/retry@0.3.0': {}

  '@ioredis/commands@1.2.0': {}

  '@isaacs/cliui@8.0.2':
    dependencies:
      string-width: 5.1.2
      string-width-cjs: string-width@4.2.3
      strip-ansi: 7.1.0
      strip-ansi-cjs: strip-ansi@6.0.1
      wrap-ansi: 8.1.0
      wrap-ansi-cjs: wrap-ansi@7.0.0

  '@jridgewell/gen-mapping@0.3.5':
    dependencies:
      '@jridgewell/set-array': 1.2.1
      '@jridgewell/sourcemap-codec': 1.5.0
      '@jridgewell/trace-mapping': 0.3.25

  '@jridgewell/resolve-uri@3.1.2': {}

  '@jridgewell/set-array@1.2.1': {}

  '@jridgewell/source-map@0.3.6':
    dependencies:
      '@jridgewell/gen-mapping': 0.3.5
      '@jridgewell/trace-mapping': 0.3.25

  '@jridgewell/sourcemap-codec@1.5.0': {}

  '@jridgewell/trace-mapping@0.3.25':
    dependencies:
      '@jridgewell/resolve-uri': 3.1.2
      '@jridgewell/sourcemap-codec': 1.5.0

  '@kamilkisiela/fast-url-parser@1.1.4': {}

  '@manypkg/find-root@1.1.0':
    dependencies:
      '@babel/runtime': 7.25.0
      '@types/node': 12.20.55
      find-up: 4.1.0
      fs-extra: 8.1.0

  '@manypkg/get-packages@1.1.3':
    dependencies:
      '@babel/runtime': 7.25.0
      '@changesets/types': 4.1.0
      '@manypkg/find-root': 1.1.0
      fs-extra: 8.1.0
      globby: 11.1.0
      read-yaml-file: 1.1.0

  '@mapbox/node-pre-gyp@1.0.11':
    dependencies:
      detect-libc: 2.0.3
      https-proxy-agent: 5.0.1
      make-dir: 3.1.0
      node-fetch: 2.7.0
      nopt: 5.0.0
      npmlog: 5.0.1
      rimraf: 3.0.2
      semver: 7.6.3
      tar: 6.2.1
    transitivePeerDependencies:
      - encoding
      - supports-color

  '@netlify/functions@2.8.1':
    dependencies:
      '@netlify/serverless-functions-api': 1.19.1

  '@netlify/node-cookies@0.1.0': {}

  '@netlify/serverless-functions-api@1.19.1':
    dependencies:
      '@netlify/node-cookies': 0.1.0
      urlpattern-polyfill: 8.0.2

  '@nodelib/fs.scandir@2.1.5':
    dependencies:
      '@nodelib/fs.stat': 2.0.5
      run-parallel: 1.2.0

  '@nodelib/fs.stat@2.0.5': {}

  '@nodelib/fs.walk@1.2.8':
    dependencies:
      '@nodelib/fs.scandir': 2.1.5
      fastq: 1.17.1

  '@parcel/watcher-android-arm64@2.4.1':
    optional: true

  '@parcel/watcher-darwin-arm64@2.4.1':
    optional: true

  '@parcel/watcher-darwin-x64@2.4.1':
    optional: true

  '@parcel/watcher-freebsd-x64@2.4.1':
    optional: true

  '@parcel/watcher-linux-arm-glibc@2.4.1':
    optional: true

  '@parcel/watcher-linux-arm64-glibc@2.4.1':
    optional: true

  '@parcel/watcher-linux-arm64-musl@2.4.1':
    optional: true

  '@parcel/watcher-linux-x64-glibc@2.4.1':
    optional: true

  '@parcel/watcher-linux-x64-musl@2.4.1':
    optional: true

  '@parcel/watcher-wasm@2.3.0':
    dependencies:
      is-glob: 4.0.3
      micromatch: 4.0.7

  '@parcel/watcher-wasm@2.4.1':
    dependencies:
      is-glob: 4.0.3
      micromatch: 4.0.7

  '@parcel/watcher-win32-arm64@2.4.1':
    optional: true

  '@parcel/watcher-win32-ia32@2.4.1':
    optional: true

  '@parcel/watcher-win32-x64@2.4.1':
    optional: true

  '@parcel/watcher@2.4.1':
    dependencies:
      detect-libc: 1.0.3
      is-glob: 4.0.3
      micromatch: 4.0.7
      node-addon-api: 7.1.1
    optionalDependencies:
      '@parcel/watcher-android-arm64': 2.4.1
      '@parcel/watcher-darwin-arm64': 2.4.1
      '@parcel/watcher-darwin-x64': 2.4.1
      '@parcel/watcher-freebsd-x64': 2.4.1
      '@parcel/watcher-linux-arm-glibc': 2.4.1
      '@parcel/watcher-linux-arm64-glibc': 2.4.1
      '@parcel/watcher-linux-arm64-musl': 2.4.1
      '@parcel/watcher-linux-x64-glibc': 2.4.1
      '@parcel/watcher-linux-x64-musl': 2.4.1
      '@parcel/watcher-win32-arm64': 2.4.1
      '@parcel/watcher-win32-ia32': 2.4.1
      '@parcel/watcher-win32-x64': 2.4.1

  '@peculiar/asn1-schema@2.3.13':
    dependencies:
      asn1js: 3.0.5
      pvtsutils: 1.3.5
      tslib: 2.6.3

  '@peculiar/json-schema@1.1.12':
    dependencies:
      tslib: 2.6.3

  '@peculiar/webcrypto@1.5.0':
    dependencies:
      '@peculiar/asn1-schema': 2.3.13
      '@peculiar/json-schema': 1.1.12
      pvtsutils: 1.3.5
      tslib: 2.6.3
      webcrypto-core: 1.8.0

  '@pkgjs/parseargs@0.11.0':
    optional: true

  '@polka/url@1.0.0-next.25': {}

  '@popperjs/core@2.11.8': {}

  '@reduxjs/toolkit@1.9.7':
    dependencies:
      immer: 9.0.21
      redux: 4.2.1
      redux-thunk: 2.4.2(redux@4.2.1)
      reselect: 4.1.8

  '@repeaterjs/repeater@3.0.6': {}

  '@rollup/plugin-alias@5.1.0(rollup@4.20.0)':
    dependencies:
      slash: 4.0.0
    optionalDependencies:
      rollup: 4.20.0

  '@rollup/plugin-commonjs@25.0.8(rollup@4.20.0)':
    dependencies:
      '@rollup/pluginutils': 5.1.0(rollup@4.20.0)
      commondir: 1.0.1
      estree-walker: 2.0.2
      glob: 8.1.0
      is-reference: 1.2.1
      magic-string: 0.30.11
    optionalDependencies:
      rollup: 4.20.0

  '@rollup/plugin-inject@5.0.5(rollup@4.20.0)':
    dependencies:
      '@rollup/pluginutils': 5.1.0(rollup@4.20.0)
      estree-walker: 2.0.2
      magic-string: 0.30.11
    optionalDependencies:
      rollup: 4.20.0

  '@rollup/plugin-json@6.1.0(rollup@4.20.0)':
    dependencies:
      '@rollup/pluginutils': 5.1.0(rollup@4.20.0)
    optionalDependencies:
      rollup: 4.20.0

  '@rollup/plugin-node-resolve@15.2.3(rollup@4.20.0)':
    dependencies:
      '@rollup/pluginutils': 5.1.0(rollup@4.20.0)
      '@types/resolve': 1.20.2
      deepmerge: 4.3.1
      is-builtin-module: 3.2.1
      is-module: 1.0.0
      resolve: 1.22.8
    optionalDependencies:
      rollup: 4.20.0

  '@rollup/plugin-replace@5.0.7(rollup@4.20.0)':
    dependencies:
      '@rollup/pluginutils': 5.1.0(rollup@4.20.0)
      magic-string: 0.30.11
    optionalDependencies:
      rollup: 4.20.0

  '@rollup/plugin-terser@0.4.4(rollup@4.20.0)':
    dependencies:
      serialize-javascript: 6.0.2
      smob: 1.5.0
      terser: 5.31.5
    optionalDependencies:
      rollup: 4.20.0

  '@rollup/pluginutils@4.2.1':
    dependencies:
      estree-walker: 2.0.2
      picomatch: 2.3.1

  '@rollup/pluginutils@5.1.0(rollup@4.20.0)':
    dependencies:
      '@types/estree': 1.0.5
      estree-walker: 2.0.2
      picomatch: 2.3.1
    optionalDependencies:
      rollup: 4.20.0

  '@rollup/rollup-android-arm-eabi@4.20.0':
    optional: true

  '@rollup/rollup-android-arm64@4.20.0':
    optional: true

  '@rollup/rollup-darwin-arm64@4.20.0':
    optional: true

  '@rollup/rollup-darwin-x64@4.20.0':
    optional: true

  '@rollup/rollup-linux-arm-gnueabihf@4.20.0':
    optional: true

  '@rollup/rollup-linux-arm-musleabihf@4.20.0':
    optional: true

  '@rollup/rollup-linux-arm64-gnu@4.20.0':
    optional: true

  '@rollup/rollup-linux-arm64-musl@4.20.0':
    optional: true

  '@rollup/rollup-linux-powerpc64le-gnu@4.20.0':
    optional: true

  '@rollup/rollup-linux-riscv64-gnu@4.20.0':
    optional: true

  '@rollup/rollup-linux-s390x-gnu@4.20.0':
    optional: true

  '@rollup/rollup-linux-x64-gnu@4.20.0':
    optional: true

  '@rollup/rollup-linux-x64-musl@4.20.0':
    optional: true

  '@rollup/rollup-win32-arm64-msvc@4.20.0':
    optional: true

  '@rollup/rollup-win32-ia32-msvc@4.20.0':
    optional: true

  '@rollup/rollup-win32-x64-msvc@4.20.0':
    optional: true

  '@sindresorhus/is@4.6.0': {}

  '@sindresorhus/merge-streams@2.3.0': {}

  '@solid-primitives/clipboard@1.5.10(solid-js@1.8.22)':
    dependencies:
      '@solid-primitives/utils': 6.2.3(solid-js@1.8.22)
      solid-js: 1.8.22

  '@solid-primitives/composites@1.1.1(solid-js@1.8.20)':
    dependencies:
      '@solid-primitives/debounce': 1.3.0(solid-js@1.8.20)
      '@solid-primitives/throttle': 1.2.0(solid-js@1.8.20)
      solid-js: 1.8.20

  '@solid-primitives/debounce@1.3.0(solid-js@1.8.20)':
    dependencies:
      solid-js: 1.8.20

  '@solid-primitives/event-bus@1.0.11(solid-js@1.8.22)':
    dependencies:
      '@solid-primitives/utils': 6.2.3(solid-js@1.8.22)
      solid-js: 1.8.22

  '@solid-primitives/event-listener@2.3.3(solid-js@1.8.22)':
    dependencies:
      '@solid-primitives/utils': 6.2.3(solid-js@1.8.22)
      solid-js: 1.8.22

  '@solid-primitives/intersection-observer@2.1.6(solid-js@1.8.22)':
    dependencies:
      '@solid-primitives/utils': 6.2.3(solid-js@1.8.22)
      solid-js: 1.8.22

  '@solid-primitives/keyboard@1.2.8(solid-js@1.8.22)':
    dependencies:
      '@solid-primitives/event-listener': 2.3.3(solid-js@1.8.22)
      '@solid-primitives/rootless': 1.4.5(solid-js@1.8.22)
      '@solid-primitives/utils': 6.2.3(solid-js@1.8.22)
      solid-js: 1.8.22

  '@solid-primitives/marker@0.1.0(solid-js@1.8.22)':
    dependencies:
      solid-js: 1.8.22

  '@solid-primitives/media@2.2.9(solid-js@1.8.22)':
    dependencies:
      '@solid-primitives/event-listener': 2.3.3(solid-js@1.8.22)
      '@solid-primitives/rootless': 1.4.5(solid-js@1.8.22)
      '@solid-primitives/static-store': 0.0.8(solid-js@1.8.22)
      '@solid-primitives/utils': 6.2.3(solid-js@1.8.22)
      solid-js: 1.8.22

  '@solid-primitives/mutation-observer@1.1.17(solid-js@1.8.22)':
    dependencies:
      '@solid-primitives/utils': 6.2.3(solid-js@1.8.22)
      solid-js: 1.8.22

  '@solid-primitives/platform@0.1.2(solid-js@1.8.22)':
    dependencies:
      solid-js: 1.8.22

  '@solid-primitives/refs@1.0.8(solid-js@1.8.20)':
    dependencies:
      '@solid-primitives/utils': 6.2.3(solid-js@1.8.20)
      solid-js: 1.8.20

  '@solid-primitives/refs@1.0.8(solid-js@1.8.22)':
    dependencies:
      '@solid-primitives/utils': 6.2.3(solid-js@1.8.22)
      solid-js: 1.8.22

  '@solid-primitives/resize-observer@2.0.26(solid-js@1.8.22)':
    dependencies:
      '@solid-primitives/event-listener': 2.3.3(solid-js@1.8.22)
      '@solid-primitives/rootless': 1.4.5(solid-js@1.8.22)
      '@solid-primitives/static-store': 0.0.8(solid-js@1.8.22)
      '@solid-primitives/utils': 6.2.3(solid-js@1.8.22)
      solid-js: 1.8.22

  '@solid-primitives/rootless@1.4.5(solid-js@1.8.22)':
    dependencies:
      '@solid-primitives/utils': 6.2.3(solid-js@1.8.22)
      solid-js: 1.8.22

  '@solid-primitives/scheduled@1.4.4(solid-js@1.8.22)':
    dependencies:
      solid-js: 1.8.22

  '@solid-primitives/scroll@2.0.23(solid-js@1.8.22)':
    dependencies:
      '@solid-primitives/event-listener': 2.3.3(solid-js@1.8.22)
      '@solid-primitives/rootless': 1.4.5(solid-js@1.8.22)
      '@solid-primitives/static-store': 0.0.8(solid-js@1.8.22)
      solid-js: 1.8.22

  '@solid-primitives/static-store@0.0.8(solid-js@1.8.22)':
    dependencies:
      '@solid-primitives/utils': 6.2.3(solid-js@1.8.22)
      solid-js: 1.8.22

  '@solid-primitives/throttle@1.2.0(solid-js@1.8.20)':
    dependencies:
      solid-js: 1.8.20

  '@solid-primitives/transition-group@1.0.5(solid-js@1.8.20)':
    dependencies:
      solid-js: 1.8.20

  '@solid-primitives/tween@1.3.0(solid-js@1.8.22)':
    dependencies:
      solid-js: 1.8.22

  '@solid-primitives/utils@6.2.3(solid-js@1.8.20)':
    dependencies:
      solid-js: 1.8.20

  '@solid-primitives/utils@6.2.3(solid-js@1.8.22)':
    dependencies:
      solid-js: 1.8.22

  '@solidjs/meta@0.29.4(solid-js@1.8.22)':
    dependencies:
      solid-js: 1.8.22

  '@solidjs/router@0.13.6(solid-js@1.8.22)':
    dependencies:
      solid-js: 1.8.22

  '@solidjs/router@0.8.4(solid-js@1.8.20)':
    dependencies:
      solid-js: 1.8.20

  '@solidjs/start@1.0.6(rollup@4.20.0)(solid-js@1.8.22)(vinxi@0.4.2(@types/node@22.5.4)(ioredis@5.4.1)(sass@1.77.8)(terser@5.31.5))(vite@5.4.4(@types/node@22.5.4)(sass@1.77.8)(terser@5.31.5))':
    dependencies:
      '@vinxi/plugin-directives': 0.4.2(vinxi@0.4.2(@types/node@22.5.4)(ioredis@5.4.1)(sass@1.77.8)(terser@5.31.5))
      '@vinxi/server-components': 0.4.2(vinxi@0.4.2(@types/node@22.5.4)(ioredis@5.4.1)(sass@1.77.8)(terser@5.31.5))
      '@vinxi/server-functions': 0.4.2(vinxi@0.4.2(@types/node@22.5.4)(ioredis@5.4.1)(sass@1.77.8)(terser@5.31.5))
      defu: 6.1.4
      error-stack-parser: 2.1.4
      glob: 10.4.5
      html-to-image: 1.11.11
      radix3: 1.1.2
      seroval: 1.1.1
      seroval-plugins: 1.1.1(seroval@1.1.1)
      shikiji: 0.9.19
      source-map-js: 1.2.0
      terracotta: 1.0.5(solid-js@1.8.22)
      vite-plugin-inspect: 0.7.42(rollup@4.20.0)(vite@5.4.4(@types/node@22.5.4)(sass@1.77.8)(terser@5.31.5))
      vite-plugin-solid: 2.10.2(solid-js@1.8.22)(vite@5.4.4(@types/node@22.5.4)(sass@1.77.8)(terser@5.31.5))
    transitivePeerDependencies:
      - '@nuxt/kit'
      - '@testing-library/jest-dom'
      - rollup
      - solid-js
      - supports-color
      - vinxi
      - vite

  '@tailwindcss/container-queries@0.1.1(tailwindcss@3.3.3)':
    dependencies:
      tailwindcss: 3.3.3

  '@tailwindcss/typography@0.5.14(tailwindcss@3.3.3)':
    dependencies:
      lodash.castarray: 4.4.0
      lodash.isplainobject: 4.0.6
      lodash.merge: 4.6.2
      postcss-selector-parser: 6.0.10
      tailwindcss: 3.3.3

  '@tauri-apps/api@1.6.0': {}

  '@tauri-apps/api@2.0.1': {}

  '@tauri-apps/plugin-store@2.0.0':
    dependencies:
      '@tauri-apps/api': 2.0.1

  '@types/babel__core@7.20.5':
    dependencies:
      '@babel/parser': 7.25.3
      '@babel/types': 7.25.2
      '@types/babel__generator': 7.6.8
      '@types/babel__template': 7.4.4
      '@types/babel__traverse': 7.20.6

  '@types/babel__generator@7.6.8':
    dependencies:
      '@babel/types': 7.25.2

  '@types/babel__template@7.4.4':
    dependencies:
      '@babel/parser': 7.25.3
      '@babel/types': 7.25.2

  '@types/babel__traverse@7.20.6':
    dependencies:
      '@babel/types': 7.25.2

  '@types/braces@3.0.4': {}

  '@types/debug@4.1.12':
    dependencies:
      '@types/ms': 0.7.34

  '@types/estree@1.0.5': {}

  '@types/geojson@7946.0.14': {}

  '@types/hast@3.0.4':
    dependencies:
      '@types/unist': 3.0.2

  '@types/http-proxy@1.17.15':
    dependencies:
      '@types/node': 22.5.4

  '@types/jquery@3.5.30':
    dependencies:
      '@types/sizzle': 2.3.8

  '@types/js-yaml@4.0.9': {}

  '@types/jsdom@21.1.7':
    dependencies:
      '@types/node': 22.5.4
      '@types/tough-cookie': 4.0.5
      parse5: 7.1.2

  '@types/leaflet@1.9.12':
    dependencies:
      '@types/geojson': 7946.0.14

  '@types/mark.js@8.11.12':
    dependencies:
      '@types/jquery': 3.5.30

  '@types/mdast@4.0.4':
    dependencies:
      '@types/unist': 3.0.2

  '@types/micromatch@4.0.9':
    dependencies:
      '@types/braces': 3.0.4

  '@types/ms@0.7.34': {}

  '@types/node@12.20.55': {}

  '@types/node@22.5.4':
    dependencies:
      undici-types: 6.19.8

  '@types/resolve@1.20.2': {}

  '@types/semver@7.5.8': {}

  '@types/sizzle@2.3.8': {}

  '@types/tough-cookie@4.0.5': {}

  '@types/unist@3.0.2': {}

  '@types/wicg-file-system-access@2023.10.2': {}

  '@types/ws@8.5.12':
    dependencies:
      '@types/node': 22.5.4

  '@typescript-eslint/eslint-plugin@8.5.0(@typescript-eslint/parser@8.5.0(eslint@9.10.0(jiti@1.21.6))(typescript@5.6.2))(eslint@9.10.0(jiti@1.21.6))(typescript@5.6.2)':
    dependencies:
      '@eslint-community/regexpp': 4.11.0
      '@typescript-eslint/parser': 8.5.0(eslint@9.10.0(jiti@1.21.6))(typescript@5.6.2)
      '@typescript-eslint/scope-manager': 8.5.0
      '@typescript-eslint/type-utils': 8.5.0(eslint@9.10.0(jiti@1.21.6))(typescript@5.6.2)
      '@typescript-eslint/utils': 8.5.0(eslint@9.10.0(jiti@1.21.6))(typescript@5.6.2)
      '@typescript-eslint/visitor-keys': 8.5.0
      eslint: 9.10.0(jiti@1.21.6)
      graphemer: 1.4.0
      ignore: 5.3.1
      natural-compare: 1.4.0
      ts-api-utils: 1.3.0(typescript@5.6.2)
    optionalDependencies:
      typescript: 5.6.2
    transitivePeerDependencies:
      - supports-color

  '@typescript-eslint/parser@8.5.0(eslint@9.10.0(jiti@1.21.6))(typescript@5.6.2)':
    dependencies:
      '@typescript-eslint/scope-manager': 8.5.0
      '@typescript-eslint/types': 8.5.0
      '@typescript-eslint/typescript-estree': 8.5.0(typescript@5.6.2)
      '@typescript-eslint/visitor-keys': 8.5.0
      debug: 4.3.6
      eslint: 9.10.0(jiti@1.21.6)
    optionalDependencies:
      typescript: 5.6.2
    transitivePeerDependencies:
      - supports-color

  '@typescript-eslint/scope-manager@8.5.0':
    dependencies:
      '@typescript-eslint/types': 8.5.0
      '@typescript-eslint/visitor-keys': 8.5.0

  '@typescript-eslint/type-utils@8.5.0(eslint@9.10.0(jiti@1.21.6))(typescript@5.6.2)':
    dependencies:
      '@typescript-eslint/typescript-estree': 8.5.0(typescript@5.6.2)
      '@typescript-eslint/utils': 8.5.0(eslint@9.10.0(jiti@1.21.6))(typescript@5.6.2)
      debug: 4.3.6
      ts-api-utils: 1.3.0(typescript@5.6.2)
    optionalDependencies:
      typescript: 5.6.2
    transitivePeerDependencies:
      - eslint
      - supports-color

  '@typescript-eslint/types@8.5.0': {}

  '@typescript-eslint/typescript-estree@8.5.0(typescript@5.6.2)':
    dependencies:
      '@typescript-eslint/types': 8.5.0
      '@typescript-eslint/visitor-keys': 8.5.0
      debug: 4.3.6
      fast-glob: 3.3.2
      is-glob: 4.0.3
      minimatch: 9.0.5
      semver: 7.6.3
      ts-api-utils: 1.3.0(typescript@5.6.2)
    optionalDependencies:
      typescript: 5.6.2
    transitivePeerDependencies:
      - supports-color

  '@typescript-eslint/utils@8.5.0(eslint@9.10.0(jiti@1.21.6))(typescript@5.6.2)':
    dependencies:
      '@eslint-community/eslint-utils': 4.4.0(eslint@9.10.0(jiti@1.21.6))
      '@typescript-eslint/scope-manager': 8.5.0
      '@typescript-eslint/types': 8.5.0
      '@typescript-eslint/typescript-estree': 8.5.0(typescript@5.6.2)
      eslint: 9.10.0(jiti@1.21.6)
    transitivePeerDependencies:
      - supports-color
      - typescript

  '@typescript-eslint/visitor-keys@8.5.0':
    dependencies:
      '@typescript-eslint/types': 8.5.0
      eslint-visitor-keys: 3.4.3

  '@ungap/structured-clone@1.2.0': {}

  '@vercel/nft@0.26.5':
    dependencies:
      '@mapbox/node-pre-gyp': 1.0.11
      '@rollup/pluginutils': 4.2.1
      acorn: 8.12.1
      acorn-import-attributes: 1.9.5(acorn@8.12.1)
      async-sema: 3.1.1
      bindings: 1.5.0
      estree-walker: 2.0.2
      glob: 7.2.3
      graceful-fs: 4.2.11
      micromatch: 4.0.7
      node-gyp-build: 4.8.1
      resolve-from: 5.0.0
    transitivePeerDependencies:
      - encoding
      - supports-color

  '@vinxi/listhen@1.5.6':
    dependencies:
      '@parcel/watcher': 2.4.1
      '@parcel/watcher-wasm': 2.3.0
      citty: 0.1.6
      clipboardy: 4.0.0
      consola: 3.2.3
      defu: 6.1.4
      get-port-please: 3.1.2
      h3: 1.12.0
      http-shutdown: 1.2.2
      jiti: 1.21.6
      mlly: 1.7.1
      node-forge: 1.3.1
      pathe: 1.1.2
      std-env: 3.7.0
      ufo: 1.5.4
      untun: 0.1.3
      uqr: 0.1.2
    transitivePeerDependencies:
      - uWebSockets.js

  '@vinxi/plugin-directives@0.4.2(vinxi@0.4.2(@types/node@22.5.4)(ioredis@5.4.1)(sass@1.77.8)(terser@5.31.5))':
    dependencies:
      '@babel/parser': 7.25.3
      acorn: 8.12.1
      acorn-jsx: 5.3.2(acorn@8.12.1)
      acorn-loose: 8.4.0
      acorn-typescript: 1.4.13(acorn@8.12.1)
      astring: 1.8.6
      magicast: 0.2.11
      recast: 0.23.9
      tslib: 2.6.3
      vinxi: 0.4.2(@types/node@22.5.4)(ioredis@5.4.1)(sass@1.77.8)(terser@5.31.5)

  '@vinxi/server-components@0.4.2(vinxi@0.4.2(@types/node@22.5.4)(ioredis@5.4.1)(sass@1.77.8)(terser@5.31.5))':
    dependencies:
      '@vinxi/plugin-directives': 0.4.2(vinxi@0.4.2(@types/node@22.5.4)(ioredis@5.4.1)(sass@1.77.8)(terser@5.31.5))
      acorn: 8.12.1
      acorn-loose: 8.4.0
      acorn-typescript: 1.4.13(acorn@8.12.1)
      astring: 1.8.6
      magicast: 0.2.11
      recast: 0.23.9
      vinxi: 0.4.2(@types/node@22.5.4)(ioredis@5.4.1)(sass@1.77.8)(terser@5.31.5)

  '@vinxi/server-functions@0.4.2(vinxi@0.4.2(@types/node@22.5.4)(ioredis@5.4.1)(sass@1.77.8)(terser@5.31.5))':
    dependencies:
      '@vinxi/plugin-directives': 0.4.2(vinxi@0.4.2(@types/node@22.5.4)(ioredis@5.4.1)(sass@1.77.8)(terser@5.31.5))
      acorn: 8.12.1
      acorn-loose: 8.4.0
      acorn-typescript: 1.4.13(acorn@8.12.1)
      astring: 1.8.6
      magicast: 0.2.11
      recast: 0.23.9
      vinxi: 0.4.2(@types/node@22.5.4)(ioredis@5.4.1)(sass@1.77.8)(terser@5.31.5)

  '@vitest/expect@2.1.1':
    dependencies:
      '@vitest/spy': 2.1.1
      '@vitest/utils': 2.1.1
      chai: 5.1.1
      tinyrainbow: 1.2.0

  '@vitest/mocker@2.1.1(@vitest/spy@2.1.1)(vite@5.4.4(@types/node@22.5.4)(sass@1.77.8)(terser@5.31.5))':
    dependencies:
      '@vitest/spy': 2.1.1
      estree-walker: 3.0.3
      magic-string: 0.30.11
    optionalDependencies:
      vite: 5.4.4(@types/node@22.5.4)(sass@1.77.8)(terser@5.31.5)

  '@vitest/pretty-format@2.1.1':
    dependencies:
      tinyrainbow: 1.2.0

  '@vitest/runner@2.1.1':
    dependencies:
      '@vitest/utils': 2.1.1
      pathe: 1.1.2

  '@vitest/snapshot@2.1.1':
    dependencies:
      '@vitest/pretty-format': 2.1.1
      magic-string: 0.30.11
      pathe: 1.1.2

  '@vitest/spy@2.1.1':
    dependencies:
      tinyspy: 3.0.2

  '@vitest/utils@2.1.1':
    dependencies:
      '@vitest/pretty-format': 2.1.1
      loupe: 3.1.1
      tinyrainbow: 1.2.0

  '@whatwg-node/events@0.0.3': {}

  '@whatwg-node/fetch@0.8.8':
    dependencies:
      '@peculiar/webcrypto': 1.5.0
      '@whatwg-node/node-fetch': 0.3.6
      busboy: 1.6.0
      urlpattern-polyfill: 8.0.2
      web-streams-polyfill: 3.3.3

  '@whatwg-node/fetch@0.9.19':
    dependencies:
      '@whatwg-node/node-fetch': 0.5.21
      urlpattern-polyfill: 10.0.0

  '@whatwg-node/node-fetch@0.3.6':
    dependencies:
      '@whatwg-node/events': 0.0.3
      busboy: 1.6.0
      fast-querystring: 1.1.2
      fast-url-parser: 1.1.3
      tslib: 2.6.3

  '@whatwg-node/node-fetch@0.5.21':
    dependencies:
      '@kamilkisiela/fast-url-parser': 1.1.4
      busboy: 1.6.0
      fast-querystring: 1.1.2
      tslib: 2.6.3

  abbrev@1.1.1: {}

  abort-controller@3.0.0:
    dependencies:
      event-target-shim: 5.0.1

  acorn-import-attributes@1.9.5(acorn@8.12.1):
    dependencies:
      acorn: 8.12.1

  acorn-jsx@5.3.2(acorn@8.12.1):
    dependencies:
      acorn: 8.12.1

  acorn-loose@8.4.0:
    dependencies:
      acorn: 8.12.1

  acorn-node@1.8.2:
    dependencies:
      acorn: 7.4.1
      acorn-walk: 7.2.0
      xtend: 4.0.2

  acorn-typescript@1.4.13(acorn@8.12.1):
    dependencies:
      acorn: 8.12.1

  acorn-walk@7.2.0: {}

  acorn@7.4.1: {}

  acorn@8.12.1: {}

  agent-base@6.0.2:
    dependencies:
      debug: 4.3.6
    transitivePeerDependencies:
      - supports-color

  agent-base@7.1.1:
    dependencies:
      debug: 4.3.6
    transitivePeerDependencies:
      - supports-color

  aggregate-error@3.1.0:
    dependencies:
      clean-stack: 2.2.0
      indent-string: 4.0.0

  ajv@6.12.6:
    dependencies:
      fast-deep-equal: 3.1.3
      fast-json-stable-stringify: 2.1.0
      json-schema-traverse: 0.4.1
      uri-js: 4.4.1

  ansi-align@3.0.1:
    dependencies:
      string-width: 4.2.3

  ansi-colors@4.1.3: {}

  ansi-escapes@4.3.2:
    dependencies:
      type-fest: 0.21.3

  ansi-regex@5.0.1: {}

  ansi-regex@6.0.1: {}

  ansi-styles@3.2.1:
    dependencies:
      color-convert: 1.9.3

  ansi-styles@4.3.0:
    dependencies:
      color-convert: 2.0.1

  ansi-styles@6.2.1: {}

  any-promise@1.3.0: {}

  anymatch@3.1.3:
    dependencies:
      normalize-path: 3.0.0
      picomatch: 2.3.1

  aproba@2.0.0: {}

  archiver-utils@5.0.2:
    dependencies:
      glob: 10.4.5
      graceful-fs: 4.2.11
      is-stream: 2.0.1
      lazystream: 1.0.1
      lodash: 4.17.21
      normalize-path: 3.0.0
      readable-stream: 4.5.2

  archiver@7.0.1:
    dependencies:
      archiver-utils: 5.0.2
      async: 3.2.5
      buffer-crc32: 1.0.0
      readable-stream: 4.5.2
      readdir-glob: 1.1.3
      tar-stream: 3.1.7
      zip-stream: 6.0.1

  are-we-there-yet@2.0.0:
    dependencies:
      delegates: 1.0.0
      readable-stream: 3.6.2

  arg@5.0.2: {}

  argparse@1.0.10:
    dependencies:
      sprintf-js: 1.0.3

  argparse@2.0.1: {}

  array-union@2.1.0: {}

  asap@2.0.6: {}

  asn1js@3.0.5:
    dependencies:
      pvtsutils: 1.3.5
      pvutils: 1.1.3
      tslib: 2.6.3

  assertion-error@2.0.1: {}

  ast-types@0.16.1:
    dependencies:
      tslib: 2.6.3

  astral-regex@2.0.0: {}

  astring@1.8.6: {}

  async-sema@3.1.1: {}

  async@3.2.5: {}

  asynckit@0.4.0: {}

  auto-bind@4.0.0: {}

  autoprefixer@10.4.20(postcss@8.4.41):
    dependencies:
      browserslist: 4.23.3
      caniuse-lite: 1.0.30001651
      fraction.js: 4.3.7
      normalize-range: 0.1.2
      picocolors: 1.0.1
      postcss: 8.4.41
      postcss-value-parser: 4.2.0

  autoprefixer@9.8.8:
    dependencies:
      browserslist: 4.23.3
      caniuse-lite: 1.0.30001651
      normalize-range: 0.1.2
      num2fraction: 1.2.2
      picocolors: 0.2.1
      postcss: 7.0.39
      postcss-value-parser: 4.2.0

  b4a@1.6.6: {}

  babel-plugin-jsx-dom-expressions@0.38.1(@babel/core@7.25.2):
    dependencies:
      '@babel/core': 7.25.2
      '@babel/helper-module-imports': 7.18.6
      '@babel/plugin-syntax-jsx': 7.24.7(@babel/core@7.25.2)
      '@babel/types': 7.25.2
      html-entities: 2.3.3
      validate-html-nesting: 1.2.2

  babel-plugin-syntax-trailing-function-commas@7.0.0-beta.0: {}

  babel-preset-fbjs@3.4.0(@babel/core@7.25.2):
    dependencies:
      '@babel/core': 7.25.2
      '@babel/plugin-proposal-class-properties': 7.18.6(@babel/core@7.25.2)
      '@babel/plugin-proposal-object-rest-spread': 7.20.7(@babel/core@7.25.2)
      '@babel/plugin-syntax-class-properties': 7.12.13(@babel/core@7.25.2)
      '@babel/plugin-syntax-flow': 7.24.7(@babel/core@7.25.2)
      '@babel/plugin-syntax-jsx': 7.24.7(@babel/core@7.25.2)
      '@babel/plugin-syntax-object-rest-spread': 7.8.3(@babel/core@7.25.2)
      '@babel/plugin-transform-arrow-functions': 7.24.7(@babel/core@7.25.2)
      '@babel/plugin-transform-block-scoped-functions': 7.24.7(@babel/core@7.25.2)
      '@babel/plugin-transform-block-scoping': 7.25.0(@babel/core@7.25.2)
      '@babel/plugin-transform-classes': 7.25.0(@babel/core@7.25.2)
      '@babel/plugin-transform-computed-properties': 7.24.7(@babel/core@7.25.2)
      '@babel/plugin-transform-destructuring': 7.24.8(@babel/core@7.25.2)
      '@babel/plugin-transform-flow-strip-types': 7.25.2(@babel/core@7.25.2)
      '@babel/plugin-transform-for-of': 7.24.7(@babel/core@7.25.2)
      '@babel/plugin-transform-function-name': 7.25.1(@babel/core@7.25.2)
      '@babel/plugin-transform-literals': 7.25.2(@babel/core@7.25.2)
      '@babel/plugin-transform-member-expression-literals': 7.24.7(@babel/core@7.25.2)
      '@babel/plugin-transform-modules-commonjs': 7.24.8(@babel/core@7.25.2)
      '@babel/plugin-transform-object-super': 7.24.7(@babel/core@7.25.2)
      '@babel/plugin-transform-parameters': 7.24.7(@babel/core@7.25.2)
      '@babel/plugin-transform-property-literals': 7.24.7(@babel/core@7.25.2)
      '@babel/plugin-transform-react-display-name': 7.24.7(@babel/core@7.25.2)
      '@babel/plugin-transform-react-jsx': 7.25.2(@babel/core@7.25.2)
      '@babel/plugin-transform-shorthand-properties': 7.24.7(@babel/core@7.25.2)
      '@babel/plugin-transform-spread': 7.24.7(@babel/core@7.25.2)
      '@babel/plugin-transform-template-literals': 7.24.7(@babel/core@7.25.2)
      babel-plugin-syntax-trailing-function-commas: 7.0.0-beta.0
    transitivePeerDependencies:
      - supports-color

  babel-preset-solid@1.8.19(@babel/core@7.25.2):
    dependencies:
      '@babel/core': 7.25.2
      babel-plugin-jsx-dom-expressions: 0.38.1(@babel/core@7.25.2)

  bail@2.0.2: {}

  balanced-match@1.0.2: {}

  bare-events@2.4.2:
    optional: true

  base64-js@1.5.1: {}

  better-path-resolve@1.0.0:
    dependencies:
      is-windows: 1.0.2

  big-integer@1.6.52: {}

  binary-extensions@2.3.0: {}

  bindings@1.5.0:
    dependencies:
      file-uri-to-path: 1.0.0

  bl@4.1.0:
    dependencies:
      buffer: 5.7.1
      inherits: 2.0.4
      readable-stream: 3.6.2

  boxen@7.1.1:
    dependencies:
      ansi-align: 3.0.1
      camelcase: 7.0.1
      chalk: 5.3.0
      cli-boxes: 3.0.0
      string-width: 5.1.2
      type-fest: 2.19.0
      widest-line: 4.0.1
      wrap-ansi: 8.1.0

  bplist-parser@0.2.0:
    dependencies:
      big-integer: 1.6.52

  brace-expansion@1.1.11:
    dependencies:
      balanced-match: 1.0.2
      concat-map: 0.0.1

  brace-expansion@2.0.1:
    dependencies:
      balanced-match: 1.0.2

  braces@3.0.3:
    dependencies:
      fill-range: 7.1.1

  browserslist@4.23.3:
    dependencies:
      caniuse-lite: 1.0.30001651
      electron-to-chromium: 1.5.6
      node-releases: 2.0.18
      update-browserslist-db: 1.1.0(browserslist@4.23.3)

  bser@2.1.1:
    dependencies:
      node-int64: 0.4.0

  buffer-crc32@1.0.0: {}

  buffer-from@1.1.2: {}

  buffer@5.7.1:
    dependencies:
      base64-js: 1.5.1
      ieee754: 1.2.1

  buffer@6.0.3:
    dependencies:
      base64-js: 1.5.1
      ieee754: 1.2.1

  builtin-modules@3.3.0: {}

  bundle-name@3.0.0:
    dependencies:
      run-applescript: 5.0.0

  busboy@1.6.0:
    dependencies:
      streamsearch: 1.1.0

  bytes@3.1.2: {}

  c12@1.11.1:
    dependencies:
      chokidar: 3.6.0
      confbox: 0.1.7
      defu: 6.1.4
      dotenv: 16.4.5
      giget: 1.2.3
      jiti: 1.21.6
      mlly: 1.7.1
      ohash: 1.1.3
      pathe: 1.1.2
      perfect-debounce: 1.0.0
      pkg-types: 1.1.3
      rc9: 2.1.2

  cac@6.7.14: {}

  callsites@3.1.0: {}

  camel-case@4.1.2:
    dependencies:
      pascal-case: 3.1.2
      tslib: 2.6.3

  camelcase-css@2.0.1: {}

  camelcase@5.3.1: {}

  camelcase@7.0.1: {}

  caniuse-lite@1.0.30001651: {}

  capital-case@1.0.4:
    dependencies:
      no-case: 3.0.4
      tslib: 2.6.3
      upper-case-first: 2.0.2

  ccount@2.0.1: {}

  chai@5.1.1:
    dependencies:
      assertion-error: 2.0.1
      check-error: 2.1.1
      deep-eql: 5.0.2
      loupe: 3.1.1
      pathval: 2.0.0

  chalk@2.4.2:
    dependencies:
      ansi-styles: 3.2.1
      escape-string-regexp: 1.0.5
      supports-color: 5.5.0

  chalk@4.1.2:
    dependencies:
      ansi-styles: 4.3.0
      supports-color: 7.2.0

  chalk@5.3.0: {}

  change-case-all@1.0.15:
    dependencies:
      change-case: 4.1.2
      is-lower-case: 2.0.2
      is-upper-case: 2.0.2
      lower-case: 2.0.2
      lower-case-first: 2.0.2
      sponge-case: 1.0.1
      swap-case: 2.0.2
      title-case: 3.0.3
      upper-case: 2.0.2
      upper-case-first: 2.0.2

  change-case@4.1.2:
    dependencies:
      camel-case: 4.1.2
      capital-case: 1.0.4
      constant-case: 3.0.4
      dot-case: 3.0.4
      header-case: 2.0.4
      no-case: 3.0.4
      param-case: 3.0.4
      pascal-case: 3.1.2
      path-case: 3.0.4
      sentence-case: 3.0.4
      snake-case: 3.0.4
      tslib: 2.6.3

  char-regex@1.0.2: {}

  character-entities-html4@2.1.0: {}

  character-entities-legacy@3.0.0: {}

  character-entities@2.0.2: {}

  chardet@0.7.0: {}

  check-error@2.1.1: {}

  chokidar@3.6.0:
    dependencies:
      anymatch: 3.1.3
      braces: 3.0.3
      glob-parent: 5.1.2
      is-binary-path: 2.1.0
      is-glob: 4.0.3
      normalize-path: 3.0.0
      readdirp: 3.6.0
    optionalDependencies:
      fsevents: 2.3.3

  chownr@2.0.0: {}

  ci-info@3.9.0: {}

  citty@0.1.6:
    dependencies:
      consola: 3.2.3

  clean-stack@2.2.0: {}

  cli-boxes@3.0.0: {}

  cli-cursor@3.1.0:
    dependencies:
      restore-cursor: 3.1.0

  cli-spinners@2.9.2: {}

  cli-truncate@2.1.0:
    dependencies:
      slice-ansi: 3.0.0
      string-width: 4.2.3

  cli-width@3.0.0: {}

  clipboardy@4.0.0:
    dependencies:
      execa: 8.0.1
      is-wsl: 3.1.0
      is64bit: 2.0.0

  cliui@6.0.0:
    dependencies:
      string-width: 4.2.3
      strip-ansi: 6.0.1
      wrap-ansi: 6.2.0

  cliui@8.0.1:
    dependencies:
      string-width: 4.2.3
      strip-ansi: 6.0.1
      wrap-ansi: 7.0.0

  clone@1.0.4: {}

  clsx@2.1.1: {}

  cluster-key-slot@1.1.2: {}

  color-convert@1.9.3:
    dependencies:
      color-name: 1.1.3

  color-convert@2.0.1:
    dependencies:
      color-name: 1.1.4

  color-name@1.1.3: {}

  color-name@1.1.4: {}

  color-string@1.9.1:
    dependencies:
      color-name: 1.1.4
      simple-swizzle: 0.2.2

  color-support@1.1.3: {}

  color@3.2.1:
    dependencies:
      color-convert: 1.9.3
      color-string: 1.9.1

  colorette@2.0.20: {}

  combined-stream@1.0.8:
    dependencies:
      delayed-stream: 1.0.0

  comma-separated-tokens@2.0.3: {}

  commander@2.20.3: {}

  commander@4.1.1: {}

  commander@5.1.0: {}

  common-tags@1.8.2: {}

  commondir@1.0.1: {}

  compress-commons@6.0.2:
    dependencies:
      crc-32: 1.2.2
      crc32-stream: 6.0.0
      is-stream: 2.0.1
      normalize-path: 3.0.0
      readable-stream: 4.5.2

  concat-map@0.0.1: {}

  confbox@0.1.7: {}

  consola@3.2.3: {}

  console-control-strings@1.1.0: {}

  constant-case@3.0.4:
    dependencies:
      no-case: 3.0.4
      tslib: 2.6.3
      upper-case: 2.0.2

  convert-source-map@2.0.0: {}

  cookie-es@1.2.2: {}

  core-util-is@1.0.3: {}

  cosmiconfig@8.3.6(typescript@5.6.2):
    dependencies:
      import-fresh: 3.3.0
      js-yaml: 4.1.0
      parse-json: 5.2.0
      path-type: 4.0.0
    optionalDependencies:
      typescript: 5.6.2

  crc-32@1.2.2: {}

  crc32-stream@6.0.0:
    dependencies:
      crc-32: 1.2.2
      readable-stream: 4.5.2

  croner@8.1.1: {}

  cross-fetch@3.1.8:
    dependencies:
      node-fetch: 2.7.0
    transitivePeerDependencies:
      - encoding

  cross-inspect@1.0.1:
    dependencies:
      tslib: 2.6.3

  cross-spawn@5.1.0:
    dependencies:
      lru-cache: 4.1.5
      shebang-command: 1.2.0
      which: 1.3.1

  cross-spawn@7.0.3:
    dependencies:
      path-key: 3.1.1
      shebang-command: 2.0.0
      which: 2.0.2

  crossws@0.2.4: {}

  css-unit-converter@1.1.2: {}

  cssesc@3.0.0: {}

  cssstyle@4.1.0:
    dependencies:
      rrweb-cssom: 0.7.1

  csstype@3.1.3: {}

  data-uri-to-buffer@4.0.1: {}

  data-urls@5.0.0:
    dependencies:
      whatwg-mimetype: 4.0.0
      whatwg-url: 14.0.0

  dataloader@2.2.2: {}

  date-fns@2.30.0:
    dependencies:
      '@babel/runtime': 7.25.0

  dax-sh@0.39.2:
    dependencies:
      '@deno/shim-deno': 0.19.2
      undici-types: 5.28.4

  db0@0.1.4: {}

  debounce@1.2.1: {}

  debug@2.6.9:
    dependencies:
      ms: 2.0.0

  debug@4.3.6:
    dependencies:
      ms: 2.1.2

  decamelize@1.2.0: {}

  decimal.js@10.4.3: {}

  decode-named-character-reference@1.0.2:
    dependencies:
      character-entities: 2.0.2

  deep-eql@5.0.2: {}

  deep-is@0.1.4: {}

  deepmerge@4.3.1: {}

  default-browser-id@3.0.0:
    dependencies:
      bplist-parser: 0.2.0
      untildify: 4.0.0

  default-browser@4.0.0:
    dependencies:
      bundle-name: 3.0.0
      default-browser-id: 3.0.0
      execa: 7.2.0
      titleize: 3.0.0

  defaults@1.0.4:
    dependencies:
      clone: 1.0.4

  define-lazy-prop@2.0.0: {}

  define-lazy-prop@3.0.0: {}

  defined@1.0.1: {}

  defu@6.1.4: {}

  delayed-stream@1.0.0: {}

  delegates@1.0.0: {}

  denque@2.1.0: {}

  depd@2.0.0: {}

  dependency-graph@0.11.0: {}

  dequal@2.0.3: {}

  destr@2.0.3: {}

  destroy@1.2.0: {}

  detect-indent@6.1.0: {}

  detect-libc@1.0.3: {}

  detect-libc@2.0.3: {}

  detective@5.2.1:
    dependencies:
      acorn-node: 1.8.2
      defined: 1.0.1
      minimist: 1.2.8

  devlop@1.1.0:
    dependencies:
      dequal: 2.0.3

  didyoumean@1.2.2: {}

  dir-glob@3.0.1:
    dependencies:
      path-type: 4.0.0

  dlv@1.1.3: {}

  dot-case@3.0.4:
    dependencies:
      no-case: 3.0.4
      tslib: 2.6.3

  dot-prop@8.0.2:
    dependencies:
      type-fest: 3.13.1

  dotenv@16.4.5: {}

  dset@3.1.3: {}

  duplexer@0.1.2: {}

  eastasianwidth@0.2.0: {}

  ee-first@1.1.1: {}

  electron-to-chromium@1.5.6: {}

  emoji-regex@8.0.0: {}

  emoji-regex@9.2.2: {}

  emojilib@2.4.0: {}

  emoticon@4.1.0: {}

  encodeurl@1.0.2: {}

  enquirer@2.4.1:
    dependencies:
      ansi-colors: 4.1.3
      strip-ansi: 6.0.1

  entities@4.5.0: {}

  error-ex@1.3.2:
    dependencies:
      is-arrayish: 0.2.1

  error-stack-parser-es@0.1.5: {}

  error-stack-parser@2.1.4:
    dependencies:
      stackframe: 1.3.4

  es-module-lexer@1.5.4: {}

<<<<<<< HEAD
=======
  esbuild-plugin-solid@0.5.0(esbuild@0.17.19)(solid-js@1.8.20):
    dependencies:
      '@babel/core': 7.25.2
      '@babel/preset-typescript': 7.24.7(@babel/core@7.25.2)
      babel-preset-solid: 1.8.19(@babel/core@7.25.2)
      esbuild: 0.17.19
      solid-js: 1.8.20
    transitivePeerDependencies:
      - supports-color

>>>>>>> 30949ccf
  esbuild-plugin-solid@0.6.0(esbuild@0.19.12)(solid-js@1.8.22):
    dependencies:
      '@babel/core': 7.25.2
      '@babel/preset-typescript': 7.24.7(@babel/core@7.25.2)
      babel-preset-solid: 1.8.19(@babel/core@7.25.2)
      esbuild: 0.19.12
      solid-js: 1.8.22
    transitivePeerDependencies:
      - supports-color

  esbuild@0.19.12:
    optionalDependencies:
      '@esbuild/aix-ppc64': 0.19.12
      '@esbuild/android-arm': 0.19.12
      '@esbuild/android-arm64': 0.19.12
      '@esbuild/android-x64': 0.19.12
      '@esbuild/darwin-arm64': 0.19.12
      '@esbuild/darwin-x64': 0.19.12
      '@esbuild/freebsd-arm64': 0.19.12
      '@esbuild/freebsd-x64': 0.19.12
      '@esbuild/linux-arm': 0.19.12
      '@esbuild/linux-arm64': 0.19.12
      '@esbuild/linux-ia32': 0.19.12
      '@esbuild/linux-loong64': 0.19.12
      '@esbuild/linux-mips64el': 0.19.12
      '@esbuild/linux-ppc64': 0.19.12
      '@esbuild/linux-riscv64': 0.19.12
      '@esbuild/linux-s390x': 0.19.12
      '@esbuild/linux-x64': 0.19.12
      '@esbuild/netbsd-x64': 0.19.12
      '@esbuild/openbsd-x64': 0.19.12
      '@esbuild/sunos-x64': 0.19.12
      '@esbuild/win32-arm64': 0.19.12
      '@esbuild/win32-ia32': 0.19.12
      '@esbuild/win32-x64': 0.19.12

  esbuild@0.20.2:
    optionalDependencies:
      '@esbuild/aix-ppc64': 0.20.2
      '@esbuild/android-arm': 0.20.2
      '@esbuild/android-arm64': 0.20.2
      '@esbuild/android-x64': 0.20.2
      '@esbuild/darwin-arm64': 0.20.2
      '@esbuild/darwin-x64': 0.20.2
      '@esbuild/freebsd-arm64': 0.20.2
      '@esbuild/freebsd-x64': 0.20.2
      '@esbuild/linux-arm': 0.20.2
      '@esbuild/linux-arm64': 0.20.2
      '@esbuild/linux-ia32': 0.20.2
      '@esbuild/linux-loong64': 0.20.2
      '@esbuild/linux-mips64el': 0.20.2
      '@esbuild/linux-ppc64': 0.20.2
      '@esbuild/linux-riscv64': 0.20.2
      '@esbuild/linux-s390x': 0.20.2
      '@esbuild/linux-x64': 0.20.2
      '@esbuild/netbsd-x64': 0.20.2
      '@esbuild/openbsd-x64': 0.20.2
      '@esbuild/sunos-x64': 0.20.2
      '@esbuild/win32-arm64': 0.20.2
      '@esbuild/win32-ia32': 0.20.2
      '@esbuild/win32-x64': 0.20.2

  esbuild@0.21.5:
    optionalDependencies:
      '@esbuild/aix-ppc64': 0.21.5
      '@esbuild/android-arm': 0.21.5
      '@esbuild/android-arm64': 0.21.5
      '@esbuild/android-x64': 0.21.5
      '@esbuild/darwin-arm64': 0.21.5
      '@esbuild/darwin-x64': 0.21.5
      '@esbuild/freebsd-arm64': 0.21.5
      '@esbuild/freebsd-x64': 0.21.5
      '@esbuild/linux-arm': 0.21.5
      '@esbuild/linux-arm64': 0.21.5
      '@esbuild/linux-ia32': 0.21.5
      '@esbuild/linux-loong64': 0.21.5
      '@esbuild/linux-mips64el': 0.21.5
      '@esbuild/linux-ppc64': 0.21.5
      '@esbuild/linux-riscv64': 0.21.5
      '@esbuild/linux-s390x': 0.21.5
      '@esbuild/linux-x64': 0.21.5
      '@esbuild/netbsd-x64': 0.21.5
      '@esbuild/openbsd-x64': 0.21.5
      '@esbuild/sunos-x64': 0.21.5
      '@esbuild/win32-arm64': 0.21.5
      '@esbuild/win32-ia32': 0.21.5
      '@esbuild/win32-x64': 0.21.5

  esbuild@0.23.0:
    optionalDependencies:
      '@esbuild/aix-ppc64': 0.23.0
      '@esbuild/android-arm': 0.23.0
      '@esbuild/android-arm64': 0.23.0
      '@esbuild/android-x64': 0.23.0
      '@esbuild/darwin-arm64': 0.23.0
      '@esbuild/darwin-x64': 0.23.0
      '@esbuild/freebsd-arm64': 0.23.0
      '@esbuild/freebsd-x64': 0.23.0
      '@esbuild/linux-arm': 0.23.0
      '@esbuild/linux-arm64': 0.23.0
      '@esbuild/linux-ia32': 0.23.0
      '@esbuild/linux-loong64': 0.23.0
      '@esbuild/linux-mips64el': 0.23.0
      '@esbuild/linux-ppc64': 0.23.0
      '@esbuild/linux-riscv64': 0.23.0
      '@esbuild/linux-s390x': 0.23.0
      '@esbuild/linux-x64': 0.23.0
      '@esbuild/netbsd-x64': 0.23.0
      '@esbuild/openbsd-arm64': 0.23.0
      '@esbuild/openbsd-x64': 0.23.0
      '@esbuild/sunos-x64': 0.23.0
      '@esbuild/win32-arm64': 0.23.0
      '@esbuild/win32-ia32': 0.23.0
      '@esbuild/win32-x64': 0.23.0

  escalade@3.1.2: {}

  escape-html@1.0.3: {}

  escape-string-regexp@1.0.5: {}

  escape-string-regexp@4.0.0: {}

  escape-string-regexp@5.0.0: {}

  eslint-plugin-eslint-comments@3.2.0(eslint@9.10.0(jiti@1.21.6)):
    dependencies:
      escape-string-regexp: 1.0.5
      eslint: 9.10.0(jiti@1.21.6)
      ignore: 5.3.1

  eslint-plugin-no-only-tests@3.3.0: {}

  eslint-scope@8.0.2:
    dependencies:
      esrecurse: 4.3.0
      estraverse: 5.3.0

  eslint-visitor-keys@3.4.3: {}

  eslint-visitor-keys@4.0.0: {}

  eslint@9.10.0(jiti@1.21.6):
    dependencies:
      '@eslint-community/eslint-utils': 4.4.0(eslint@9.10.0(jiti@1.21.6))
      '@eslint-community/regexpp': 4.11.0
      '@eslint/config-array': 0.18.0
      '@eslint/eslintrc': 3.1.0
      '@eslint/js': 9.10.0
      '@eslint/plugin-kit': 0.1.0
      '@humanwhocodes/module-importer': 1.0.1
      '@humanwhocodes/retry': 0.3.0
      '@nodelib/fs.walk': 1.2.8
      ajv: 6.12.6
      chalk: 4.1.2
      cross-spawn: 7.0.3
      debug: 4.3.6
      escape-string-regexp: 4.0.0
      eslint-scope: 8.0.2
      eslint-visitor-keys: 4.0.0
      espree: 10.1.0
      esquery: 1.6.0
      esutils: 2.0.3
      fast-deep-equal: 3.1.3
      file-entry-cache: 8.0.0
      find-up: 5.0.0
      glob-parent: 6.0.2
      ignore: 5.3.1
      imurmurhash: 0.1.4
      is-glob: 4.0.3
      is-path-inside: 3.0.3
      json-stable-stringify-without-jsonify: 1.0.1
      lodash.merge: 4.6.2
      minimatch: 3.1.2
      natural-compare: 1.4.0
      optionator: 0.9.4
      strip-ansi: 6.0.1
      text-table: 0.2.0
    optionalDependencies:
      jiti: 1.21.6
    transitivePeerDependencies:
      - supports-color

  espree@10.1.0:
    dependencies:
      acorn: 8.12.1
      acorn-jsx: 5.3.2(acorn@8.12.1)
      eslint-visitor-keys: 4.0.0

  esprima@4.0.1: {}

  esquery@1.6.0:
    dependencies:
      estraverse: 5.3.0

  esrecurse@4.3.0:
    dependencies:
      estraverse: 5.3.0

  estraverse@5.3.0: {}

  estree-walker@2.0.2: {}

  estree-walker@3.0.3:
    dependencies:
      '@types/estree': 1.0.5

  esutils@2.0.3: {}

  etag@1.8.1: {}

  event-target-shim@5.0.1: {}

  eventemitter3@4.0.7: {}

  events@3.3.0: {}

  execa@5.1.1:
    dependencies:
      cross-spawn: 7.0.3
      get-stream: 6.0.1
      human-signals: 2.1.0
      is-stream: 2.0.1
      merge-stream: 2.0.0
      npm-run-path: 4.0.1
      onetime: 5.1.2
      signal-exit: 3.0.7
      strip-final-newline: 2.0.0

  execa@7.2.0:
    dependencies:
      cross-spawn: 7.0.3
      get-stream: 6.0.1
      human-signals: 4.3.1
      is-stream: 3.0.0
      merge-stream: 2.0.0
      npm-run-path: 5.3.0
      onetime: 6.0.0
      signal-exit: 3.0.7
      strip-final-newline: 3.0.0

  execa@8.0.1:
    dependencies:
      cross-spawn: 7.0.3
      get-stream: 8.0.1
      human-signals: 5.0.0
      is-stream: 3.0.0
      merge-stream: 2.0.0
      npm-run-path: 5.3.0
      onetime: 6.0.0
      signal-exit: 4.1.0
      strip-final-newline: 3.0.0

  extend@3.0.2: {}

  extendable-error@0.1.7: {}

  external-editor@3.1.0:
    dependencies:
      chardet: 0.7.0
      iconv-lite: 0.4.24
      tmp: 0.0.33

  extract-files@11.0.0: {}

  fast-decode-uri-component@1.0.1: {}

  fast-deep-equal@3.1.3: {}

  fast-fifo@1.3.2: {}

  fast-glob@3.3.2:
    dependencies:
      '@nodelib/fs.stat': 2.0.5
      '@nodelib/fs.walk': 1.2.8
      glob-parent: 5.1.2
      merge2: 1.4.1
      micromatch: 4.0.7

  fast-json-stable-stringify@2.1.0: {}

  fast-levenshtein@2.0.6: {}

  fast-querystring@1.1.2:
    dependencies:
      fast-decode-uri-component: 1.0.1

  fast-url-parser@1.1.3:
    dependencies:
      punycode: 1.4.1

  fastq@1.17.1:
    dependencies:
      reusify: 1.0.4

  fb-watchman@2.0.2:
    dependencies:
      bser: 2.1.1

  fbjs-css-vars@1.0.2: {}

  fbjs@3.0.5:
    dependencies:
      cross-fetch: 3.1.8
      fbjs-css-vars: 1.0.2
      loose-envify: 1.4.0
      object-assign: 4.1.1
      promise: 7.3.1
      setimmediate: 1.0.5
      ua-parser-js: 1.0.38
    transitivePeerDependencies:
      - encoding

  fetch-blob@3.2.0:
    dependencies:
      node-domexception: 1.0.0
      web-streams-polyfill: 3.3.3

  figures@3.2.0:
    dependencies:
      escape-string-regexp: 1.0.5

  file-entry-cache@8.0.0:
    dependencies:
      flat-cache: 4.0.1

  file-uri-to-path@1.0.0: {}

  fill-range@7.1.1:
    dependencies:
      to-regex-range: 5.0.1

  find-up@4.1.0:
    dependencies:
      locate-path: 5.0.0
      path-exists: 4.0.0

  find-up@5.0.0:
    dependencies:
      locate-path: 6.0.0
      path-exists: 4.0.0

  flat-cache@4.0.1:
    dependencies:
      flatted: 3.3.1
      keyv: 4.5.4

  flatted@3.3.1: {}

  follow-redirects@1.15.6: {}

  foreground-child@3.3.0:
    dependencies:
      cross-spawn: 7.0.3
      signal-exit: 4.1.0

  form-data@4.0.0:
    dependencies:
      asynckit: 0.4.0
      combined-stream: 1.0.8
      mime-types: 2.1.35

  formdata-polyfill@4.0.10:
    dependencies:
      fetch-blob: 3.2.0

  fraction.js@4.3.7: {}

  fresh@0.5.2: {}

  fs-extra@11.2.0:
    dependencies:
      graceful-fs: 4.2.11
      jsonfile: 6.1.0
      universalify: 2.0.1

  fs-extra@7.0.1:
    dependencies:
      graceful-fs: 4.2.11
      jsonfile: 4.0.0
      universalify: 0.1.2

  fs-extra@8.1.0:
    dependencies:
      graceful-fs: 4.2.11
      jsonfile: 4.0.0
      universalify: 0.1.2

  fs-minipass@2.1.0:
    dependencies:
      minipass: 3.3.6

  fs.realpath@1.0.0: {}

  fsevents@2.3.3:
    optional: true

  function-bind@1.1.2: {}

  fuse.js@7.0.0: {}

  gauge@3.0.2:
    dependencies:
      aproba: 2.0.0
      color-support: 1.1.3
      console-control-strings: 1.1.0
      has-unicode: 2.0.1
      object-assign: 4.1.1
      signal-exit: 3.0.7
      string-width: 4.2.3
      strip-ansi: 6.0.1
      wide-align: 1.1.5

  gensync@1.0.0-beta.2: {}

  get-caller-file@2.0.5: {}

  get-func-name@2.0.2: {}

  get-port-please@3.1.2: {}

  get-stream@6.0.1: {}

  get-stream@8.0.1: {}

  get-tsconfig@4.7.6:
    dependencies:
      resolve-pkg-maps: 1.0.0

  giget@1.2.3:
    dependencies:
      citty: 0.1.6
      consola: 3.2.3
      defu: 6.1.4
      node-fetch-native: 1.6.4
      nypm: 0.3.9
      ohash: 1.1.3
      pathe: 1.1.2
      tar: 6.2.1

  github-slugger@2.0.0: {}

  glob-parent@5.1.2:
    dependencies:
      is-glob: 4.0.3

  glob-parent@6.0.2:
    dependencies:
      is-glob: 4.0.3

  glob@10.4.5:
    dependencies:
      foreground-child: 3.3.0
      jackspeak: 3.4.3
      minimatch: 9.0.5
      minipass: 7.1.2
      package-json-from-dist: 1.0.0
      path-scurry: 1.11.1

  glob@7.2.3:
    dependencies:
      fs.realpath: 1.0.0
      inflight: 1.0.6
      inherits: 2.0.4
      minimatch: 3.1.2
      once: 1.4.0
      path-is-absolute: 1.0.1

  glob@8.1.0:
    dependencies:
      fs.realpath: 1.0.0
      inflight: 1.0.6
      inherits: 2.0.4
      minimatch: 5.1.6
      once: 1.4.0

  globals@11.12.0: {}

  globals@14.0.0: {}

  globby@11.1.0:
    dependencies:
      array-union: 2.1.0
      dir-glob: 3.0.1
      fast-glob: 3.3.2
      ignore: 5.3.1
      merge2: 1.4.1
      slash: 3.0.0

  globby@14.0.2:
    dependencies:
      '@sindresorhus/merge-streams': 2.3.0
      fast-glob: 3.3.2
      ignore: 5.3.1
      path-type: 5.0.0
      slash: 5.1.0
      unicorn-magic: 0.1.0

  graceful-fs@4.2.11: {}

  graphemer@1.4.0: {}

  graphql-config@5.1.0(@types/node@22.5.4)(graphql@16.9.0)(typescript@5.6.2):
    dependencies:
      '@graphql-tools/graphql-file-loader': 8.0.1(graphql@16.9.0)
      '@graphql-tools/json-file-loader': 8.0.1(graphql@16.9.0)
      '@graphql-tools/load': 8.0.2(graphql@16.9.0)
      '@graphql-tools/merge': 9.0.4(graphql@16.9.0)
      '@graphql-tools/url-loader': 8.0.2(@types/node@22.5.4)(graphql@16.9.0)
      '@graphql-tools/utils': 10.3.4(graphql@16.9.0)
      cosmiconfig: 8.3.6(typescript@5.6.2)
      graphql: 16.9.0
      jiti: 1.21.6
      minimatch: 4.2.3
      string-env-interpolation: 1.0.1
      tslib: 2.6.3
    transitivePeerDependencies:
      - '@types/node'
      - bufferutil
      - encoding
      - typescript
      - utf-8-validate

  graphql-request@6.1.0(graphql@16.9.0):
    dependencies:
      '@graphql-typed-document-node/core': 3.2.0(graphql@16.9.0)
      cross-fetch: 3.1.8
      graphql: 16.9.0
    transitivePeerDependencies:
      - encoding

  graphql-tag@2.12.6(graphql@16.9.0):
    dependencies:
      graphql: 16.9.0
      tslib: 2.6.3

  graphql-ws@5.16.0(graphql@16.9.0):
    dependencies:
      graphql: 16.9.0

  graphql@16.9.0: {}

  gzip-size@7.0.0:
    dependencies:
      duplexer: 0.1.2

  h3@1.11.1:
    dependencies:
      cookie-es: 1.2.2
      crossws: 0.2.4
      defu: 6.1.4
      destr: 2.0.3
      iron-webcrypto: 1.2.1
      ohash: 1.1.3
      radix3: 1.1.2
      ufo: 1.5.4
      uncrypto: 0.1.3
      unenv: 1.10.0
    transitivePeerDependencies:
      - uWebSockets.js

  h3@1.12.0:
    dependencies:
      cookie-es: 1.2.2
      crossws: 0.2.4
      defu: 6.1.4
      destr: 2.0.3
      iron-webcrypto: 1.2.1
      ohash: 1.1.3
      radix3: 1.1.2
      ufo: 1.5.4
      uncrypto: 0.1.3
      unenv: 1.10.0
    transitivePeerDependencies:
      - uWebSockets.js

  has-flag@3.0.0: {}

  has-flag@4.0.0: {}

  has-unicode@2.0.1: {}

  hasown@2.0.2:
    dependencies:
      function-bind: 1.1.2

  hast-util-from-parse5@8.0.1:
    dependencies:
      '@types/hast': 3.0.4
      '@types/unist': 3.0.2
      devlop: 1.1.0
      hastscript: 8.0.0
      property-information: 6.5.0
      vfile: 6.0.2
      vfile-location: 5.0.3
      web-namespaces: 2.0.1

  hast-util-heading-rank@3.0.0:
    dependencies:
      '@types/hast': 3.0.4

  hast-util-is-element@3.0.0:
    dependencies:
      '@types/hast': 3.0.4

  hast-util-parse-selector@4.0.0:
    dependencies:
      '@types/hast': 3.0.4

  hast-util-raw@9.0.4:
    dependencies:
      '@types/hast': 3.0.4
      '@types/unist': 3.0.2
      '@ungap/structured-clone': 1.2.0
      hast-util-from-parse5: 8.0.1
      hast-util-to-parse5: 8.0.0
      html-void-elements: 3.0.0
      mdast-util-to-hast: 13.2.0
      parse5: 7.1.2
      unist-util-position: 5.0.0
      unist-util-visit: 5.0.0
      vfile: 6.0.2
      web-namespaces: 2.0.1
      zwitch: 2.0.4

  hast-util-sanitize@5.0.1:
    dependencies:
      '@types/hast': 3.0.4
      '@ungap/structured-clone': 1.2.0
      unist-util-position: 5.0.0

  hast-util-to-html@9.0.1:
    dependencies:
      '@types/hast': 3.0.4
      '@types/unist': 3.0.2
      ccount: 2.0.1
      comma-separated-tokens: 2.0.3
      hast-util-raw: 9.0.4
      hast-util-whitespace: 3.0.0
      html-void-elements: 3.0.0
      mdast-util-to-hast: 13.2.0
      property-information: 6.5.0
      space-separated-tokens: 2.0.2
      stringify-entities: 4.0.4
      zwitch: 2.0.4

  hast-util-to-parse5@8.0.0:
    dependencies:
      '@types/hast': 3.0.4
      comma-separated-tokens: 2.0.3
      devlop: 1.1.0
      property-information: 6.5.0
      space-separated-tokens: 2.0.2
      web-namespaces: 2.0.1
      zwitch: 2.0.4

  hast-util-to-string@3.0.0:
    dependencies:
      '@types/hast': 3.0.4

  hast-util-to-text@4.0.2:
    dependencies:
      '@types/hast': 3.0.4
      '@types/unist': 3.0.2
      hast-util-is-element: 3.0.0
      unist-util-find-after: 5.0.0

  hast-util-whitespace@3.0.0:
    dependencies:
      '@types/hast': 3.0.4

  hastscript@8.0.0:
    dependencies:
      '@types/hast': 3.0.4
      comma-separated-tokens: 2.0.3
      hast-util-parse-selector: 4.0.0
      property-information: 6.5.0
      space-separated-tokens: 2.0.2

  header-case@2.0.4:
    dependencies:
      capital-case: 1.0.4
      tslib: 2.6.3

  highlight.js@11.9.0: {}

  hookable@5.5.3: {}

  html-encoding-sniffer@4.0.0:
    dependencies:
      whatwg-encoding: 3.1.1

  html-entities@2.3.3: {}

  html-tags@3.3.1: {}

  html-to-image@1.11.11: {}

  html-void-elements@3.0.0: {}

  http-errors@2.0.0:
    dependencies:
      depd: 2.0.0
      inherits: 2.0.4
      setprototypeof: 1.2.0
      statuses: 2.0.1
      toidentifier: 1.0.1

  http-proxy-agent@7.0.2:
    dependencies:
      agent-base: 7.1.1
      debug: 4.3.6
    transitivePeerDependencies:
      - supports-color

  http-proxy@1.18.1:
    dependencies:
      eventemitter3: 4.0.7
      follow-redirects: 1.15.6
      requires-port: 1.0.0
    transitivePeerDependencies:
      - debug

  http-shutdown@1.2.2: {}

  https-proxy-agent@5.0.1:
    dependencies:
      agent-base: 6.0.2
      debug: 4.3.6
    transitivePeerDependencies:
      - supports-color

  https-proxy-agent@7.0.5:
    dependencies:
      agent-base: 7.1.1
      debug: 4.3.6
    transitivePeerDependencies:
      - supports-color

  httpxy@0.1.5: {}

  human-id@1.0.2: {}

  human-signals@2.1.0: {}

  human-signals@4.3.1: {}

  human-signals@5.0.0: {}

  iconv-lite@0.4.24:
    dependencies:
      safer-buffer: 2.1.2

  iconv-lite@0.6.3:
    dependencies:
      safer-buffer: 2.1.2

  ieee754@1.2.1: {}

  ignore@5.3.1: {}

  immer@9.0.21: {}

  immutable@3.7.6: {}

  immutable@4.3.7: {}

  import-fresh@3.3.0:
    dependencies:
      parent-module: 1.0.1
      resolve-from: 4.0.0

  import-from@4.0.0: {}

  imurmurhash@0.1.4: {}

  indent-string@4.0.0: {}

  inflight@1.0.6:
    dependencies:
      once: 1.4.0
      wrappy: 1.0.2

  inherits@2.0.4: {}

  inquirer@8.2.6:
    dependencies:
      ansi-escapes: 4.3.2
      chalk: 4.1.2
      cli-cursor: 3.1.0
      cli-width: 3.0.0
      external-editor: 3.1.0
      figures: 3.2.0
      lodash: 4.17.21
      mute-stream: 0.0.8
      ora: 5.4.1
      run-async: 2.4.1
      rxjs: 7.8.1
      string-width: 4.2.3
      strip-ansi: 6.0.1
      through: 2.3.8
      wrap-ansi: 6.2.0

  invariant@2.2.4:
    dependencies:
      loose-envify: 1.4.0

  ioredis@5.4.1:
    dependencies:
      '@ioredis/commands': 1.2.0
      cluster-key-slot: 1.1.2
      debug: 4.3.6
      denque: 2.1.0
      lodash.defaults: 4.2.0
      lodash.isarguments: 3.1.0
      redis-errors: 1.2.0
      redis-parser: 3.0.0
      standard-as-callback: 2.1.0
    transitivePeerDependencies:
      - supports-color

  iron-webcrypto@1.2.1: {}

  is-absolute@1.0.0:
    dependencies:
      is-relative: 1.0.0
      is-windows: 1.0.2

  is-arrayish@0.2.1: {}

  is-arrayish@0.3.2: {}

  is-binary-path@2.1.0:
    dependencies:
      binary-extensions: 2.3.0

  is-builtin-module@3.2.1:
    dependencies:
      builtin-modules: 3.3.0

  is-core-module@2.15.0:
    dependencies:
      hasown: 2.0.2

  is-docker@2.2.1: {}

  is-docker@3.0.0: {}

  is-extglob@2.1.1: {}

  is-fullwidth-code-point@3.0.0: {}

  is-glob@4.0.3:
    dependencies:
      is-extglob: 2.1.1

  is-inside-container@1.0.0:
    dependencies:
      is-docker: 3.0.0

  is-interactive@1.0.0: {}

  is-lower-case@2.0.2:
    dependencies:
      tslib: 2.6.3

  is-module@1.0.0: {}

  is-number@7.0.0: {}

  is-path-inside@3.0.3: {}

  is-plain-obj@4.1.0: {}

  is-potential-custom-element-name@1.0.1: {}

  is-reference@1.2.1:
    dependencies:
      '@types/estree': 1.0.5

  is-relative@1.0.0:
    dependencies:
      is-unc-path: 1.0.0

  is-stream@2.0.1: {}

  is-stream@3.0.0: {}

  is-subdir@1.2.0:
    dependencies:
      better-path-resolve: 1.0.0

  is-unc-path@1.0.0:
    dependencies:
      unc-path-regex: 0.1.2

  is-unicode-supported@0.1.0: {}

  is-upper-case@2.0.2:
    dependencies:
      tslib: 2.6.3

  is-what@4.1.16: {}

  is-windows@1.0.2: {}

  is-wsl@2.2.0:
    dependencies:
      is-docker: 2.2.1

  is-wsl@3.1.0:
    dependencies:
      is-inside-container: 1.0.0

  is64bit@2.0.0:
    dependencies:
      system-architecture: 0.1.0

  isarray@1.0.0: {}

  isexe@2.0.0: {}

  isexe@3.1.1: {}

  isomorphic-ws@5.0.0(ws@8.18.0):
    dependencies:
      ws: 8.18.0

  jackspeak@3.4.3:
    dependencies:
      '@isaacs/cliui': 8.0.2
    optionalDependencies:
      '@pkgjs/parseargs': 0.11.0

  jiti@1.21.6: {}

  jose@5.6.3: {}

  js-tokens@4.0.0: {}

  js-tokens@9.0.0: {}

  js-yaml@3.14.1:
    dependencies:
      argparse: 1.0.10
      esprima: 4.0.1

  js-yaml@4.1.0:
    dependencies:
      argparse: 2.0.1

  jsdom@25.0.0:
    dependencies:
      cssstyle: 4.1.0
      data-urls: 5.0.0
      decimal.js: 10.4.3
      form-data: 4.0.0
      html-encoding-sniffer: 4.0.0
      http-proxy-agent: 7.0.2
      https-proxy-agent: 7.0.5
      is-potential-custom-element-name: 1.0.1
      nwsapi: 2.2.12
      parse5: 7.1.2
      rrweb-cssom: 0.7.1
      saxes: 6.0.0
      symbol-tree: 3.2.4
      tough-cookie: 4.1.4
      w3c-xmlserializer: 5.0.0
      webidl-conversions: 7.0.0
      whatwg-encoding: 3.1.1
      whatwg-mimetype: 4.0.0
      whatwg-url: 14.0.0
      ws: 8.18.0
      xml-name-validator: 5.0.0
    transitivePeerDependencies:
      - bufferutil
      - supports-color
      - utf-8-validate

  jsesc@2.5.2: {}

  json-buffer@3.0.1: {}

  json-parse-even-better-errors@2.3.1: {}

  json-schema-traverse@0.4.1: {}

  json-stable-stringify-without-jsonify@1.0.1: {}

  json-to-markdown-table@1.0.0:
    dependencies:
      lodash: 4.17.21

  json-to-pretty-yaml@1.2.2:
    dependencies:
      remedial: 1.0.8
      remove-trailing-spaces: 1.0.8

  json5@2.2.3: {}

  jsonfile@4.0.0:
    optionalDependencies:
      graceful-fs: 4.2.11

  jsonfile@6.1.0:
    dependencies:
      universalify: 2.0.1
    optionalDependencies:
      graceful-fs: 4.2.11

  keyv@4.5.4:
    dependencies:
      json-buffer: 3.0.1

  klona@2.0.6: {}

  knitwork@1.1.0: {}

  lazystream@1.0.1:
    dependencies:
      readable-stream: 2.3.8

  leaflet@1.9.4: {}

  levn@0.4.1:
    dependencies:
      prelude-ls: 1.2.1
      type-check: 0.4.0

  lilconfig@2.1.0: {}

  lilconfig@3.1.2: {}

  lines-and-columns@1.2.4: {}

  listhen@1.7.2:
    dependencies:
      '@parcel/watcher': 2.4.1
      '@parcel/watcher-wasm': 2.4.1
      citty: 0.1.6
      clipboardy: 4.0.0
      consola: 3.2.3
      crossws: 0.2.4
      defu: 6.1.4
      get-port-please: 3.1.2
      h3: 1.12.0
      http-shutdown: 1.2.2
      jiti: 1.21.6
      mlly: 1.7.1
      node-forge: 1.3.1
      pathe: 1.1.2
      std-env: 3.7.0
      ufo: 1.5.4
      untun: 0.1.3
      uqr: 0.1.2
    transitivePeerDependencies:
      - uWebSockets.js

  listr2@4.0.5(enquirer@2.4.1):
    dependencies:
      cli-truncate: 2.1.0
      colorette: 2.0.20
      log-update: 4.0.0
      p-map: 4.0.0
      rfdc: 1.4.1
      rxjs: 7.8.1
      through: 2.3.8
      wrap-ansi: 7.0.0
    optionalDependencies:
      enquirer: 2.4.1

  local-pkg@0.5.0:
    dependencies:
      mlly: 1.7.1
      pkg-types: 1.1.3

  locate-path@5.0.0:
    dependencies:
      p-locate: 4.1.0

  locate-path@6.0.0:
    dependencies:
      p-locate: 5.0.0

  lodash.castarray@4.4.0: {}

  lodash.defaults@4.2.0: {}

  lodash.isarguments@3.1.0: {}

  lodash.isplainobject@4.0.6: {}

  lodash.merge@4.6.2: {}

  lodash.sortby@4.7.0: {}

  lodash.startcase@4.4.0: {}

  lodash@4.17.21: {}

  log-symbols@4.1.0:
    dependencies:
      chalk: 4.1.2
      is-unicode-supported: 0.1.0

  log-update@4.0.0:
    dependencies:
      ansi-escapes: 4.3.2
      cli-cursor: 3.1.0
      slice-ansi: 4.0.0
      wrap-ansi: 6.2.0

  longest-streak@3.1.0: {}

  loose-envify@1.4.0:
    dependencies:
      js-tokens: 4.0.0

  loupe@3.1.1:
    dependencies:
      get-func-name: 2.0.2

  lower-case-first@2.0.2:
    dependencies:
      tslib: 2.6.3

  lower-case@2.0.2:
    dependencies:
      tslib: 2.6.3

  lowlight@3.1.0:
    dependencies:
      '@types/hast': 3.0.4
      devlop: 1.1.0
      highlight.js: 11.9.0

  lru-cache@10.4.3: {}

  lru-cache@4.1.5:
    dependencies:
      pseudomap: 1.0.2
      yallist: 2.1.2

  lru-cache@5.1.1:
    dependencies:
      yallist: 3.1.1

  magic-string@0.30.11:
    dependencies:
      '@jridgewell/sourcemap-codec': 1.5.0

  magicast@0.2.11:
    dependencies:
      '@babel/parser': 7.25.3
      '@babel/types': 7.25.2
      recast: 0.23.9

  make-dir@3.1.0:
    dependencies:
      semver: 6.3.1

  map-cache@0.2.2: {}

  markdown-table@3.0.3: {}

  mdast-util-find-and-replace@3.0.1:
    dependencies:
      '@types/mdast': 4.0.4
      escape-string-regexp: 5.0.0
      unist-util-is: 6.0.0
      unist-util-visit-parents: 6.0.1

  mdast-util-from-markdown@2.0.1:
    dependencies:
      '@types/mdast': 4.0.4
      '@types/unist': 3.0.2
      decode-named-character-reference: 1.0.2
      devlop: 1.1.0
      mdast-util-to-string: 4.0.0
      micromark: 4.0.0
      micromark-util-decode-numeric-character-reference: 2.0.1
      micromark-util-decode-string: 2.0.0
      micromark-util-normalize-identifier: 2.0.0
      micromark-util-symbol: 2.0.0
      micromark-util-types: 2.0.0
      unist-util-stringify-position: 4.0.0
    transitivePeerDependencies:
      - supports-color

  mdast-util-gfm-autolink-literal@2.0.0:
    dependencies:
      '@types/mdast': 4.0.4
      ccount: 2.0.1
      devlop: 1.1.0
      mdast-util-find-and-replace: 3.0.1
      micromark-util-character: 2.1.0

  mdast-util-gfm-footnote@2.0.0:
    dependencies:
      '@types/mdast': 4.0.4
      devlop: 1.1.0
      mdast-util-from-markdown: 2.0.1
      mdast-util-to-markdown: 2.1.0
      micromark-util-normalize-identifier: 2.0.0
    transitivePeerDependencies:
      - supports-color

  mdast-util-gfm-strikethrough@2.0.0:
    dependencies:
      '@types/mdast': 4.0.4
      mdast-util-from-markdown: 2.0.1
      mdast-util-to-markdown: 2.1.0
    transitivePeerDependencies:
      - supports-color

  mdast-util-gfm-table@2.0.0:
    dependencies:
      '@types/mdast': 4.0.4
      devlop: 1.1.0
      markdown-table: 3.0.3
      mdast-util-from-markdown: 2.0.1
      mdast-util-to-markdown: 2.1.0
    transitivePeerDependencies:
      - supports-color

  mdast-util-gfm-task-list-item@2.0.0:
    dependencies:
      '@types/mdast': 4.0.4
      devlop: 1.1.0
      mdast-util-from-markdown: 2.0.1
      mdast-util-to-markdown: 2.1.0
    transitivePeerDependencies:
      - supports-color

  mdast-util-gfm@3.0.0:
    dependencies:
      mdast-util-from-markdown: 2.0.1
      mdast-util-gfm-autolink-literal: 2.0.0
      mdast-util-gfm-footnote: 2.0.0
      mdast-util-gfm-strikethrough: 2.0.0
      mdast-util-gfm-table: 2.0.0
      mdast-util-gfm-task-list-item: 2.0.0
      mdast-util-to-markdown: 2.1.0
    transitivePeerDependencies:
      - supports-color

  mdast-util-phrasing@4.1.0:
    dependencies:
      '@types/mdast': 4.0.4
      unist-util-is: 6.0.0

  mdast-util-to-hast@13.2.0:
    dependencies:
      '@types/hast': 3.0.4
      '@types/mdast': 4.0.4
      '@ungap/structured-clone': 1.2.0
      devlop: 1.1.0
      micromark-util-sanitize-uri: 2.0.0
      trim-lines: 3.0.1
      unist-util-position: 5.0.0
      unist-util-visit: 5.0.0
      vfile: 6.0.2

  mdast-util-to-markdown@2.1.0:
    dependencies:
      '@types/mdast': 4.0.4
      '@types/unist': 3.0.2
      longest-streak: 3.1.0
      mdast-util-phrasing: 4.1.0
      mdast-util-to-string: 4.0.0
      micromark-util-decode-string: 2.0.0
      unist-util-visit: 5.0.0
      zwitch: 2.0.4

  mdast-util-to-string@4.0.0:
    dependencies:
      '@types/mdast': 4.0.4

  merge-anything@5.1.7:
    dependencies:
      is-what: 4.1.16

  merge-stream@2.0.0: {}

  merge2@1.4.1: {}

  meros@1.3.0(@types/node@22.5.4):
    optionalDependencies:
      '@types/node': 22.5.4

  micromark-core-commonmark@2.0.1:
    dependencies:
      decode-named-character-reference: 1.0.2
      devlop: 1.1.0
      micromark-factory-destination: 2.0.0
      micromark-factory-label: 2.0.0
      micromark-factory-space: 2.0.0
      micromark-factory-title: 2.0.0
      micromark-factory-whitespace: 2.0.0
      micromark-util-character: 2.1.0
      micromark-util-chunked: 2.0.0
      micromark-util-classify-character: 2.0.0
      micromark-util-html-tag-name: 2.0.0
      micromark-util-normalize-identifier: 2.0.0
      micromark-util-resolve-all: 2.0.0
      micromark-util-subtokenize: 2.0.1
      micromark-util-symbol: 2.0.0
      micromark-util-types: 2.0.0

  micromark-extension-gfm-autolink-literal@2.1.0:
    dependencies:
      micromark-util-character: 2.1.0
      micromark-util-sanitize-uri: 2.0.0
      micromark-util-symbol: 2.0.0
      micromark-util-types: 2.0.0

  micromark-extension-gfm-footnote@2.1.0:
    dependencies:
      devlop: 1.1.0
      micromark-core-commonmark: 2.0.1
      micromark-factory-space: 2.0.0
      micromark-util-character: 2.1.0
      micromark-util-normalize-identifier: 2.0.0
      micromark-util-sanitize-uri: 2.0.0
      micromark-util-symbol: 2.0.0
      micromark-util-types: 2.0.0

  micromark-extension-gfm-strikethrough@2.1.0:
    dependencies:
      devlop: 1.1.0
      micromark-util-chunked: 2.0.0
      micromark-util-classify-character: 2.0.0
      micromark-util-resolve-all: 2.0.0
      micromark-util-symbol: 2.0.0
      micromark-util-types: 2.0.0

  micromark-extension-gfm-table@2.1.0:
    dependencies:
      devlop: 1.1.0
      micromark-factory-space: 2.0.0
      micromark-util-character: 2.1.0
      micromark-util-symbol: 2.0.0
      micromark-util-types: 2.0.0

  micromark-extension-gfm-tagfilter@2.0.0:
    dependencies:
      micromark-util-types: 2.0.0

  micromark-extension-gfm-task-list-item@2.1.0:
    dependencies:
      devlop: 1.1.0
      micromark-factory-space: 2.0.0
      micromark-util-character: 2.1.0
      micromark-util-symbol: 2.0.0
      micromark-util-types: 2.0.0

  micromark-extension-gfm@3.0.0:
    dependencies:
      micromark-extension-gfm-autolink-literal: 2.1.0
      micromark-extension-gfm-footnote: 2.1.0
      micromark-extension-gfm-strikethrough: 2.1.0
      micromark-extension-gfm-table: 2.1.0
      micromark-extension-gfm-tagfilter: 2.0.0
      micromark-extension-gfm-task-list-item: 2.1.0
      micromark-util-combine-extensions: 2.0.0
      micromark-util-types: 2.0.0

  micromark-factory-destination@2.0.0:
    dependencies:
      micromark-util-character: 2.1.0
      micromark-util-symbol: 2.0.0
      micromark-util-types: 2.0.0

  micromark-factory-label@2.0.0:
    dependencies:
      devlop: 1.1.0
      micromark-util-character: 2.1.0
      micromark-util-symbol: 2.0.0
      micromark-util-types: 2.0.0

  micromark-factory-space@2.0.0:
    dependencies:
      micromark-util-character: 2.1.0
      micromark-util-types: 2.0.0

  micromark-factory-title@2.0.0:
    dependencies:
      micromark-factory-space: 2.0.0
      micromark-util-character: 2.1.0
      micromark-util-symbol: 2.0.0
      micromark-util-types: 2.0.0

  micromark-factory-whitespace@2.0.0:
    dependencies:
      micromark-factory-space: 2.0.0
      micromark-util-character: 2.1.0
      micromark-util-symbol: 2.0.0
      micromark-util-types: 2.0.0

  micromark-util-character@2.1.0:
    dependencies:
      micromark-util-symbol: 2.0.0
      micromark-util-types: 2.0.0

  micromark-util-chunked@2.0.0:
    dependencies:
      micromark-util-symbol: 2.0.0

  micromark-util-classify-character@2.0.0:
    dependencies:
      micromark-util-character: 2.1.0
      micromark-util-symbol: 2.0.0
      micromark-util-types: 2.0.0

  micromark-util-combine-extensions@2.0.0:
    dependencies:
      micromark-util-chunked: 2.0.0
      micromark-util-types: 2.0.0

  micromark-util-decode-numeric-character-reference@2.0.1:
    dependencies:
      micromark-util-symbol: 2.0.0

  micromark-util-decode-string@2.0.0:
    dependencies:
      decode-named-character-reference: 1.0.2
      micromark-util-character: 2.1.0
      micromark-util-decode-numeric-character-reference: 2.0.1
      micromark-util-symbol: 2.0.0

  micromark-util-encode@2.0.0: {}

  micromark-util-html-tag-name@2.0.0: {}

  micromark-util-normalize-identifier@2.0.0:
    dependencies:
      micromark-util-symbol: 2.0.0

  micromark-util-resolve-all@2.0.0:
    dependencies:
      micromark-util-types: 2.0.0

  micromark-util-sanitize-uri@2.0.0:
    dependencies:
      micromark-util-character: 2.1.0
      micromark-util-encode: 2.0.0
      micromark-util-symbol: 2.0.0

  micromark-util-subtokenize@2.0.1:
    dependencies:
      devlop: 1.1.0
      micromark-util-chunked: 2.0.0
      micromark-util-symbol: 2.0.0
      micromark-util-types: 2.0.0

  micromark-util-symbol@2.0.0: {}

  micromark-util-types@2.0.0: {}

  micromark@4.0.0:
    dependencies:
      '@types/debug': 4.1.12
      debug: 4.3.6
      decode-named-character-reference: 1.0.2
      devlop: 1.1.0
      micromark-core-commonmark: 2.0.1
      micromark-factory-space: 2.0.0
      micromark-util-character: 2.1.0
      micromark-util-chunked: 2.0.0
      micromark-util-combine-extensions: 2.0.0
      micromark-util-decode-numeric-character-reference: 2.0.1
      micromark-util-encode: 2.0.0
      micromark-util-normalize-identifier: 2.0.0
      micromark-util-resolve-all: 2.0.0
      micromark-util-sanitize-uri: 2.0.0
      micromark-util-subtokenize: 2.0.1
      micromark-util-symbol: 2.0.0
      micromark-util-types: 2.0.0
    transitivePeerDependencies:
      - supports-color

  micromatch@4.0.7:
    dependencies:
      braces: 3.0.3
      picomatch: 2.3.1

  mime-db@1.52.0: {}

  mime-types@2.1.35:
    dependencies:
      mime-db: 1.52.0

  mime@1.6.0: {}

  mime@3.0.0: {}

  mime@4.0.4: {}

  mimic-fn@2.1.0: {}

  mimic-fn@4.0.0: {}

  minimatch@3.1.2:
    dependencies:
      brace-expansion: 1.1.11

  minimatch@4.2.3:
    dependencies:
      brace-expansion: 1.1.11

  minimatch@5.1.6:
    dependencies:
      brace-expansion: 2.0.1

  minimatch@9.0.5:
    dependencies:
      brace-expansion: 2.0.1

  minimist@1.2.8: {}

  minipass@3.3.6:
    dependencies:
      yallist: 4.0.0

  minipass@5.0.0: {}

  minipass@7.1.2: {}

  minizlib@2.1.2:
    dependencies:
      minipass: 3.3.6
      yallist: 4.0.0

  mkdirp@1.0.4: {}

  mlly@1.7.1:
    dependencies:
      acorn: 8.12.1
      pathe: 1.1.2
      pkg-types: 1.1.3
      ufo: 1.5.4

  mri@1.2.0: {}

  mrmime@2.0.0: {}

  ms@2.0.0: {}

  ms@2.1.2: {}

  ms@2.1.3: {}

  mute-stream@0.0.8: {}

  mz@2.7.0:
    dependencies:
      any-promise: 1.3.0
      object-assign: 4.1.1
      thenify-all: 1.6.0

  nanoid@3.3.7: {}

  natural-compare@1.4.0: {}

  nitropack@2.9.7:
    dependencies:
      '@cloudflare/kv-asset-handler': 0.3.4
      '@netlify/functions': 2.8.1
      '@rollup/plugin-alias': 5.1.0(rollup@4.20.0)
      '@rollup/plugin-commonjs': 25.0.8(rollup@4.20.0)
      '@rollup/plugin-inject': 5.0.5(rollup@4.20.0)
      '@rollup/plugin-json': 6.1.0(rollup@4.20.0)
      '@rollup/plugin-node-resolve': 15.2.3(rollup@4.20.0)
      '@rollup/plugin-replace': 5.0.7(rollup@4.20.0)
      '@rollup/plugin-terser': 0.4.4(rollup@4.20.0)
      '@rollup/pluginutils': 5.1.0(rollup@4.20.0)
      '@types/http-proxy': 1.17.15
      '@vercel/nft': 0.26.5
      archiver: 7.0.1
      c12: 1.11.1
      chalk: 5.3.0
      chokidar: 3.6.0
      citty: 0.1.6
      consola: 3.2.3
      cookie-es: 1.2.2
      croner: 8.1.1
      crossws: 0.2.4
      db0: 0.1.4
      defu: 6.1.4
      destr: 2.0.3
      dot-prop: 8.0.2
      esbuild: 0.20.2
      escape-string-regexp: 5.0.0
      etag: 1.8.1
      fs-extra: 11.2.0
      globby: 14.0.2
      gzip-size: 7.0.0
      h3: 1.12.0
      hookable: 5.5.3
      httpxy: 0.1.5
      ioredis: 5.4.1
      jiti: 1.21.6
      klona: 2.0.6
      knitwork: 1.1.0
      listhen: 1.7.2
      magic-string: 0.30.11
      mime: 4.0.4
      mlly: 1.7.1
      mri: 1.2.0
      node-fetch-native: 1.6.4
      ofetch: 1.3.4
      ohash: 1.1.3
      openapi-typescript: 6.7.6
      pathe: 1.1.2
      perfect-debounce: 1.0.0
      pkg-types: 1.1.3
      pretty-bytes: 6.1.1
      radix3: 1.1.2
      rollup: 4.20.0
      rollup-plugin-visualizer: 5.12.0(rollup@4.20.0)
      scule: 1.3.0
      semver: 7.6.3
      serve-placeholder: 2.0.2
      serve-static: 1.15.0
      std-env: 3.7.0
      ufo: 1.5.4
      uncrypto: 0.1.3
      unctx: 2.3.1
      unenv: 1.10.0
      unimport: 3.10.0(rollup@4.20.0)
      unstorage: 1.10.2(ioredis@5.4.1)
      unwasm: 0.3.9
    transitivePeerDependencies:
      - '@azure/app-configuration'
      - '@azure/cosmos'
      - '@azure/data-tables'
      - '@azure/identity'
      - '@azure/keyvault-secrets'
      - '@azure/storage-blob'
      - '@capacitor/preferences'
      - '@libsql/client'
      - '@netlify/blobs'
      - '@planetscale/database'
      - '@upstash/redis'
      - '@vercel/kv'
      - better-sqlite3
      - drizzle-orm
      - encoding
      - idb-keyval
      - magicast
      - supports-color
      - uWebSockets.js

  no-case@3.0.4:
    dependencies:
      lower-case: 2.0.2
      tslib: 2.6.3

  node-addon-api@7.1.1: {}

  node-domexception@1.0.0: {}

  node-emoji@1.11.0:
    dependencies:
      lodash: 4.17.21

  node-emoji@2.1.3:
    dependencies:
      '@sindresorhus/is': 4.6.0
      char-regex: 1.0.2
      emojilib: 2.4.0
      skin-tone: 2.0.0

  node-fetch-native@1.6.4: {}

  node-fetch@2.7.0:
    dependencies:
      whatwg-url: 5.0.0

  node-fetch@3.3.2:
    dependencies:
      data-uri-to-buffer: 4.0.1
      fetch-blob: 3.2.0
      formdata-polyfill: 4.0.10

  node-forge@1.3.1: {}

  node-gyp-build@4.8.1: {}

  node-int64@0.4.0: {}

  node-releases@2.0.18: {}

  nopt@5.0.0:
    dependencies:
      abbrev: 1.1.1

  normalize-path@2.1.1:
    dependencies:
      remove-trailing-separator: 1.1.0

  normalize-path@3.0.0: {}

  normalize-range@0.1.2: {}

  normalize.css@8.0.1: {}

  npm-run-path@4.0.1:
    dependencies:
      path-key: 3.1.1

  npm-run-path@5.3.0:
    dependencies:
      path-key: 4.0.0

  npmlog@5.0.1:
    dependencies:
      are-we-there-yet: 2.0.0
      console-control-strings: 1.1.0
      gauge: 3.0.2
      set-blocking: 2.0.0

  nullthrows@1.1.1: {}

  num2fraction@1.2.2: {}

  nwsapi@2.2.12: {}

  nypm@0.3.9:
    dependencies:
      citty: 0.1.6
      consola: 3.2.3
      execa: 8.0.1
      pathe: 1.1.2
      pkg-types: 1.1.3
      ufo: 1.5.4

  object-assign@4.1.1: {}

  object-hash@2.2.0: {}

  object-hash@3.0.0: {}

  ofetch@1.3.4:
    dependencies:
      destr: 2.0.3
      node-fetch-native: 1.6.4
      ufo: 1.5.4

  ohash@1.1.3: {}

  on-finished@2.4.1:
    dependencies:
      ee-first: 1.1.1

  once@1.4.0:
    dependencies:
      wrappy: 1.0.2

  onetime@5.1.2:
    dependencies:
      mimic-fn: 2.1.0

  onetime@6.0.0:
    dependencies:
      mimic-fn: 4.0.0

  open@8.4.2:
    dependencies:
      define-lazy-prop: 2.0.0
      is-docker: 2.2.1
      is-wsl: 2.2.0

  open@9.1.0:
    dependencies:
      default-browser: 4.0.0
      define-lazy-prop: 3.0.0
      is-inside-container: 1.0.0
      is-wsl: 2.2.0

  openapi-typescript@6.7.6:
    dependencies:
      ansi-colors: 4.1.3
      fast-glob: 3.3.2
      js-yaml: 4.1.0
      supports-color: 9.4.0
      undici: 5.28.4
      yargs-parser: 21.1.1

  optionator@0.9.4:
    dependencies:
      deep-is: 0.1.4
      fast-levenshtein: 2.0.6
      levn: 0.4.1
      prelude-ls: 1.2.1
      type-check: 0.4.0
      word-wrap: 1.2.5

  ora@5.4.1:
    dependencies:
      bl: 4.1.0
      chalk: 4.1.2
      cli-cursor: 3.1.0
      cli-spinners: 2.9.2
      is-interactive: 1.0.0
      is-unicode-supported: 0.1.0
      log-symbols: 4.1.0
      strip-ansi: 6.0.1
      wcwidth: 1.0.1

  os-tmpdir@1.0.2: {}

  outdent@0.5.0: {}

  p-filter@2.1.0:
    dependencies:
      p-map: 2.1.0

  p-limit@2.3.0:
    dependencies:
      p-try: 2.2.0

  p-limit@3.1.0:
    dependencies:
      yocto-queue: 0.1.0

  p-locate@4.1.0:
    dependencies:
      p-limit: 2.3.0

  p-locate@5.0.0:
    dependencies:
      p-limit: 3.1.0

  p-map@2.1.0: {}

  p-map@4.0.0:
    dependencies:
      aggregate-error: 3.1.0

  p-try@2.2.0: {}

  package-json-from-dist@1.0.0: {}

  package-manager-detector@0.2.0: {}

  param-case@3.0.4:
    dependencies:
      dot-case: 3.0.4
      tslib: 2.6.3

  parent-module@1.0.1:
    dependencies:
      callsites: 3.1.0

  parse-filepath@1.0.2:
    dependencies:
      is-absolute: 1.0.0
      map-cache: 0.2.2
      path-root: 0.1.1

  parse-json@5.2.0:
    dependencies:
      '@babel/code-frame': 7.24.7
      error-ex: 1.3.2
      json-parse-even-better-errors: 2.3.1
      lines-and-columns: 1.2.4

  parse5@7.1.2:
    dependencies:
      entities: 4.5.0

  parseurl@1.3.3: {}

  pascal-case@3.1.2:
    dependencies:
      no-case: 3.0.4
      tslib: 2.6.3

  path-case@3.0.4:
    dependencies:
      dot-case: 3.0.4
      tslib: 2.6.3

  path-exists@4.0.0: {}

  path-is-absolute@1.0.1: {}

  path-key@3.1.1: {}

  path-key@4.0.0: {}

  path-parse@1.0.7: {}

  path-root-regex@0.1.2: {}

  path-root@0.1.1:
    dependencies:
      path-root-regex: 0.1.2

  path-scurry@1.11.1:
    dependencies:
      lru-cache: 10.4.3
      minipass: 7.1.2

  path-to-regexp@6.2.2: {}

  path-type@4.0.0: {}

  path-type@5.0.0: {}

  pathe@1.1.2: {}

  pathval@2.0.0: {}

  perfect-debounce@1.0.0: {}

  picocolors@0.2.1: {}

  picocolors@1.0.1: {}

  picocolors@1.1.0: {}

  picomatch@2.3.1: {}

  pify@2.3.0: {}

  pify@4.0.1: {}

  pirates@4.0.6: {}

  pkg-types@1.1.3:
    dependencies:
      confbox: 0.1.7
      mlly: 1.7.1
      pathe: 1.1.2

  postcss-functions@3.0.0:
    dependencies:
      glob: 7.2.3
      object-assign: 4.1.1
      postcss: 6.0.23
      postcss-value-parser: 3.3.1

  postcss-import@15.1.0(postcss@8.4.41):
    dependencies:
      postcss: 8.4.41
      postcss-value-parser: 4.2.0
      read-cache: 1.0.0
      resolve: 1.22.8

  postcss-js@2.0.3:
    dependencies:
      camelcase-css: 2.0.1
      postcss: 7.0.39

  postcss-js@4.0.1(postcss@8.4.41):
    dependencies:
      camelcase-css: 2.0.1
      postcss: 8.4.41

  postcss-load-config@4.0.2(postcss@8.4.41):
    dependencies:
      lilconfig: 3.1.2
      yaml: 2.5.0
    optionalDependencies:
      postcss: 8.4.41

  postcss-nested@4.2.3:
    dependencies:
      postcss: 7.0.39
      postcss-selector-parser: 6.1.1

  postcss-nested@6.2.0(postcss@8.4.41):
    dependencies:
      postcss: 8.4.41
      postcss-selector-parser: 6.1.1

  postcss-selector-parser@6.0.10:
    dependencies:
      cssesc: 3.0.0
      util-deprecate: 1.0.2

  postcss-selector-parser@6.1.1:
    dependencies:
      cssesc: 3.0.0
      util-deprecate: 1.0.2

  postcss-value-parser@3.3.1: {}

  postcss-value-parser@4.2.0: {}

  postcss@6.0.23:
    dependencies:
      chalk: 2.4.2
      source-map: 0.6.1
      supports-color: 5.5.0

  postcss@7.0.32:
    dependencies:
      chalk: 2.4.2
      source-map: 0.6.1
      supports-color: 6.1.0

  postcss@7.0.39:
    dependencies:
      picocolors: 0.2.1
      source-map: 0.6.1

  postcss@8.4.41:
    dependencies:
      nanoid: 3.3.7
      picocolors: 1.0.1
      source-map-js: 1.2.0

  postcss@8.4.45:
    dependencies:
      nanoid: 3.3.7
      picocolors: 1.1.0
      source-map-js: 1.2.0

  prelude-ls@1.2.1: {}

  prettier-plugin-tailwindcss@0.6.6(prettier@3.3.3):
    dependencies:
      prettier: 3.3.3

  prettier@2.8.8: {}

  prettier@3.3.3: {}

  pretty-bytes@6.1.1: {}

  pretty-hrtime@1.0.3: {}

  process-nextick-args@2.0.1: {}

  process@0.11.10: {}

  promise@7.3.1:
    dependencies:
      asap: 2.0.6

  property-information@6.5.0: {}

  pseudomap@1.0.2: {}

  psl@1.9.0: {}

  punycode@1.4.1: {}

  punycode@2.3.1: {}

  purgecss@2.3.0:
    dependencies:
      commander: 5.1.0
      glob: 7.2.3
      postcss: 7.0.32
      postcss-selector-parser: 6.1.1

  pvtsutils@1.3.5:
    dependencies:
      tslib: 2.6.3

  pvutils@1.1.3: {}

  querystringify@2.2.0: {}

  queue-microtask@1.2.3: {}

  queue-tick@1.0.1: {}

  radix3@1.1.2: {}

  randombytes@2.1.0:
    dependencies:
      safe-buffer: 5.2.1

  range-parser@1.2.1: {}

  rc9@2.1.2:
    dependencies:
      defu: 6.1.4
      destr: 2.0.3

  read-cache@1.0.0:
    dependencies:
      pify: 2.3.0

  read-yaml-file@1.1.0:
    dependencies:
      graceful-fs: 4.2.11
      js-yaml: 3.14.1
      pify: 4.0.1
      strip-bom: 3.0.0

  readable-stream@2.3.8:
    dependencies:
      core-util-is: 1.0.3
      inherits: 2.0.4
      isarray: 1.0.0
      process-nextick-args: 2.0.1
      safe-buffer: 5.1.2
      string_decoder: 1.1.1
      util-deprecate: 1.0.2

  readable-stream@3.6.2:
    dependencies:
      inherits: 2.0.4
      string_decoder: 1.3.0
      util-deprecate: 1.0.2

  readable-stream@4.5.2:
    dependencies:
      abort-controller: 3.0.0
      buffer: 6.0.3
      events: 3.3.0
      process: 0.11.10
      string_decoder: 1.3.0

  readdir-glob@1.1.3:
    dependencies:
      minimatch: 5.1.6

  readdirp@3.6.0:
    dependencies:
      picomatch: 2.3.1

  recast@0.23.9:
    dependencies:
      ast-types: 0.16.1
      esprima: 4.0.1
      source-map: 0.6.1
      tiny-invariant: 1.3.3
      tslib: 2.6.3

  redis-errors@1.2.0: {}

  redis-parser@3.0.0:
    dependencies:
      redis-errors: 1.2.0

  reduce-css-calc@2.1.8:
    dependencies:
      css-unit-converter: 1.1.2
      postcss-value-parser: 3.3.1

  redux-thunk@2.4.2(redux@4.2.1):
    dependencies:
      redux: 4.2.1

  redux@4.2.1:
    dependencies:
      '@babel/runtime': 7.25.0

  regenerator-runtime@0.14.1: {}

  rehype-autolink-headings@7.1.0:
    dependencies:
      '@types/hast': 3.0.4
      '@ungap/structured-clone': 1.2.0
      hast-util-heading-rank: 3.0.0
      hast-util-is-element: 3.0.0
      unified: 11.0.5
      unist-util-visit: 5.0.0

  rehype-highlight@7.0.0:
    dependencies:
      '@types/hast': 3.0.4
      hast-util-to-text: 4.0.2
      lowlight: 3.1.0
      unist-util-visit: 5.0.0
      vfile: 6.0.2

  rehype-sanitize@6.0.0:
    dependencies:
      '@types/hast': 3.0.4
      hast-util-sanitize: 5.0.1

  rehype-slug@6.0.0:
    dependencies:
      '@types/hast': 3.0.4
      github-slugger: 2.0.0
      hast-util-heading-rank: 3.0.0
      hast-util-to-string: 3.0.0
      unist-util-visit: 5.0.0

  rehype-stringify@10.0.0:
    dependencies:
      '@types/hast': 3.0.4
      hast-util-to-html: 9.0.1
      unified: 11.0.5

  relay-runtime@12.0.0:
    dependencies:
      '@babel/runtime': 7.25.0
      fbjs: 3.0.5
      invariant: 2.2.4
    transitivePeerDependencies:
      - encoding

  remark-emoji@4.0.1:
    dependencies:
      '@types/mdast': 4.0.4
      emoticon: 4.1.0
      mdast-util-find-and-replace: 3.0.1
      node-emoji: 2.1.3
      unified: 11.0.5

  remark-gfm@4.0.0:
    dependencies:
      '@types/mdast': 4.0.4
      mdast-util-gfm: 3.0.0
      micromark-extension-gfm: 3.0.0
      remark-parse: 11.0.0
      remark-stringify: 11.0.0
      unified: 11.0.5
    transitivePeerDependencies:
      - supports-color

  remark-parse@11.0.0:
    dependencies:
      '@types/mdast': 4.0.4
      mdast-util-from-markdown: 2.0.1
      micromark-util-types: 2.0.0
      unified: 11.0.5
    transitivePeerDependencies:
      - supports-color

  remark-rehype@11.1.0:
    dependencies:
      '@types/hast': 3.0.4
      '@types/mdast': 4.0.4
      mdast-util-to-hast: 13.2.0
      unified: 11.0.5
      vfile: 6.0.2

  remark-stringify@11.0.0:
    dependencies:
      '@types/mdast': 4.0.4
      mdast-util-to-markdown: 2.1.0
      unified: 11.0.5

  remedial@1.0.8: {}

  remove-trailing-separator@1.1.0: {}

  remove-trailing-spaces@1.0.8: {}

  require-directory@2.1.1: {}

  require-main-filename@2.0.0: {}

  requires-port@1.0.0: {}

  reselect@4.1.8: {}

  resolve-from@4.0.0: {}

  resolve-from@5.0.0: {}

  resolve-pkg-maps@1.0.0: {}

  resolve@1.22.8:
    dependencies:
      is-core-module: 2.15.0
      path-parse: 1.0.7
      supports-preserve-symlinks-flag: 1.0.0

  restore-cursor@3.1.0:
    dependencies:
      onetime: 5.1.2
      signal-exit: 3.0.7

  reusify@1.0.4: {}

  rfdc@1.4.1: {}

  rimraf@3.0.2:
    dependencies:
      glob: 7.2.3

  rollup-plugin-visualizer@5.12.0(rollup@4.20.0):
    dependencies:
      open: 8.4.2
      picomatch: 2.3.1
      source-map: 0.7.4
      yargs: 17.7.2
    optionalDependencies:
      rollup: 4.20.0

  rollup@4.20.0:
    dependencies:
      '@types/estree': 1.0.5
    optionalDependencies:
      '@rollup/rollup-android-arm-eabi': 4.20.0
      '@rollup/rollup-android-arm64': 4.20.0
      '@rollup/rollup-darwin-arm64': 4.20.0
      '@rollup/rollup-darwin-x64': 4.20.0
      '@rollup/rollup-linux-arm-gnueabihf': 4.20.0
      '@rollup/rollup-linux-arm-musleabihf': 4.20.0
      '@rollup/rollup-linux-arm64-gnu': 4.20.0
      '@rollup/rollup-linux-arm64-musl': 4.20.0
      '@rollup/rollup-linux-powerpc64le-gnu': 4.20.0
      '@rollup/rollup-linux-riscv64-gnu': 4.20.0
      '@rollup/rollup-linux-s390x-gnu': 4.20.0
      '@rollup/rollup-linux-x64-gnu': 4.20.0
      '@rollup/rollup-linux-x64-musl': 4.20.0
      '@rollup/rollup-win32-arm64-msvc': 4.20.0
      '@rollup/rollup-win32-ia32-msvc': 4.20.0
      '@rollup/rollup-win32-x64-msvc': 4.20.0
      fsevents: 2.3.3

  rrweb-cssom@0.7.1: {}

  run-applescript@5.0.0:
    dependencies:
      execa: 5.1.1

  run-async@2.4.1: {}

  run-parallel@1.2.0:
    dependencies:
      queue-microtask: 1.2.3

  rxjs@7.8.1:
    dependencies:
      tslib: 2.6.3

  safe-buffer@5.1.2: {}

  safe-buffer@5.2.1: {}

  safer-buffer@2.1.2: {}

  sass@1.77.8:
    dependencies:
      chokidar: 3.6.0
      immutable: 4.3.7
      source-map-js: 1.2.0

  saxes@6.0.0:
    dependencies:
      xmlchars: 2.2.0

  scuid@1.1.0: {}

  scule@1.3.0: {}

  semver@6.3.1: {}

  semver@7.6.3: {}

  send@0.18.0:
    dependencies:
      debug: 2.6.9
      depd: 2.0.0
      destroy: 1.2.0
      encodeurl: 1.0.2
      escape-html: 1.0.3
      etag: 1.8.1
      fresh: 0.5.2
      http-errors: 2.0.0
      mime: 1.6.0
      ms: 2.1.3
      on-finished: 2.4.1
      range-parser: 1.2.1
      statuses: 2.0.1
    transitivePeerDependencies:
      - supports-color

  sentence-case@3.0.4:
    dependencies:
      no-case: 3.0.4
      tslib: 2.6.3
      upper-case-first: 2.0.2

  serialize-javascript@6.0.2:
    dependencies:
      randombytes: 2.1.0

  seroval-plugins@1.1.1(seroval@1.1.1):
    dependencies:
      seroval: 1.1.1

  seroval@1.1.1: {}

  serve-placeholder@2.0.2:
    dependencies:
      defu: 6.1.4

  serve-static@1.15.0:
    dependencies:
      encodeurl: 1.0.2
      escape-html: 1.0.3
      parseurl: 1.3.3
      send: 0.18.0
    transitivePeerDependencies:
      - supports-color

  set-blocking@2.0.0: {}

  setimmediate@1.0.5: {}

  setprototypeof@1.2.0: {}

  shebang-command@1.2.0:
    dependencies:
      shebang-regex: 1.0.0

  shebang-command@2.0.0:
    dependencies:
      shebang-regex: 3.0.0

  shebang-regex@1.0.0: {}

  shebang-regex@3.0.0: {}

  shell-quote@1.8.1: {}

  shikiji-core@0.9.19: {}

  shikiji@0.9.19:
    dependencies:
      shikiji-core: 0.9.19

  siginfo@2.0.0: {}

  signal-exit@3.0.7: {}

  signal-exit@4.1.0: {}

  signedsource@1.0.0: {}

  simple-swizzle@0.2.2:
    dependencies:
      is-arrayish: 0.3.2

  sirv@2.0.4:
    dependencies:
      '@polka/url': 1.0.0-next.25
      mrmime: 2.0.0
      totalist: 3.0.1

  skin-tone@2.0.0:
    dependencies:
      unicode-emoji-modifier-base: 1.0.0

  slash@3.0.0: {}

  slash@4.0.0: {}

  slash@5.1.0: {}

  slice-ansi@3.0.0:
    dependencies:
      ansi-styles: 4.3.0
      astral-regex: 2.0.0
      is-fullwidth-code-point: 3.0.0

  slice-ansi@4.0.0:
    dependencies:
      ansi-styles: 4.3.0
      astral-regex: 2.0.0
      is-fullwidth-code-point: 3.0.0

  smob@1.5.0: {}

  snake-case@3.0.4:
    dependencies:
      dot-case: 3.0.4
      tslib: 2.6.3

  solid-dismiss@1.8.2(solid-js@1.8.22):
    dependencies:
      solid-js: 1.8.22

  solid-icons@1.1.0(solid-js@1.8.22):
    dependencies:
      solid-js: 1.8.22

  solid-js@1.8.20:
    dependencies:
      csstype: 3.1.3
      seroval: 1.1.1
      seroval-plugins: 1.1.1(seroval@1.1.1)

  solid-js@1.8.22:
    dependencies:
      csstype: 3.1.3
      seroval: 1.1.1
      seroval-plugins: 1.1.1(seroval@1.1.1)

  solid-refresh@0.6.3(solid-js@1.8.22):
    dependencies:
      '@babel/generator': 7.25.0
      '@babel/helper-module-imports': 7.24.7
      '@babel/types': 7.25.2
      solid-js: 1.8.22
    transitivePeerDependencies:
      - supports-color

  solid-tippy@0.2.1(solid-js@1.8.22)(tippy.js@6.3.7):
    dependencies:
      solid-js: 1.8.22
      tippy.js: 6.3.7

  solid-transition-group@0.2.3(solid-js@1.8.20):
    dependencies:
      '@solid-primitives/refs': 1.0.8(solid-js@1.8.20)
      '@solid-primitives/transition-group': 1.0.5(solid-js@1.8.20)
      solid-js: 1.8.20

  solid-use@0.8.0(solid-js@1.8.22):
    dependencies:
      solid-js: 1.8.22

  source-map-js@1.2.0: {}

  source-map-support@0.5.21:
    dependencies:
      buffer-from: 1.1.2
      source-map: 0.6.1

  source-map@0.6.1: {}

  source-map@0.7.4: {}

  space-separated-tokens@2.0.2: {}

  spawndamnit@2.0.0:
    dependencies:
      cross-spawn: 5.1.0
      signal-exit: 3.0.7

  sponge-case@1.0.1:
    dependencies:
      tslib: 2.6.3

  sprintf-js@1.0.3: {}

  stackback@0.0.2: {}

  stackframe@1.3.4: {}

  standard-as-callback@2.1.0: {}

  statuses@2.0.1: {}

  std-env@3.7.0: {}

  streamsearch@1.1.0: {}

  streamx@2.18.0:
    dependencies:
      fast-fifo: 1.3.2
      queue-tick: 1.0.1
      text-decoder: 1.1.1
    optionalDependencies:
      bare-events: 2.4.2

  string-env-interpolation@1.0.1: {}

  string-width@4.2.3:
    dependencies:
      emoji-regex: 8.0.0
      is-fullwidth-code-point: 3.0.0
      strip-ansi: 6.0.1

  string-width@5.1.2:
    dependencies:
      eastasianwidth: 0.2.0
      emoji-regex: 9.2.2
      strip-ansi: 7.1.0

  string_decoder@1.1.1:
    dependencies:
      safe-buffer: 5.1.2

  string_decoder@1.3.0:
    dependencies:
      safe-buffer: 5.2.1

  stringify-entities@4.0.4:
    dependencies:
      character-entities-html4: 2.1.0
      character-entities-legacy: 3.0.0

  strip-ansi@6.0.1:
    dependencies:
      ansi-regex: 5.0.1

  strip-ansi@7.1.0:
    dependencies:
      ansi-regex: 6.0.1

  strip-bom@3.0.0: {}

  strip-final-newline@2.0.0: {}

  strip-final-newline@3.0.0: {}

  strip-json-comments@3.1.1: {}

  strip-literal@2.1.0:
    dependencies:
      js-tokens: 9.0.0

  sucrase@3.35.0:
    dependencies:
      '@jridgewell/gen-mapping': 0.3.5
      commander: 4.1.1
      glob: 10.4.5
      lines-and-columns: 1.2.4
      mz: 2.7.0
      pirates: 4.0.6
      ts-interface-checker: 0.1.13

  supports-color@5.5.0:
    dependencies:
      has-flag: 3.0.0

  supports-color@6.1.0:
    dependencies:
      has-flag: 3.0.0

  supports-color@7.2.0:
    dependencies:
      has-flag: 4.0.0

  supports-color@9.4.0: {}

  supports-preserve-symlinks-flag@1.0.0: {}

  swap-case@2.0.2:
    dependencies:
      tslib: 2.6.3

  symbol-tree@3.2.4: {}

  system-architecture@0.1.0: {}

  tailwindcss-dir@4.0.0:
    dependencies:
      tailwindcss: 1.9.6

  tailwindcss@1.9.6:
    dependencies:
      '@fullhuman/postcss-purgecss': 2.3.0
      autoprefixer: 9.8.8
      browserslist: 4.23.3
      bytes: 3.1.2
      chalk: 4.1.2
      color: 3.2.1
      detective: 5.2.1
      fs-extra: 8.1.0
      html-tags: 3.3.1
      lodash: 4.17.21
      node-emoji: 1.11.0
      normalize.css: 8.0.1
      object-hash: 2.2.0
      postcss: 7.0.39
      postcss-functions: 3.0.0
      postcss-js: 2.0.3
      postcss-nested: 4.2.3
      postcss-selector-parser: 6.1.1
      postcss-value-parser: 4.2.0
      pretty-hrtime: 1.0.3
      reduce-css-calc: 2.1.8
      resolve: 1.22.8

  tailwindcss@3.3.3:
    dependencies:
      '@alloc/quick-lru': 5.2.0
      arg: 5.0.2
      chokidar: 3.6.0
      didyoumean: 1.2.2
      dlv: 1.1.3
      fast-glob: 3.3.2
      glob-parent: 6.0.2
      is-glob: 4.0.3
      jiti: 1.21.6
      lilconfig: 2.1.0
      micromatch: 4.0.7
      normalize-path: 3.0.0
      object-hash: 3.0.0
      picocolors: 1.0.1
      postcss: 8.4.41
      postcss-import: 15.1.0(postcss@8.4.41)
      postcss-js: 4.0.1(postcss@8.4.41)
      postcss-load-config: 4.0.2(postcss@8.4.41)
      postcss-nested: 6.2.0(postcss@8.4.41)
      postcss-selector-parser: 6.1.1
      resolve: 1.22.8
      sucrase: 3.35.0
    transitivePeerDependencies:
      - ts-node

  tar-stream@3.1.7:
    dependencies:
      b4a: 1.6.6
      fast-fifo: 1.3.2
      streamx: 2.18.0

  tar@6.2.1:
    dependencies:
      chownr: 2.0.0
      fs-minipass: 2.1.0
      minipass: 5.0.0
      minizlib: 2.1.2
      mkdirp: 1.0.4
      yallist: 4.0.0

  term-size@2.2.1: {}

  terracotta@1.0.5(solid-js@1.8.22):
    dependencies:
      solid-js: 1.8.22
      solid-use: 0.8.0(solid-js@1.8.22)

  terser@5.31.5:
    dependencies:
      '@jridgewell/source-map': 0.3.6
      acorn: 8.12.1
      commander: 2.20.3
      source-map-support: 0.5.21

  text-decoder@1.1.1:
    dependencies:
      b4a: 1.6.6

  text-table@0.2.0: {}

  thenify-all@1.6.0:
    dependencies:
      thenify: 3.3.1

  thenify@3.3.1:
    dependencies:
      any-promise: 1.3.0

  through@2.3.8: {}

  tiny-invariant@1.3.3: {}

  tinybench@2.9.0: {}

  tinyexec@0.3.0: {}

  tinypool@1.0.1: {}

  tinyrainbow@1.2.0: {}

  tinyspy@3.0.2: {}

  tippy.js@6.3.7:
    dependencies:
      '@popperjs/core': 2.11.8

  title-case@3.0.3:
    dependencies:
      tslib: 2.6.3

  titleize@3.0.0: {}

  tmp@0.0.33:
    dependencies:
      os-tmpdir: 1.0.2

  to-fast-properties@2.0.0: {}

  to-regex-range@5.0.1:
    dependencies:
      is-number: 7.0.0

  toidentifier@1.0.1: {}

  totalist@3.0.1: {}

  tough-cookie@4.1.4:
    dependencies:
      psl: 1.9.0
      punycode: 2.3.1
      universalify: 0.2.0
      url-parse: 1.5.10

  tr46@0.0.3: {}

  tr46@5.0.0:
    dependencies:
      punycode: 2.3.1

  trim-lines@3.0.1: {}

  trough@2.2.0: {}

  ts-api-utils@1.3.0(typescript@5.6.2):
    dependencies:
      typescript: 5.6.2

  ts-interface-checker@0.1.13: {}

  ts-log@2.2.5: {}

  tslib@2.6.3: {}

  tsx@4.19.1:
    dependencies:
      esbuild: 0.23.0
      get-tsconfig: 4.7.6
    optionalDependencies:
      fsevents: 2.3.3

  type-check@0.4.0:
    dependencies:
      prelude-ls: 1.2.1

  type-fest@0.21.3: {}

  type-fest@2.19.0: {}

  type-fest@3.13.1: {}

  typescript@5.6.2: {}

  ua-parser-js@1.0.38: {}

  ufo@1.5.4: {}

  unc-path-regex@0.1.2: {}

  uncrypto@0.1.3: {}

  unctx@2.3.1:
    dependencies:
      acorn: 8.12.1
      estree-walker: 3.0.3
      magic-string: 0.30.11
      unplugin: 1.12.1

  undici-types@5.28.4: {}

  undici-types@6.19.8: {}

  undici@5.28.4:
    dependencies:
      '@fastify/busboy': 2.1.1

  unenv@1.10.0:
    dependencies:
      consola: 3.2.3
      defu: 6.1.4
      mime: 3.0.0
      node-fetch-native: 1.6.4
      pathe: 1.1.2

  unicode-emoji-modifier-base@1.0.0: {}

  unicorn-magic@0.1.0: {}

  unified@11.0.5:
    dependencies:
      '@types/unist': 3.0.2
      bail: 2.0.2
      devlop: 1.1.0
      extend: 3.0.2
      is-plain-obj: 4.1.0
      trough: 2.2.0
      vfile: 6.0.2

  unimport@3.10.0(rollup@4.20.0):
    dependencies:
      '@rollup/pluginutils': 5.1.0(rollup@4.20.0)
      acorn: 8.12.1
      escape-string-regexp: 5.0.0
      estree-walker: 3.0.3
      fast-glob: 3.3.2
      local-pkg: 0.5.0
      magic-string: 0.30.11
      mlly: 1.7.1
      pathe: 1.1.2
      pkg-types: 1.1.3
      scule: 1.3.0
      strip-literal: 2.1.0
      unplugin: 1.12.1
    transitivePeerDependencies:
      - rollup

  unist-util-find-after@5.0.0:
    dependencies:
      '@types/unist': 3.0.2
      unist-util-is: 6.0.0

  unist-util-is@6.0.0:
    dependencies:
      '@types/unist': 3.0.2

  unist-util-position@5.0.0:
    dependencies:
      '@types/unist': 3.0.2

  unist-util-stringify-position@4.0.0:
    dependencies:
      '@types/unist': 3.0.2

  unist-util-visit-parents@6.0.1:
    dependencies:
      '@types/unist': 3.0.2
      unist-util-is: 6.0.0

  unist-util-visit@5.0.0:
    dependencies:
      '@types/unist': 3.0.2
      unist-util-is: 6.0.0
      unist-util-visit-parents: 6.0.1

  universalify@0.1.2: {}

  universalify@0.2.0: {}

  universalify@2.0.1: {}

  unixify@1.0.0:
    dependencies:
      normalize-path: 2.1.1

  unplugin@1.12.1:
    dependencies:
      acorn: 8.12.1
      chokidar: 3.6.0
      webpack-sources: 3.2.3
      webpack-virtual-modules: 0.6.2

  unstorage@1.10.2(ioredis@5.4.1):
    dependencies:
      anymatch: 3.1.3
      chokidar: 3.6.0
      destr: 2.0.3
      h3: 1.12.0
      listhen: 1.7.2
      lru-cache: 10.4.3
      mri: 1.2.0
      node-fetch-native: 1.6.4
      ofetch: 1.3.4
      ufo: 1.5.4
    optionalDependencies:
      ioredis: 5.4.1
    transitivePeerDependencies:
      - uWebSockets.js

  untildify@4.0.0: {}

  untun@0.1.3:
    dependencies:
      citty: 0.1.6
      consola: 3.2.3
      pathe: 1.1.2

  unwasm@0.3.9:
    dependencies:
      knitwork: 1.1.0
      magic-string: 0.30.11
      mlly: 1.7.1
      pathe: 1.1.2
      pkg-types: 1.1.3
      unplugin: 1.12.1

  update-browserslist-db@1.1.0(browserslist@4.23.3):
    dependencies:
      browserslist: 4.23.3
      escalade: 3.1.2
      picocolors: 1.0.1

  upper-case-first@2.0.2:
    dependencies:
      tslib: 2.6.3

  upper-case@2.0.2:
    dependencies:
      tslib: 2.6.3

  uqr@0.1.2: {}

  uri-js@4.4.1:
    dependencies:
      punycode: 2.3.1

  url-parse@1.5.10:
    dependencies:
      querystringify: 2.2.0
      requires-port: 1.0.0

  urlpattern-polyfill@10.0.0: {}

  urlpattern-polyfill@8.0.2: {}

  util-deprecate@1.0.2: {}

  valibot@0.20.1: {}

  validate-html-nesting@1.2.2: {}

  value-or-promise@1.0.12: {}

  vfile-location@5.0.3:
    dependencies:
      '@types/unist': 3.0.2
      vfile: 6.0.2

  vfile-message@4.0.2:
    dependencies:
      '@types/unist': 3.0.2
      unist-util-stringify-position: 4.0.0

  vfile@6.0.2:
    dependencies:
      '@types/unist': 3.0.2
      unist-util-stringify-position: 4.0.0
      vfile-message: 4.0.2

  vinxi@0.4.2(@types/node@22.5.4)(ioredis@5.4.1)(sass@1.77.8)(terser@5.31.5):
    dependencies:
      '@babel/core': 7.25.2
      '@babel/plugin-syntax-jsx': 7.24.7(@babel/core@7.25.2)
      '@babel/plugin-syntax-typescript': 7.24.7(@babel/core@7.25.2)
      '@types/micromatch': 4.0.9
      '@vinxi/listhen': 1.5.6
      boxen: 7.1.1
      chokidar: 3.6.0
      citty: 0.1.6
      consola: 3.2.3
      crossws: 0.2.4
      dax-sh: 0.39.2
      defu: 6.1.4
      es-module-lexer: 1.5.4
      esbuild: 0.20.2
      fast-glob: 3.3.2
      get-port-please: 3.1.2
      h3: 1.11.1
      hookable: 5.5.3
      http-proxy: 1.18.1
      micromatch: 4.0.7
      nitropack: 2.9.7
      node-fetch-native: 1.6.4
      path-to-regexp: 6.2.2
      pathe: 1.1.2
      radix3: 1.1.2
      resolve: 1.22.8
      serve-placeholder: 2.0.2
      serve-static: 1.15.0
      ufo: 1.5.4
      unctx: 2.3.1
      unenv: 1.10.0
      unstorage: 1.10.2(ioredis@5.4.1)
      vite: 5.4.4(@types/node@22.5.4)(sass@1.77.8)(terser@5.31.5)
      zod: 3.23.8
    transitivePeerDependencies:
      - '@azure/app-configuration'
      - '@azure/cosmos'
      - '@azure/data-tables'
      - '@azure/identity'
      - '@azure/keyvault-secrets'
      - '@azure/storage-blob'
      - '@capacitor/preferences'
      - '@libsql/client'
      - '@netlify/blobs'
      - '@planetscale/database'
      - '@types/node'
      - '@upstash/redis'
      - '@vercel/kv'
      - better-sqlite3
      - debug
      - drizzle-orm
      - encoding
      - idb-keyval
      - ioredis
      - less
      - lightningcss
      - magicast
      - sass
      - sass-embedded
      - stylus
      - sugarss
      - supports-color
      - terser
      - uWebSockets.js
      - xml2js

  vite-node@2.1.1(@types/node@22.5.4)(sass@1.77.8)(terser@5.31.5):
    dependencies:
      cac: 6.7.14
      debug: 4.3.6
      pathe: 1.1.2
      vite: 5.4.4(@types/node@22.5.4)(sass@1.77.8)(terser@5.31.5)
    transitivePeerDependencies:
      - '@types/node'
      - less
      - lightningcss
      - sass
      - sass-embedded
      - stylus
      - sugarss
      - supports-color
      - terser

  vite-plugin-inspect@0.7.42(rollup@4.20.0)(vite@5.4.4(@types/node@22.5.4)(sass@1.77.8)(terser@5.31.5)):
    dependencies:
      '@antfu/utils': 0.7.10
      '@rollup/pluginutils': 5.1.0(rollup@4.20.0)
      debug: 4.3.6
      error-stack-parser-es: 0.1.5
      fs-extra: 11.2.0
      open: 9.1.0
      picocolors: 1.1.0
      sirv: 2.0.4
      vite: 5.4.4(@types/node@22.5.4)(sass@1.77.8)(terser@5.31.5)
    transitivePeerDependencies:
      - rollup
      - supports-color

  vite-plugin-solid@2.10.2(solid-js@1.8.22)(vite@5.4.4(@types/node@22.5.4)(sass@1.77.8)(terser@5.31.5)):
    dependencies:
      '@babel/core': 7.25.2
      '@types/babel__core': 7.20.5
      babel-preset-solid: 1.8.19(@babel/core@7.25.2)
      merge-anything: 5.1.7
      solid-js: 1.8.22
      solid-refresh: 0.6.3(solid-js@1.8.22)
      vite: 5.4.4(@types/node@22.5.4)(sass@1.77.8)(terser@5.31.5)
      vitefu: 0.2.5(vite@5.4.4(@types/node@22.5.4)(sass@1.77.8)(terser@5.31.5))
    transitivePeerDependencies:
      - supports-color

  vite@5.4.4(@types/node@22.5.4)(sass@1.77.8)(terser@5.31.5):
    dependencies:
      esbuild: 0.21.5
      postcss: 8.4.45
      rollup: 4.20.0
    optionalDependencies:
      '@types/node': 22.5.4
      fsevents: 2.3.3
      sass: 1.77.8
      terser: 5.31.5

  vitefu@0.2.5(vite@5.4.4(@types/node@22.5.4)(sass@1.77.8)(terser@5.31.5)):
    optionalDependencies:
      vite: 5.4.4(@types/node@22.5.4)(sass@1.77.8)(terser@5.31.5)

  vitest@2.1.1(@types/node@22.5.4)(jsdom@25.0.0)(sass@1.77.8)(terser@5.31.5):
    dependencies:
      '@vitest/expect': 2.1.1
      '@vitest/mocker': 2.1.1(@vitest/spy@2.1.1)(vite@5.4.4(@types/node@22.5.4)(sass@1.77.8)(terser@5.31.5))
      '@vitest/pretty-format': 2.1.1
      '@vitest/runner': 2.1.1
      '@vitest/snapshot': 2.1.1
      '@vitest/spy': 2.1.1
      '@vitest/utils': 2.1.1
      chai: 5.1.1
      debug: 4.3.6
      magic-string: 0.30.11
      pathe: 1.1.2
      std-env: 3.7.0
      tinybench: 2.9.0
      tinyexec: 0.3.0
      tinypool: 1.0.1
      tinyrainbow: 1.2.0
      vite: 5.4.4(@types/node@22.5.4)(sass@1.77.8)(terser@5.31.5)
      vite-node: 2.1.1(@types/node@22.5.4)(sass@1.77.8)(terser@5.31.5)
      why-is-node-running: 2.3.0
    optionalDependencies:
      '@types/node': 22.5.4
      jsdom: 25.0.0
    transitivePeerDependencies:
      - less
      - lightningcss
      - msw
      - sass
      - sass-embedded
      - stylus
      - sugarss
      - supports-color
      - terser

  w3c-xmlserializer@5.0.0:
    dependencies:
      xml-name-validator: 5.0.0

  wcwidth@1.0.1:
    dependencies:
      defaults: 1.0.4

  web-namespaces@2.0.1: {}

  web-streams-polyfill@3.3.3: {}

  webcrypto-core@1.8.0:
    dependencies:
      '@peculiar/asn1-schema': 2.3.13
      '@peculiar/json-schema': 1.1.12
      asn1js: 3.0.5
      pvtsutils: 1.3.5
      tslib: 2.6.3

  webidl-conversions@3.0.1: {}

  webidl-conversions@7.0.0: {}

  webpack-sources@3.2.3: {}

  webpack-virtual-modules@0.6.2: {}

  whatwg-encoding@3.1.1:
    dependencies:
      iconv-lite: 0.6.3

  whatwg-mimetype@4.0.0: {}

  whatwg-url@14.0.0:
    dependencies:
      tr46: 5.0.0
      webidl-conversions: 7.0.0

  whatwg-url@5.0.0:
    dependencies:
      tr46: 0.0.3
      webidl-conversions: 3.0.1

  which-module@2.0.1: {}

  which@1.3.1:
    dependencies:
      isexe: 2.0.0

  which@2.0.2:
    dependencies:
      isexe: 2.0.0

  which@4.0.0:
    dependencies:
      isexe: 3.1.1

  why-is-node-running@2.3.0:
    dependencies:
      siginfo: 2.0.0
      stackback: 0.0.2

  wide-align@1.1.5:
    dependencies:
      string-width: 4.2.3

  widest-line@4.0.1:
    dependencies:
      string-width: 5.1.2

  word-wrap@1.2.5: {}

  wrap-ansi@6.2.0:
    dependencies:
      ansi-styles: 4.3.0
      string-width: 4.2.3
      strip-ansi: 6.0.1

  wrap-ansi@7.0.0:
    dependencies:
      ansi-styles: 4.3.0
      string-width: 4.2.3
      strip-ansi: 6.0.1

  wrap-ansi@8.1.0:
    dependencies:
      ansi-styles: 6.2.1
      string-width: 5.1.2
      strip-ansi: 7.1.0

  wrappy@1.0.2: {}

  ws@8.18.0: {}

  xml-name-validator@5.0.0: {}

  xmlchars@2.2.0: {}

  xtend@4.0.2: {}

  y18n@4.0.3: {}

  y18n@5.0.8: {}

  yallist@2.1.2: {}

  yallist@3.1.1: {}

  yallist@4.0.0: {}

  yaml-ast-parser@0.0.43: {}

  yaml@2.5.0: {}

  yargs-parser@18.1.3:
    dependencies:
      camelcase: 5.3.1
      decamelize: 1.2.0

  yargs-parser@21.1.1: {}

  yargs@15.4.1:
    dependencies:
      cliui: 6.0.0
      decamelize: 1.2.0
      find-up: 4.1.0
      get-caller-file: 2.0.5
      require-directory: 2.1.1
      require-main-filename: 2.0.0
      set-blocking: 2.0.0
      string-width: 4.2.3
      which-module: 2.0.1
      y18n: 4.0.3
      yargs-parser: 18.1.3

  yargs@17.7.2:
    dependencies:
      cliui: 8.0.1
      escalade: 3.1.2
      get-caller-file: 2.0.5
      require-directory: 2.1.1
      string-width: 4.2.3
      y18n: 5.0.8
      yargs-parser: 21.1.1

  yocto-queue@0.1.0: {}

  zip-stream@6.0.1:
    dependencies:
      archiver-utils: 5.0.2
      compress-commons: 6.0.2
      readable-stream: 4.5.2

  zod@3.23.8: {}

  zwitch@2.0.4: {}<|MERGE_RESOLUTION|>--- conflicted
+++ resolved
@@ -74,9 +74,6 @@
       typescript:
         specifier: ~5.6.2
         version: 5.6.2
-      valibot:
-        specifier: ^0.20.1
-        version: 0.20.1
       vinxi:
         specifier: ^0.4.2
         version: 0.4.2(@types/node@22.5.4)(ioredis@5.4.1)(sass@1.77.8)(terser@5.31.5)
@@ -3779,20 +3776,6 @@
       esbuild: '>=0.20'
       solid-js: '>= 1.0'
 
-<<<<<<< HEAD
-=======
-  esbuild-plugin-solid@0.6.0:
-    resolution: {integrity: sha512-V1FvDALwLDX6K0XNYM9CMRAnMzA0+Ecu55qBUT9q/eAJh1KIDsTMFoOzMSgyHqbOfvrVfO3Mws3z7TW2GVnIZA==}
-    peerDependencies:
-      esbuild: '>=0.20'
-      solid-js: '>= 1.0'
-
-  esbuild@0.17.19:
-    resolution: {integrity: sha512-XQ0jAPFkK/u3LcVRcvVHQcTIqD6E2H1fvZMA5dQPSOWb3suUbWbfbRf94pjc0bNzRYLfIrDRQXr7X+LHIm5oHw==}
-    engines: {node: '>=12'}
-    hasBin: true
-
->>>>>>> 30949ccf
   esbuild@0.19.12:
     resolution: {integrity: sha512-aARqgq8roFBj054KvQr5f1sFu0D65G+miZRCuJyJ0G13Zwx7vRar5Zhn2tkQNzIXcBrNVsv/8stehpj+GAjgbg==}
     engines: {node: '>=12'}
@@ -6290,9 +6273,6 @@
   util-deprecate@1.0.2:
     resolution: {integrity: sha512-EPD5q1uXyFxJpCrLnCc1nHnq3gOa6DZBocAIiI2TaSCA7VCJ1UJDMagCzIkXNsUYfD1daK//LTEQ8xiIbrHtcw==}
 
-  valibot@0.20.1:
-    resolution: {integrity: sha512-7lToTLG5wtK76u32gq8dUK0bAw7bknTGbeNSKRJunAC2soGVnNrKngg+38Jjt6FOwH+MshUONHoFz+LgmjeYKQ==}
-
   validate-html-nesting@1.2.2:
     resolution: {integrity: sha512-hGdgQozCsQJMyfK5urgFcWEqsSSrK63Awe0t/IMR0bZ0QMtnuaiHzThW81guu3qx9abLi99NEuiaN6P9gVYsNg==}
 
@@ -9454,19 +9434,6 @@
 
   es-module-lexer@1.5.4: {}
 
-<<<<<<< HEAD
-=======
-  esbuild-plugin-solid@0.5.0(esbuild@0.17.19)(solid-js@1.8.20):
-    dependencies:
-      '@babel/core': 7.25.2
-      '@babel/preset-typescript': 7.24.7(@babel/core@7.25.2)
-      babel-preset-solid: 1.8.19(@babel/core@7.25.2)
-      esbuild: 0.17.19
-      solid-js: 1.8.20
-    transitivePeerDependencies:
-      - supports-color
-
->>>>>>> 30949ccf
   esbuild-plugin-solid@0.6.0(esbuild@0.19.12)(solid-js@1.8.22):
     dependencies:
       '@babel/core': 7.25.2
@@ -12465,8 +12432,6 @@
 
   util-deprecate@1.0.2: {}
 
-  valibot@0.20.1: {}
-
   validate-html-nesting@1.2.2: {}
 
   value-or-promise@1.0.12: {}

{
  "name": "site",
  "private": true,
  "type": "module",
  "scripts": {
    "generate": "jiti ./scripts/generate.ts",
    "dev": "solid-start dev --host",
    "build": "solid-start build",
    "deploy": "pnpm generate && pnpm build",
    "preview": "vite preview --outDir dist/public"
  },
  "devDependencies": {
    "@tailwindcss/container-queries": "^0.1.0",
    "@tailwindcss/typography": "^0.5.8",
    "@types/mark.js": "^8.11.8",
    "@types/node": "^18.15.0",
    "autoprefixer": "^10.4.14",
    "dotenv": "^16.0.3",
    "postcss": "^8.4.21",
    "solid-start": "^0.2.23",
    "solid-start-static": "^0.2.23",
    "tailwindcss": "^3.2.4",
    "tailwindcss-dir": "^4.0.0"
  },
  "dependencies": {
    "@solid-primitives/clipboard": "^1.5.3",
    "@solid-primitives/deep": "workspace:^0.0.102",
    "@solid-primitives/event-bus": "workspace:^1.0.3",
    "@solid-primitives/event-listener": "^2.2.9",
<<<<<<< HEAD
    "@solid-primitives/intersection-observer": "^2.0.9",
=======
    "@solid-primitives/flux-store": "workspace:^0.0.2",
    "@solid-primitives/intersection-observer": "^2.0.10",
>>>>>>> 607b223d
    "@solid-primitives/keyboard": "^1.0.11",
    "@solid-primitives/media": "^2.1.5",
    "@solid-primitives/mutation-observer": "workspace:^1.1.9",
    "@solid-primitives/platform": "^0.0.105",
    "@solid-primitives/refs": "workspace:^1.0.1",
    "@solid-primitives/resize-observer": "workspace:^2.0.13",
    "@solid-primitives/rootless": "^1.3.1",
    "@solid-primitives/scheduled": "^1.3.2",
    "@solid-primitives/scroll": "workspace:^2.0.12",
    "@solid-primitives/tween": "^1.2.6",
    "@solid-primitives/utils": "^5.5.2",
    "@solidjs/meta": "^0.28.2",
    "@solidjs/router": "^0.8.0",
    "clsx": "^1.2.1",
    "fuse.js": "^6.6.2",
    "mark.js": "^8.11.1",
    "rehype-sanitize": "^5.0.1",
    "rehype-stringify": "^9.0.3",
    "remark-parse": "^10.0.1",
    "remark-rehype": "^10.1.0",
    "sass": "^1.59.2",
    "solid-dismiss": "^1.6.74",
    "solid-icons": "^1.0.4",
    "solid-jsx": "^0.9.1",
    "solid-mdx": "^0.0.6",
    "solid-tippy": "^0.2.1",
    "tippy.js": "^6.3.7",
    "undici": "^5.15.1",
    "unified": "^10.1.2"
  },
  "engines": {
    "node": ">=16.8"
  }
}<|MERGE_RESOLUTION|>--- conflicted
+++ resolved
@@ -27,12 +27,7 @@
     "@solid-primitives/deep": "workspace:^0.0.102",
     "@solid-primitives/event-bus": "workspace:^1.0.3",
     "@solid-primitives/event-listener": "^2.2.9",
-<<<<<<< HEAD
-    "@solid-primitives/intersection-observer": "^2.0.9",
-=======
-    "@solid-primitives/flux-store": "workspace:^0.0.2",
     "@solid-primitives/intersection-observer": "^2.0.10",
->>>>>>> 607b223d
     "@solid-primitives/keyboard": "^1.0.11",
     "@solid-primitives/media": "^2.1.5",
     "@solid-primitives/mutation-observer": "workspace:^1.1.9",

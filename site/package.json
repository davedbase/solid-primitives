--- conflicted
+++ resolved
@@ -39,12 +39,8 @@
     "@solid-primitives/tween": "^1.2.5",
     "@solid-primitives/utils": "^5.4.0",
     "@solidjs/meta": "^0.28.2",
-<<<<<<< HEAD
-    "@solidjs/router": "^0.7.0",
+    "@solidjs/router": "^0.8.0",
     "clsx": "^1.2.1",
-=======
-    "@solidjs/router": "^0.8.0",
->>>>>>> a95b9e0c
     "fuse.js": "^6.6.2",
     "mark.js": "^8.11.1",
     "sass": "^1.59.2",

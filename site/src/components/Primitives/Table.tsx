--- conflicted
+++ resolved
@@ -399,19 +399,11 @@
 
           if (top + rootMarginTop > 0) {
             tableHeaderName.textContent = "Name";
-<<<<<<< HEAD
-            setHeaderState("showShadow", false);
-=======
->>>>>>> 06ab3e0c
             hideActiveHeader();
             return;
           }
 
           if (top < 0 && bottom >= 0) {
-<<<<<<< HEAD
-            setHeaderState("showShadow", false);
-=======
->>>>>>> 06ab3e0c
             showActiveHeader();
             return;
           }
@@ -419,10 +411,6 @@
           if (bottom > 0) return;
           // if (tableSameWidthAsParent) return;
 
-<<<<<<< HEAD
-          setHeaderState("showShadow", true);
-=======
->>>>>>> 06ab3e0c
           hideActiveHeader();
         };
 
@@ -436,8 +424,6 @@
         });
       },
     ),
-<<<<<<< HEAD
-=======
   );
 
   createEffect(
@@ -457,7 +443,6 @@
         tableHeader.style.transform = "";
       }
     }),
->>>>>>> 06ab3e0c
   );
 
   return (

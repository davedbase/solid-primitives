{
  "name": "solid-primitives",
  "private": true,
  "description": "A collection of high-quality, community contributed building blocks.",
  "repository": {
    "type": "git",
    "url": "git+https://github.com/solidjs-community/solid-primitives.git"
  },
  "author": "David Di Biase <dave.dibiase@gmail.com>",
  "license": "MIT",
  "scripts": {
    "format": "prettier -w {site,packages,scripts,template}/**/*.{js,ts,json,css,tsx,jsx,md,html} --ignore-path .gitignore",
    "lint:packages": "eslint --ignore-path .gitignore --max-warnings 0 packages/*/src/**",
    "lint:tests": "eslint --ignore-path .gitignore packages/*/test/** --quiet --rule \"no-only-tests/no-only-tests: error\"",
    "lint": "concurrently pnpm:lint:*",
    "test:client": "cross-env CI=true vitest -c ./configs/vitest.config.ts",
    "test:ssr": "pnpm run test:client --mode ssr",
    "test": "pnpm run test:client && pnpm run test:ssr",
    "build": "cross-env CI=true turbo run build --filter='./packages/*'",
    "pages": "turbo run page && jiti ./scripts/collectPages.ts",
    "new-package": "jiti ./scripts/new-package.ts",
    "update-readme": "jiti ./scripts/update-readme.ts",
    "update-deps": "pnpm up -Lri",
    "version": "changeset version && pnpm i --no-frozen-lockfile && git add .",
    "release": "pnpm build && changeset publish",
    "deploy-site": "pnpm build && pnpm -dir site run deploy"
  },
  "devDependencies": {
    "@changesets/cli": "^2.26.1",
    "@mdx-js/mdx": "^2.3.0",
    "@solidjs/testing-library": "^0.7.0",
    "@types/fs-extra": "^11.0.1",
    "@types/node": "^18.15.11",
    "@typescript-eslint/eslint-plugin": "^5.57.0",
    "@typescript-eslint/parser": "^5.57.0",
    "concurrently": "^8.0.1",
    "cross-env": "^7.0.3",
    "esbuild": "^0.17.14",
    "eslint": "^8.37.0",
    "eslint-plugin-eslint-comments": "^3.2.0",
    "eslint-plugin-no-only-tests": "^3.1.0",
    "eslint-plugin-solid": "^0.12.0",
    "fs-extra": "^11.1.1",
    "gzip-size": "^7.0.0",
    "jiti": "^1.18.2",
    "jsdom": "^21.1.1",
    "json-to-markdown-table": "^1.0.0",
    "prettier": "^2.8.7",
    "prettier-plugin-tailwindcss": "^0.2.6",
    "rehype-autolink-headings": "^6.1.1",
    "rehype-highlight": "^6.0.0",
    "rehype-slug": "^5.1.0",
    "remark-gfm": "^3.0.1",
    "solid-devtools": "^0.26.0",
<<<<<<< HEAD
    "solid-js": "1.6.12",
    "tsup": "^6.6.3",
=======
    "solid-js": "1.7.0",
    "tsup": "^6.7.0",
>>>>>>> be4c6fd6
    "tsup-preset-solid": "^0.1.8",
    "turbo": "^1.8.8",
    "type-fest": "^3.7.2",
    "typescript": "~5.0.2",
    "unocss": "^0.50.6",
    "vite": "^4.2.1",
    "vite-plugin-solid": "^2.6.1",
    "vitest": "^0.29.8"
  },
  "packageManager": "pnpm@7.26.0",
  "engines": {
    "node": ">=18.0.0"
  }
}<|MERGE_RESOLUTION|>--- conflicted
+++ resolved
@@ -52,13 +52,8 @@
     "rehype-slug": "^5.1.0",
     "remark-gfm": "^3.0.1",
     "solid-devtools": "^0.26.0",
-<<<<<<< HEAD
-    "solid-js": "1.6.12",
-    "tsup": "^6.6.3",
-=======
     "solid-js": "1.7.0",
     "tsup": "^6.7.0",
->>>>>>> be4c6fd6
     "tsup-preset-solid": "^0.1.8",
     "turbo": "^1.8.8",
     "type-fest": "^3.7.2",

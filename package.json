{
  "name": "solid-primitives",
  "private": true,
  "description": "A collection of high-quality, community contributed building blocks.",
  "repository": {
    "type": "git",
    "url": "git+https://github.com/solidjs-community/solid-primitives.git"
  },
  "author": "David Di Biase <dave.dibiase@gmail.com>",
  "license": "MIT",
  "scripts": {
    "format": "prettier -w packages/**/*.{js,ts,json,css,tsx,jsx,md,html}",
    "lint": "eslint --max-warnings 0 packages/*/src/** && eslint packages/*/test/** --quiet --rule \"no-only-tests/no-only-tests: error\"",
    "build": "cross-env CI=true turbo run build",
    "test": "cross-env CI=true vitest -c ./configs/vitest.config.ts",
    "test:ssr": "pnpm run test --mode ssr",
    "pages": "turbo run page && jiti ./scripts/collectPages.ts",
    "new-package": "jiti ./scripts/new-package.ts",
    "update-readme": "jiti ./scripts/update-readme.ts",
    "get-size": "JITI_ESM_RESOLVE=1 jiti ./scripts/update-site/checkSizeOfPackage.ts",
    "update-site": "JITI_ESM_RESOLVE=1 jiti ./scripts/update-site/index.ts",
    "update-deps": "pnpm up -Lri",
    "changeset": "changeset",
    "version": "changeset version && pnpm i --no-frozen-lockfile && git add .",
    "release": "pnpm build && changeset publish"
  },
  "devDependencies": {
    "@changesets/cli": "^2.26.0",
    "@mdx-js/mdx": "^2.3.0",
    "@solidjs/testing-library": "^0.6.1",
    "@types/fs-extra": "^11.0.1",
    "@types/node": "^18.13.0",
    "@typescript-eslint/eslint-plugin": "^5.52.0",
    "@typescript-eslint/parser": "^5.52.0",
    "cross-env": "^7.0.3",
    "esbuild": "^0.17.10",
    "eslint": "^8.34.0",
    "eslint-plugin-eslint-comments": "^3.2.0",
    "eslint-plugin-no-only-tests": "^3.1.0",
    "eslint-plugin-solid": "^0.9.4",
    "fs-extra": "^11.1.0",
    "gzip-size": "^7.0.0",
    "jiti": "^1.17.1",
    "jsdom": "^21.1.0",
    "json-to-markdown-table": "^1.0.0",
    "prettier": "^2.8.4",
<<<<<<< HEAD
    "rehype-autolink-headings": "^6.1.1",
    "rehype-highlight": "^6.0.0",
    "rehype-slug": "^5.1.0",
    "remark-gfm": "^3.0.1",
=======
    "solid-devtools": "^0.26.0",
>>>>>>> b92335fc
    "solid-js": "^1.6.11",
    "tsup": "^6.6.3",
    "tsup-preset-solid": "^0.1.8",
    "turbo": "^1.7.4",
    "type-fest": "^3.6.0",
    "typescript": "^4.9.5",
    "unocss": "^0.49.6",
    "vite": "^4.1.1",
    "vite-plugin-solid": "^2.5.0",
    "vitest": "^0.28.5"
  },
  "packageManager": "pnpm@7.24.0",
  "engines": {
    "node": ">=18.0.0"
  }
}<|MERGE_RESOLUTION|>--- conflicted
+++ resolved
@@ -44,14 +44,11 @@
     "jsdom": "^21.1.0",
     "json-to-markdown-table": "^1.0.0",
     "prettier": "^2.8.4",
-<<<<<<< HEAD
     "rehype-autolink-headings": "^6.1.1",
     "rehype-highlight": "^6.0.0",
     "rehype-slug": "^5.1.0",
     "remark-gfm": "^3.0.1",
-=======
     "solid-devtools": "^0.26.0",
->>>>>>> b92335fc
     "solid-js": "^1.6.11",
     "tsup": "^6.6.3",
     "tsup-preset-solid": "^0.1.8",

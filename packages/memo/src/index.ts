--- conflicted
+++ resolved
@@ -12,14 +12,7 @@
 import debounce from "@solid-primitives/debounce";
 import throttle from "@solid-primitives/throttle";
 import { Fn, isFunction } from "@solid-primitives/utils";
-<<<<<<< HEAD
-
-// uvu crashes on this function when it is's not imported from solid-js
-// may be related to solid-register resolving external dependencies as cjs (which disables the reactivity on server)
-// import { runWithOwner } from "@solid-primitives/rootless";
-=======
 import type { Owner } from "solid-js/types/reactive/signal";
->>>>>>> 22483df6
 
 export type MemoOptionsWithValue<T> = MemoOptions<T> & { value?: T };
 export type AsyncMemoCalculation<T, Init = undefined> = (prev: T | Init) => Promise<T> | T;

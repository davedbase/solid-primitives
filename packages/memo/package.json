--- conflicted
+++ resolved
@@ -45,8 +45,7 @@
   "dependencies": {
     "@solid-primitives/utils": "^0.2.0",
     "@solid-primitives/debounce": "^1.1.0",
-    "@solid-primitives/throttle": "^1.1.0",
-    "@solid-primitives/rootless": "^0.0.100"
+    "@solid-primitives/throttle": "^1.1.0"
   },
   "devDependencies": {
     "jsdom": "18.1.1",
@@ -56,15 +55,9 @@
     "typescript": "^4.5.4",
     "tsup": "^5.11.1",
     "uvu": "^0.5.2",
-<<<<<<< HEAD
-    "unocss": "^0.22.4",
-    "vite": "^2.7.12",
-    "vite-plugin-solid": "^2.2.3",
-=======
     "unocss": "0.24.3",
     "vite": "2.8.1",
     "vite-plugin-solid": "2.2.5",
->>>>>>> 22483df6
     "solid-app-router": "^0.2.0",
     "@solid-primitives/mouse": "^1.0.2"
   },

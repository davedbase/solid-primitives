import { Accessor, createEffect, onCleanup } from "solid-js";
import type { JSX } from "solid-js";

export type EventListenerProps<E extends Record<string, Event> = {}> = [
  name: (keyof WindowEventMap | keyof E) & string,
  handler: EventListenerOrEventListenerObject | null,
  options?: AddEventListenerOptions
];

declare module "solid-js" {
  namespace JSX {
    interface Directives {
      createEventListener: (ref: HTMLElement, props: Accessor<EventListenerProps<{}>>) =>
        [add: (target: EventTarget) => void, remove: (target: EventTarget) => void];
    }
  }
}

// only here so the `JSX` import won't be shaken off the tree:
export type E = JSX.Element;

/**
 * Creates an event listener helper primitive.
 *
<<<<<<< HEAD
 * @param eventName - Event name to bind to
 * @param handler - Function handler to trigger
 * @param element - HTML element to bind the event to
 * @param options - *useCapture* boolean or an object that specifies characteristics about the event listener.
=======
 * @param target - ref to HTMLElement, EventTarget or Array thereof
 * @param nameOrProps - name of the event or Accessor with the event props ([name, handler, options?])
 * @param handler - if nameOrProps contains a name, you can specify the handler here
 * @param options - if nameOrProps contains a name, you can specify event listener options
>>>>>>> 940ff907
 *
 * @example
 * ```tsx
 * const [add, remove] = createEventListener(
 *   document.getElementById("mybutton"),
 *   "mouseDown",
 *   () => console.log("Click")
 * );
 * // or as a directive
 * <MyButton use:createEventListener={() => ['click', () => console.log("Click")]}>Click!</MyButton>
 * // you can provide your own event map type:
 * createEventListener<{ myCustomEvent: Event }>(window, 'myCustomEvent', () => console.log("yup!"));
 * ```
 */
<<<<<<< HEAD
const createEventListener = <T extends HTMLElement, E extends keyof WindowEventMap>(
  eventName: E,
  handler: (event: WindowEventMap[E]) => void,
  targets: T | Array<T> | Window = window,
  options?: boolean | AddEventListenerOptions
): readonly [add: (el: T | Window) => void, remove: (el: T | Window) => void] => {
  const add = (target: T | Window): void =>
    target.addEventListener &&
    target.addEventListener(eventName, handler as EventListenerOrEventListenerObject, options);
  const remove = (target: T | Window): void =>
    target.removeEventListener &&
    target.removeEventListener(eventName, handler as EventListenerOrEventListenerObject, options);
  onMount(() => (Array.isArray(targets) ? targets.forEach(add) : add(targets)));
  onCleanup(() => (Array.isArray(targets) ? targets.forEach(remove) : remove(targets)));
=======
export function createEventListener<E extends Record<string, Event> = {}>(
  ref: EventTarget | EventTarget[],
  props: Accessor<EventListenerProps<E>>
): readonly [add: (el: EventTarget) => void, remove: (el: EventTarget) => void];
export function createEventListener<E extends Record<string, Event> = {}>(
  target: EventTarget | EventTarget[],
  eventName: keyof E & string,
  handler: EventListenerOrEventListenerObject | null,
  options?: EventListenerOptions
): readonly [add: (el: EventTarget) => void, remove: (el: EventTarget) => void];
export function createEventListener<E extends Record<string, Event> = {}>(
  target: EventTarget | EventTarget[],
  nameOrProps: (keyof E & string) | Accessor<EventListenerProps<E>>,
  handler?: EventListenerOrEventListenerObject | null,
  options?: EventListenerOptions
): readonly [add: (el: EventTarget) => void, remove: (el: EventTarget) => void] {
  const targets = Array.isArray(target) ? target : [target];
  const props: Accessor<EventListenerProps<E>> =
    typeof nameOrProps === 'function' ? nameOrProps : () => [nameOrProps ?? '', handler ?? null, options];
  const add = (target: EventTarget) => {
    targets.includes(target) || targets.push(target);
    target.addEventListener.apply(target, props());
  }
  const remove = (target: EventTarget) => {
    targets.forEach((t, index) => t === target && targets.splice(index, 1));
    target.removeEventListener.apply(target, props());
  }
  // we need to directly add the event, otherwise we cannot dispatch it before the next effect runs
  targets.forEach(add);
  createEffect((previousProps?: EventListenerProps<E>) => {
    const currentProps = props();
    if (previousProps !== currentProps) {
      previousProps && targets.forEach((target) => target.removeEventListener.apply(target, previousProps));
      targets.forEach(add);
    }
    return currentProps;
  }, props());
  onCleanup(() => {
    targets.forEach(remove);
  });
>>>>>>> 940ff907
  return [add, remove];
};

export default createEventListener;<|MERGE_RESOLUTION|>--- conflicted
+++ resolved
@@ -22,17 +22,10 @@
 /**
  * Creates an event listener helper primitive.
  *
-<<<<<<< HEAD
- * @param eventName - Event name to bind to
- * @param handler - Function handler to trigger
- * @param element - HTML element to bind the event to
- * @param options - *useCapture* boolean or an object that specifies characteristics about the event listener.
-=======
  * @param target - ref to HTMLElement, EventTarget or Array thereof
  * @param nameOrProps - name of the event or Accessor with the event props ([name, handler, options?])
  * @param handler - if nameOrProps contains a name, you can specify the handler here
  * @param options - if nameOrProps contains a name, you can specify event listener options
->>>>>>> 940ff907
  *
  * @example
  * ```tsx
@@ -47,22 +40,6 @@
  * createEventListener<{ myCustomEvent: Event }>(window, 'myCustomEvent', () => console.log("yup!"));
  * ```
  */
-<<<<<<< HEAD
-const createEventListener = <T extends HTMLElement, E extends keyof WindowEventMap>(
-  eventName: E,
-  handler: (event: WindowEventMap[E]) => void,
-  targets: T | Array<T> | Window = window,
-  options?: boolean | AddEventListenerOptions
-): readonly [add: (el: T | Window) => void, remove: (el: T | Window) => void] => {
-  const add = (target: T | Window): void =>
-    target.addEventListener &&
-    target.addEventListener(eventName, handler as EventListenerOrEventListenerObject, options);
-  const remove = (target: T | Window): void =>
-    target.removeEventListener &&
-    target.removeEventListener(eventName, handler as EventListenerOrEventListenerObject, options);
-  onMount(() => (Array.isArray(targets) ? targets.forEach(add) : add(targets)));
-  onCleanup(() => (Array.isArray(targets) ? targets.forEach(remove) : remove(targets)));
-=======
 export function createEventListener<E extends Record<string, Event> = {}>(
   ref: EventTarget | EventTarget[],
   props: Accessor<EventListenerProps<E>>
@@ -103,7 +80,6 @@
   onCleanup(() => {
     targets.forEach(remove);
   });
->>>>>>> 940ff907
   return [add, remove];
 };
 

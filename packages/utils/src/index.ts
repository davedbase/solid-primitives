import { getOwner, onCleanup, createSignal, Accessor, DEV, untrack } from "solid-js";
import type { BaseOptions } from "solid-js/types/reactive/signal";
import { isServer } from "solid-js/web";
import type {
  AnyClass,
  MaybeAccessor,
  MaybeAccessorValue,
  Noop,
  Values,
  Trigger,
  TriggerCache,
<<<<<<< HEAD
  AnyFunction,
=======
>>>>>>> 762513ea
  AnyObject
} from "./types";

export * from "./types";

//
// GENERAL HELPERS:
//

/** no operation */
export const noop = (() => undefined) as Noop;

export const isClient = !isServer;
export { isServer };

/** development environment */
export const isDev = DEV && isClient;
/** production environment */
export const isProd = !isDev;
/** `console.warn` only during development */
export const warn: typeof console.warn = (...a) => isDev && console.warn(...a);

/**
 * Check if the value is an instance of ___
 */
export const ofClass = (v: any, c: AnyClass): boolean =>
  v instanceof c || (v && v.constructor === c);

/** Check if value is typeof "object" or "function" */
export function isObject(value: any): value is AnyObject {
  return value !== null && (typeof value === "object" || typeof value === "function");
}

export const compare = (a: any, b: any): number => (a < b ? -1 : a > b ? 1 : 0);

/**
 * Accesses the value of a MaybeAccessor
 * @example
 * ```ts
 * access("foo") // => "foo"
 * access(() => "foo") // => "foo"
 * ```
 */
export const access = <T extends MaybeAccessor<any>>(v: T): MaybeAccessorValue<T> =>
  typeof v === "function" && !v.length ? v() : v;

export const asArray = <T>(value: T): T extends any[] ? T : T[] =>
  Array.isArray(value) ? (value as any) : [value];

/**
 * Access an array of MaybeAccessors
 * @example
 * const list = [1, 2, () => 3)] // T: MaybeAccessor<number>[]
 * const newList = accessArray(list) // T: number[]
 */
export const accessArray = <A extends MaybeAccessor<any>>(
  list: readonly A[]
): MaybeAccessorValue<A>[] => list.map(v => access(v));

/**
 * Run the function if the accessed value is not `undefined` nor `null`
 * @param value
 * @param fn
 */
export const withAccess = <T, A extends MaybeAccessor<T>, V = MaybeAccessorValue<A>>(
  value: A,
  fn: (value: NonNullable<V>) => void
) => {
  const _value = access(value);
  typeof _value !== "undefined" && _value !== null && fn(_value as NonNullable<V>);
};

export const asAccessor = <A extends MaybeAccessor<unknown>>(
  v: A
): Accessor<MaybeAccessorValue<A>> => (typeof v === "function" ? (v as any) : () => v);

/** If value is a function – call it with a given arguments – otherwise get the value as is */
export function accessWith<T>(
  valueOrFn: T,
  args: T extends AnyFunction ? MaybeAccessor<Parameters<T>> : never
): T extends AnyFunction ? ReturnType<T> : T {
  if (typeof valueOrFn !== "function") return valueOrFn as any;
  const a = typeof args === "function" ? untrack(args) : (args as any);
  return valueOrFn(...a);
}

/**
 * Iterate through object entries.
 */
export function forEachEntry<O extends AnyObject>(
  object: O,
  iterator: (
    key: keyof O,
    item: Values<O>,
    index: number,
    pairs: [keyof O, Values<O>][],
    object: O
  ) => void
): void {
  Object.entries(object).forEach(([key, item], index, pairs) =>
    iterator(key as keyof O, item, index, pairs as [keyof O, Values<O>][], object)
  );
}

/**
 * Get `Object.entries()` of an MaybeAccessor<object>
 */
export const entries = <A extends MaybeAccessor<object>, O = MaybeAccessorValue<A>>(
  object: A
): [keyof O, Values<O>][] => Object.entries(access(object)) as [keyof O, Values<O>][];

/**
 * Get keys of an object
 */
export const keys = Object.keys as <T extends object>(object: T) => (keyof T)[];

/**
 * Creates a promise that resolves *(or rejects)* after given time.
 *
 * @param ms timeout duration in ms
 * @param throwOnTimeout promise will be rejected on timeout if set to `true`
 * @param reason rejection reason
 * @returns Promise<void>
 *
 * @example
 * ```ts
 * await promiseTimeout(1500) // will resolve void after timeout
 * await promiseTimeout(1500, true, 'rejection reason') // will reject 'rejection reason' after timout
 * ```
 */
export const promiseTimeout = (
  ms: number,
  throwOnTimeout = false,
  reason = "Timeout"
): Promise<void> =>
  new Promise((resolve, reject) =>
    throwOnTimeout ? setTimeout(() => reject(reason), ms) : setTimeout(resolve, ms)
  );

/**
 * Combination of `Promise.race()` and `promiseTimeout`.
 *
 * @param promises single promise, or array of promises
 * @param ms timeout duration in ms
 * @param throwOnTimeout promise will be rejected on timeout if set to `true`
 * @param reason rejection reason
 * @returns a promise resulting in value of the first source promises to be resolved
 *
 * @example
 * ```ts
 * // single promise
 * await raceTimeout(new Promise(() => {...}), 3000)
 * // list of promises racing
 * await raceTimeout([new Promise(),new Promise()...], 3000)
 * // reject on timeout
 * await raceTimeout(new Promise(), 3000, true, 'rejection reason')
 * ```
 */
export function raceTimeout<T>(
  promises: T,
  ms: number,
  throwOnTimeout: true,
  reason?: string
): T extends any[] ? Promise<Awaited<T[number]>> : Promise<Awaited<T>>;
export function raceTimeout<T>(
  promises: T,
  ms: number,
  throwOnTimeout?: boolean,
  reason?: string
): T extends any[] ? Promise<Awaited<T[number]> | undefined> : Promise<Awaited<T> | undefined>;
export function raceTimeout(
  input: any,
  ms: number,
  throwOnTimeout = false,
  reason = "Timeout"
): Promise<any> {
  const promises = asArray(input);
  const race = Promise.race([...promises, promiseTimeout(ms, throwOnTimeout, reason)]);
  race.finally(() => {
    promises.forEach(
      // inputted promises can have .dispose() method on them,
      // it will be called when the first promise resolves, to stop the rest
      (p: any) => p && typeof p === "object" && typeof p.dispose === "function" && p.dispose()
    );
  });
  return race;
}

/**
 * Solid's `onCleanup` that is registered only if there is a root.
 */
export const onRootCleanup: typeof onCleanup = fn => (getOwner() ? onCleanup(fn) : fn);

export const createCallbackStack = <A0 = void, A1 = void, A2 = void, A3 = void>(): {
  push: (...callbacks: ((arg0: A0, arg1: A1, arg2: A2, arg3: A3) => void)[]) => void;
  execute: (arg0: A0, arg1: A1, arg2: A2, arg3: A3) => void;
  clear: VoidFunction;
} => {
  let stack: Array<(arg0: A0, arg1: A1, arg2: A2, arg3: A3) => void> = [];
  const clear: VoidFunction = () => (stack = []);
  return {
    push: (...callbacks) => stack.push(...callbacks),
    execute(arg0, arg1, arg2, arg3) {
      stack.forEach(cb => cb(arg0, arg1, arg2, arg3));
      clear();
    },
    clear
  };
};

/**
 * Group synchronous function calls.
 * @param fn
 * @returns `fn`
 */
export function createMicrotask<A extends any[] | []>(fn: (...a: A) => void): (...a: A) => void {
  let calls = 0;
  let args: A;
  return (...a: A) => {
    (args = a), calls++;
    queueMicrotask(() => --calls === 0 && fn(...args));
  };
}

/** WIP: an easier to setup and type Proxy */
export function createProxy<T extends Record<string | symbol, any>>(traps: {
  get: <K extends keyof T>(key: K) => T[K];
  set: <K extends keyof T>(key: K, value: T[K]) => void;
}): T;
export function createProxy<T extends Record<string | symbol, any>>(traps: {
  get: <K extends keyof T>(key: K) => T[K];
  set?: undefined;
}): Readonly<T>;
export function createProxy(traps: {
  get: (key: string | symbol) => any;
  set?: (key: string | symbol, value: any) => void;
}): any {
  return new Proxy(
    {},
    {
      get: (_, k) => traps.get(k),
      set: (_, k, v) => {
        traps.set?.(k, v);
        return false;
      }
    }
  );
}

/**
 * Set listeners in reactive computations and then trigger them when you want.
 * @returns `[track function, dirty function]`
 * @example
 * const [track, dirty] = createTrigger()
 * createEffect(() => {
 *    track()
 *    ...
 * })
 * // later
 * dirty()
 */
export function createTrigger(options?: BaseOptions): Trigger {
  return createSignal(undefined, { equals: false, name: options?.name });
}

/**
 * Set listeners in reactive computations and then trigger them when you want. Cache trackers by a `key`.
 * @returns `{ track, dirty, dirtyAll }` functions
 * `track` and `dirty` are called with a `key` so that each tracker will trigger an update only when his individual `key` would get marked as dirty.
 * @example
 * const { track, dirty } = createTriggerCache()
 * createEffect(() => {
 *    track(1)
 *    ...
 * })
 * // later
 * dirty(1)
 * // this won't cause an update:
 * dirty(2)
 */
export function createTriggerCache<T>(options?: BaseOptions): TriggerCache<T> {
  const cache = new Map<T, Trigger>();
  return {
    dirty: key => cache.get(key)?.[1](),
    dirtyAll: () => cache.forEach(s => s[1]()),
    track(key) {
      let trigger = cache.get(key);
      if (!trigger) {
        trigger = createTrigger(options);
        cache.set(key, trigger);
      }
      trigger[0]();
    }
  };
}<|MERGE_RESOLUTION|>--- conflicted
+++ resolved
@@ -9,10 +9,7 @@
   Values,
   Trigger,
   TriggerCache,
-<<<<<<< HEAD
   AnyFunction,
-=======
->>>>>>> 762513ea
   AnyObject
 } from "./types";
 

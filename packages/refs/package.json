{
  "name": "@solid-primitives/refs",
<<<<<<< HEAD
  "version": "0.4.0-beta.0",
=======
  "version": "0.3.7",
>>>>>>> ad9abcb2
  "description": "Library of primitives, components and directives for SolidJS that help managing references to JSX elements.",
  "author": "Damian Tarnawski @thetarnav <gthetarnav@gmail.com>",
  "license": "MIT",
  "homepage": "https://github.com/solidjs-community/solid-primitives/tree/main/packages/refs#readme",
  "repository": {
    "type": "git",
    "url": "git+https://github.com/solidjs-community/solid-primitives.git"
  },
  "primitive": {
    "name": "refs",
    "stage": 1,
    "list": [
      "mergeRefs",
      "elements",
      "refs",
      "mapRemoved",
      "Children",
      "Refs",
      "Ref",
      "unmount"
    ],
    "category": "Control Flow"
  },
  "private": false,
  "sideEffects": false,
  "files": [
    "dist"
  ],
  "type": "module",
  "main": "./dist/index.cjs",
  "module": "./dist/index.js",
  "types": "./dist/index.d.ts",
  "browser": {},
  "exports": {
    "import": {
      "types": "./dist/index.d.ts",
      "default": "./dist/index.js"
    },
    "require": "./dist/index.cjs"
  },
  "scripts": {
    "dev": "vite serve dev",
    "page": "vite build dev",
    "build": "jiti ../../scripts/build.ts",
    "test": "vitest -c ../../configs/vitest.config.ts",
    "test:ssr": "pnpm run test --mode ssr"
  },
  "keywords": [
    "elements",
    "ref",
    "solid",
    "primitives"
  ],
  "dependencies": {
    "@solid-primitives/immutable": "^0.1.7",
    "@solid-primitives/rootless": "^1.2.5",
    "@solid-primitives/utils": "^5.2.1"
  },
  "devDependencies": {
    "solid-app-router": "^0.4.2",
    "solid-transition-group": "^0.0.13"
  },
  "peerDependencies": {
    "solid-js": "^1.6.0"
  },
  "typesVersions": {}
}<|MERGE_RESOLUTION|>--- conflicted
+++ resolved
@@ -1,10 +1,6 @@
 {
   "name": "@solid-primitives/refs",
-<<<<<<< HEAD
   "version": "0.4.0-beta.0",
-=======
-  "version": "0.3.7",
->>>>>>> ad9abcb2
   "description": "Library of primitives, components and directives for SolidJS that help managing references to JSX elements.",
   "author": "Damian Tarnawski @thetarnav <gthetarnav@gmail.com>",
   "license": "MIT",
